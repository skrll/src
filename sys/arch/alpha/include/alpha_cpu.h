<<<<<<< HEAD
/* $NetBSD: alpha_cpu.h,v 1.53 2020/10/15 00:55:09 thorpej Exp $ */
=======
/* $NetBSD: alpha_cpu.h,v 1.54 2021/05/27 22:05:24 thorpej Exp $ */
>>>>>>> e2aa5677

/*
 * Copyright (c) 1996 Carnegie-Mellon University.
 * All rights reserved.
 *
 * Author: Chris G. Demetriou
 *
 * Permission to use, copy, modify and distribute this software and
 * its documentation is hereby granted, provided that both the copyright
 * notice and this permission notice appear in all copies of the
 * software, derivative works or modified versions, and any portions
 * thereof, and that both notices appear in supporting documentation.
 *
 * CARNEGIE MELLON ALLOWS FREE USE OF THIS SOFTWARE IN ITS "AS IS"
 * CONDITION.  CARNEGIE MELLON DISCLAIMS ANY LIABILITY OF ANY KIND
 * FOR ANY DAMAGES WHATSOEVER RESULTING FROM THE USE OF THIS SOFTWARE.
 *
 * Carnegie Mellon requests users of this software to return to
 *
 *  Software Distribution Coordinator  or  Software.Distribution@CS.CMU.EDU
 *  School of Computer Science
 *  Carnegie Mellon University
 *  Pittsburgh PA 15213-3890
 *
 * any improvements or extensions that they make and grant Carnegie the
 * rights to redistribute these changes.
 */

#ifndef __ALPHA_ALPHA_CPU_H__
#define	__ALPHA_ALPHA_CPU_H__

/*
 * Alpha CPU + OSF/1 PALcode definitions for use by the kernel.
 *
 * Definitions for:
 *
 *	Process Control Block
 *	Interrupt/Exception/Syscall Stack Frame
 *	Processor Status Register
 *	Machine Check Error Summary Register
 *	Machine Check Logout Area
 *	Per CPU state Management of Machine Check Handling
 *	Virtual Memory Management
 *	Kernel Entry Vectors
 *	MMCSR Fault Type Codes
 *	AESR Fault Code bits
 *	Translation Buffer Invalidation
 *
 * and miscellaneous PALcode operations.
 */


/*
 * Process Control Block definitions [OSF/1 PALcode Specific]
 */

struct alpha_pcb {
	unsigned long	apcb_ksp;	/* kernel stack ptr */
	unsigned long	apcb_usp;	/* user stack ptr */
	unsigned long	apcb_ptbr;	/* page table base reg */
	unsigned int	apcb_cpc;	/* charged process cycles */
	unsigned int	apcb_asn;	/* address space number */
	unsigned long	apcb_unique;	/* process unique value */
#define	apcb_backup_ksp	apcb_unique	/* backup kernel stack ptr */
	unsigned long	apcb_flags;	/* flags; see below */
	unsigned long	apcb_decrsv0;	/* DEC reserved */
	unsigned long	apcb_decrsv1;	/* DEC reserved */
};

#define	ALPHA_PCB_FLAGS_FEN	0x0000000000000001
#define	ALPHA_PCB_FLAGS_PME	0x4000000000000000

/*
 * Interrupt/Exception/Syscall "Hardware" (really PALcode)
 * Stack Frame definitions
 *
 * These are quadword offsets from the sp on kernel entry, i.e.
 * to get to the value in question you access (sp + (offset * 8)).
 *
 * On syscall entry, A0-A2 aren't written to memory but space
 * _is_ reserved for them.
 */

#define	ALPHA_HWFRAME_PS	0	/* processor status register */
#define	ALPHA_HWFRAME_PC	1	/* program counter */
#define	ALPHA_HWFRAME_GP	2	/* global pointer */
#define	ALPHA_HWFRAME_A0	3	/* a0 */
#define	ALPHA_HWFRAME_A1	4	/* a1 */
#define	ALPHA_HWFRAME_A2	5	/* a2 */

#define	ALPHA_HWFRAME_SIZE	6	/* 6 8-byte words */

/*
 * Processor Status Register [OSF/1 PALcode Specific]
 *
 * Includes user/kernel mode bit, interrupt priority levels, etc.
 *
 * Processor Status Summary
 * ---------------------------------------------------------------------------
 * PS<mode>	PS<IPL>		Mode		Use
 * ---------------------------------------------------------------------------
 * 1		0		User		User software
 * 0		0		Kernel		System software
 * 0		1		Kernel		System software
 * 0		2		Kernel		System software
 * 0		3		Kernel		Low priority device interrupts
 * 0		4		Kernel		High priority device interrupts
 * 0		5		Kernel		Clock, inter-proc interrupts
 * 0		6		Kernel		Real-time device interrupts
 * 0		6		Kernel		Correctable error reporting
 * 0		7		Kernel		Machine checks
 */

#define	ALPHA_PSL_USERMODE	0x0008		/* set -> user mode */
#define	ALPHA_PSL_IPL_MASK	0x0007		/* interrupt level mask */

#define	ALPHA_PSL_IPL_0		0x0000		/* all interrupts enabled */
#define	ALPHA_PSL_IPL_SOFT_LO	0x0001		/* low pri soft ints disabled */
#define	ALPHA_PSL_IPL_SOFT_HI	0x0002		/* hi pri soft ints disabled */
#define	ALPHA_PSL_IPL_IO_LO	0x0003		/* low pri dev ints disabled */
#define	ALPHA_PSL_IPL_IO_HI	0x0004		/* hi pri dev ints disabled */
#define	ALPHA_PSL_IPL_CLOCK	0x0005		/* clock ints disabled */
#define	ALPHA_PSL_IPL_HIGH	0x0006		/* all but mchecks disabled */
#define	ALPHA_PSL_IPL_MCHECK	0x0007		/* machine checks disabled */

#define	ALPHA_PSL_MUST_BE_ZERO	0xfffffffffffffff0

/* Convenience constants: what must be set/clear in user mode */
#define	ALPHA_PSL_USERSET	ALPHA_PSL_USERMODE
#define	ALPHA_PSL_USERCLR	(ALPHA_PSL_MUST_BE_ZERO | ALPHA_PSL_IPL_MASK)

/*
 * Interrupt Type Code Definitions [OSF/1 PALcode Specific]
 */

#define	ALPHA_INTR_XPROC	0	/* interprocessor interrupt */
#define	ALPHA_INTR_CLOCK	1	/* clock interrupt */
#define	ALPHA_INTR_ERROR	2	/* correctable error or mcheck */
#define	ALPHA_INTR_DEVICE	3	/* device interrupt */
#define	ALPHA_INTR_PERF		4	/* performance counter */
#define	ALPHA_INTR_PASSIVE	5	/* passive release */

/*
 * Machine Check Error Summary Register definitions [OSF/1 PALcode Specific]
 *
 * The following bits are values as read.  On write, _PCE, _SCE, and
 * _MIP are "write 1 to clear."
 */

#define	ALPHA_MCES_IMP							\
    0xffffffff00000000	/* impl. dependent */
#define	ALPHA_MCES_RSVD							\
    0x00000000ffffffe0	/* reserved */
#define	ALPHA_MCES_DSC							\
    0x0000000000000010	/* disable system correctable error reporting */
#define	ALPHA_MCES_DPC							\
    0x0000000000000008	/* disable processor correctable error reporting */
#define	ALPHA_MCES_PCE							\
    0x0000000000000004	/* processor correctable error in progress */
#define	ALPHA_MCES_SCE							\
    0x0000000000000002	/* system correctable error in progress */
#define	ALPHA_MCES_MIP							\
    0x0000000000000001	/* machine check in progress */

/*
 * Machine Check Error Summary Register definitions [OSF/1 PALcode Specific]
 *
 * Note that these are *generic* OSF/1 PALcode specific defines. There are
 * platform variations to these entities.
 */

struct alpha_logout_area {
	unsigned int	la_frame_size;		/* frame size */
	unsigned int	la_flags;		/* flags; see below */
	unsigned int	la_cpu_offset;		/* offset to cpu area */
	unsigned int	la_system_offset;	/* offset to system area */
};

#define	ALPHA_LOGOUT_FLAGS_RETRY	0x80000000	/* OK to continue */
#define	ALPHA_LOGOUT_FLAGS_SE		0x40000000	/* second error */
#define	ALPHA_LOGOUT_FLAGS_SBZ		0x3fffffff	/* should be zero */

#define	ALPHA_LOGOUT_NOT_BUILT						\
    (struct alpha_logout_area *)0xffffffffffffffff)

#define	ALPHA_LOGOUT_PAL_AREA(lap)					\
    (unsigned long *)((unsigned char *)(lap) + 16)
#define	ALPHA_LOGOUT_PAL_SIZE(lap)					\
    ((lap)->la_cpu_offset - 16)
#define	ALPHA_LOGOUT_CPU_AREA(lap)					\
    (unsigned long *)((unsigned char *)(lap) + (lap)->la_cpu_offset)
#define	ALPHA_LOGOUT_CPU_SIZE(lap)					\
    ((lap)->la_system_offset - (lap)->la_cpu_offset)
#define	ALPHA_LOGOUT_SYSTEM_AREA(lap)					\
    (unsigned long *)((unsigned char *)(lap) + (lap)->la_system_offset)
#define	ALPHA_LOGOUT_SYSTEM_SIZE(lap)					\
    ((lap)->la_frame_size - (lap)->la_system_offset)

/* types of machine checks */
#define	ALPHA_SYS_ERROR		0x620	/* System correctable error	*/
#define	ALPHA_PROC_ERROR	0x630	/* Processor correctable error	*/
#define	ALPHA_SYS_MCHECK	0x660	/* System machine check		*/
#define	ALPHA_PROC_MCHECK	0x670	/* Processor machine check	*/
#define	ALPHA_ENV_MCHECK	0x680	/* Environmental error		*/

/*
 * Virtual Memory Management definitions [OSF/1 PALcode Specific]
 *
 * Includes user and kernel space addresses and information,
 * page table entry definitions, etc.
 *
 * NOTE THAT THESE DEFINITIONS MAY CHANGE IN FUTURE ALPHA CPUS!
 */

#define	ALPHA_PGSHIFT		13
#define	ALPHA_PGBYTES		(1 << ALPHA_PGSHIFT)

#define	ALPHA_USEG_BASE		0			/* virtual */
#define	ALPHA_USEG_END		0x000003ffffffffff

#define	ALPHA_K0SEG_BASE	0xfffffc0000000000	/* direct-mapped */
#define	ALPHA_K0SEG_END		0xfffffdffffffffff
#define	ALPHA_K1SEG_BASE	0xfffffe0000000000	/* virtual */
#define	ALPHA_K1SEG_END		0xffffffffffffffff

#define ALPHA_K0SEG_TO_PHYS(x)	((x) & ~ALPHA_K0SEG_BASE)
#define ALPHA_PHYS_TO_K0SEG(x)	((x) | ALPHA_K0SEG_BASE)

#define	ALPHA_PTE_VALID			0x0001

#define	ALPHA_PTE_FAULT_ON_READ		0x0002
#define	ALPHA_PTE_FAULT_ON_WRITE	0x0004
#define	ALPHA_PTE_FAULT_ON_EXECUTE	0x0008

#define	ALPHA_PTE_ASM			0x0010		/* addr. space match */
#define	ALPHA_PTE_GRANULARITY		0x0060		/* granularity hint */

#define	ALPHA_PTE_PROT			0xff00
#define	ALPHA_PTE_KR			0x0100
#define	ALPHA_PTE_UR			0x0200
#define	ALPHA_PTE_KW			0x1000
#define	ALPHA_PTE_UW			0x2000

#define	ALPHA_PTE_WRITE			(ALPHA_PTE_KW | ALPHA_PTE_UW)

#define	ALPHA_PTE_SOFTWARE		0x00000000ffff0000
#define	ALPHA_PTE_PALCODE		(~ALPHA_PTE_SOFTWARE) /* shorthand */

#define	ALPHA_PTE_PFN			0xffffffff00000000

#define	ALPHA_PTE_TO_PFN(pte)		((pte) >> 32)
#define	ALPHA_PTE_FROM_PFN(pfn)		((pfn) << 32)

typedef unsigned long alpha_pt_entry_t;

/*
 * Kernel Entry Vectors.  [OSF/1 PALcode Specific]
 */

#define	ALPHA_KENTRY_INT	0
#define	ALPHA_KENTRY_ARITH	1
#define	ALPHA_KENTRY_MM		2
#define	ALPHA_KENTRY_IF		3
#define	ALPHA_KENTRY_UNA	4
#define	ALPHA_KENTRY_SYS	5

/*
 * Arithmetic Exception Summary Register.  [OSF/1 PALcode Specific]
 */

#define	ALPHA_AESR_SWC		__BIT(0)	/* software completion */
#define	ALPHA_AESR_INV		__BIT(1)	/* invalid operation */
#define	ALPHA_AESR_DZE		__BIT(2)	/* division by zero */
#define	ALPHA_AESR_OVF		__BIT(3)	/* overflow */
#define	ALPHA_AESR_UNF		__BIT(4)	/* underflow */
#define	ALPHA_AESR_INE		__BIT(5)	/* inexact result */
#define	ALPHA_AESR_IOV		__BIT(6)	/* integer overflow */

/*
 * MMCSR Fault Type Codes.  [OSF/1 PALcode Specific]
 */

#define	ALPHA_MMCSR_INVALTRANS	0
#define	ALPHA_MMCSR_ACCESS	1
#define	ALPHA_MMCSR_FOR		2
#define	ALPHA_MMCSR_FOE		3
#define	ALPHA_MMCSR_FOW		4

/*
 * Instruction Fault Type Codes.  [OSF/1 PALcode Specific]
 */

#define	ALPHA_IF_CODE_BPT	0
#define	ALPHA_IF_CODE_BUGCHK	1
#define	ALPHA_IF_CODE_GENTRAP	2
#define	ALPHA_IF_CODE_FEN	3
#define	ALPHA_IF_CODE_OPDEC	4

#ifdef _KERNEL

/*
 * Translation Buffer Invalidation definitions [OSF/1 PALcode Specific]
 */

#define	ALPHA_TBIA()	alpha_pal_tbi(-2, 0)		/* all TB entries */
#define	ALPHA_TBIAP()	alpha_pal_tbi(-1, 0)		/* all per-process */
#define	ALPHA_TBISI(va)	alpha_pal_tbi(1, (va))		/* ITB entry for va */
#define	ALPHA_TBISD(va)	alpha_pal_tbi(2, (va))		/* DTB entry for va */
#define	ALPHA_TBIS(va)	alpha_pal_tbi(3, (va))		/* all for va */

#endif /* _KERNEL */

/*
 * Bits used in the amask instruction [EV56 and later]
 */

#define	ALPHA_AMASK_BWX		0x0001		/* byte/word extension */
#define	ALPHA_AMASK_FIX		0x0002		/* floating point conv. ext. */
#define	ALPHA_AMASK_CIX		0x0004		/* count extension */
#define	ALPHA_AMASK_MVI		0x0100		/* multimedia extension */
#define	ALPHA_AMASK_PAT		0x0200		/* precise arith. traps */
#define	ALPHA_AMASK_PMI		0x1000		/* prefetch w/ modify intent */

#define	ALPHA_AMASK_ALL		(ALPHA_AMASK_BWX|ALPHA_AMASK_FIX|	\
				 ALPHA_AMASK_CIX|ALPHA_AMASK_MVI|	\
				 ALPHA_AMASK_PAT|ALPHA_AMASK_PMI)

#define	ALPHA_AMASK_BITS						\
    "\20\15PMI\12PAT\11MVI\3CIX\2FIX\1BWX"

/*
 * Chip family IDs returned by implver instruction
 */

#define	ALPHA_IMPLVER_EV4	0		/* LCA/EV4/EV45 */
#define	ALPHA_IMPLVER_EV5	1		/* EV5/EV56/PCA56 */
#define	ALPHA_IMPLVER_EV6	2		/* EV6 */
#define	ALPHA_IMPLVER_EV7	3		/* EV7/EV79 */

#ifdef _KERNEL

/*
 * Maximum processor ID we allow from `whami', and related constants.
 *
 * XXX This is not really processor or PALcode specific, but this is
 * a convenient place to put these definitions.
 *
 * XXX This is clipped at 63 so that we can use `long's for proc bitmasks.
 */

#define	ALPHA_WHAMI_MAXID	63
#define	ALPHA_MAXPROCS		(ALPHA_WHAMI_MAXID + 1)

/*
 * Misc. support routines.
 */
const char	*alpha_dsr_sysname(void);

/*
 * Stubs for Alpha instructions normally inaccessible from C.
 */
unsigned long	alpha_amask(unsigned long);
unsigned long	alpha_implver(void);

#endif /* _KERNEL */

/* XXX Expose the insn wrappers to userspace, for now. */

static __inline unsigned long
alpha_rpcc(void)
{
	unsigned long v0;

	__asm volatile("rpcc %0" : "=r" (v0));
	return (v0);
}

#define	alpha_mb()	__asm volatile("mb" : : : "memory")
#define	alpha_wmb()	__asm volatile("mb" : : : "memory")	/* XXX */

#if defined(_KERNEL) || defined(_STANDALONE)

/*
 * Stubs for OSF/1 PALcode operations.
 */
#include <machine/pal.h>

void		alpha_pal_cflush(unsigned long);
void		alpha_pal_halt(void) __attribute__((__noreturn__));
unsigned long	_alpha_pal_swpipl(unsigned long);	/* for profiling */
void		alpha_pal_wrent(void *, unsigned long);
void		alpha_pal_wrvptptr(unsigned long);
unsigned long	alpha_pal_wtint(unsigned long);

#define	alpha_pal_draina() __asm volatile("call_pal %0 # PAL_draina"	\
				: : "i" (PAL_draina) : "memory")

#define	alpha_pal_imb()	__asm volatile("call_pal %0 # PAL_imb"	\
				: : "i" (PAL_imb) : "memory")

static __inline unsigned long
alpha_pal_rdmces(void)
{
	register unsigned long v0 __asm("$0");

	__asm volatile("call_pal %1 # PAL_OSF1_rdmces"
		: "=r" (v0)
		: "i" (PAL_OSF1_rdmces)
		/* clobbers t0, t8..t11 */
		: "$1", "$22", "$23", "$24", "$25");

	return (v0);
}

static __inline unsigned long
alpha_pal_rdps(void)
{
	register unsigned long v0 __asm("$0");

	__asm volatile("call_pal %1 # PAL_OSF1_rdps"
		: "=r" (v0)
		: "i" (PAL_OSF1_rdps)
		/* clobbers t0, t8..t11 */
		: "$1", "$22", "$23", "$24", "$25");

	return (v0);
}

static __inline unsigned long
alpha_pal_rdunique(void)
{
	register unsigned long v0 __asm("$0");

	__asm volatile("call_pal %1 # PAL_rdunique"
		: "=r" (v0)
		: "i" (PAL_rdunique));

	return (v0);
}

static __inline unsigned long
alpha_pal_rdusp(void)
{
	register unsigned long v0 __asm("$0");

	__asm volatile("call_pal %1 # PAL_OSF1_rdusp"
		: "=r" (v0)
		: "i" (PAL_OSF1_rdusp)
		/* clobbers t0, t8..t11 */
		: "$1", "$22", "$23", "$24", "$25");

	return (v0);
}

static __inline unsigned long
alpha_pal_rdval(void)
{
	register unsigned long v0 __asm("$0");

	__asm volatile("call_pal %1 # PAL_OSF1_rdval"
		: "=r" (v0)
		: "i" (PAL_OSF1_rdval)
		/* clobbers t0, t8..t11 */
		: "$1", "$22", "$23", "$24", "$25");

	return (v0);
}

static __inline unsigned long
alpha_pal_swpctx(unsigned long ctx)
{
	register unsigned long a0 __asm("$16") = ctx;
	register unsigned long v0 __asm("$0");

	__asm volatile("call_pal %2 # PAL_OSF1_swpctx"
		: "=r" (a0), "=r" (v0)
		: "i" (PAL_OSF1_swpctx), "0" (a0)
		/* clobbers t0, t8..t11, a0 (above) */
		: "$1", "$22", "$23", "$24", "$25", "memory");

	return (v0);
}

static __inline unsigned long
alpha_pal_swpipl(unsigned long ipl)
{
	register unsigned long a0 __asm("$16") = ipl;
	register unsigned long v0 __asm("$0");

	__asm volatile("call_pal %2 # PAL_OSF1_swpipl"
		: "=r" (a0), "=r" (v0)
		: "i" (PAL_OSF1_swpipl), "0" (a0)
		/* clobbers t0, t8..t11, a0 (above) */
		: "$1", "$22", "$23", "$24", "$25", "memory");

	return (v0);
}

static __inline void
alpha_pal_tbi(unsigned long op, vaddr_t va)
{
	register unsigned long a0 __asm("$16") = op;
	register unsigned long a1 __asm("$17") = va;

	__asm volatile("call_pal %2 # PAL_OSF1_tbi"
		: "=r" (a0), "=r" (a1)
		: "i" (PAL_OSF1_tbi), "0" (a0), "1" (a1)
		/* clobbers t0, t8..t11, a0 (above), a1 (above) */
		: "$1", "$22", "$23", "$24", "$25");
}

static __inline unsigned long
alpha_pal_whami(void)
{
	register unsigned long v0 __asm("$0");

	__asm volatile("call_pal %1 # PAL_OSF1_whami"
		: "=r" (v0)
		: "i" (PAL_OSF1_whami)
		/* clobbers t0, t8..t11 */
		: "$1", "$22", "$23", "$24", "$25");

	return (v0);
}

static __inline void
alpha_pal_wrfen(unsigned long onoff)
{
	register unsigned long a0 __asm("$16") = onoff;

	__asm volatile("call_pal %1 # PAL_OSF1_wrfen"
		: "=r" (a0)
		: "i" (PAL_OSF1_wrfen), "0" (a0)
		/* clobbers t0, t8..t11, a0 (above) */
		: "$1", "$22", "$23", "$24", "$25");
}

static __inline void
alpha_pal_wripir(unsigned long cpu_id)
{
	register unsigned long a0 __asm("$16") = cpu_id;

	__asm volatile("call_pal %1 # PAL_ipir"
		: "=r" (a0)
		: "i" (PAL_ipir), "0" (a0)
		/* clobbers t0, t8..t11, a0 (above) */
		: "$1", "$22", "$23", "$24", "$25");
}

static __inline void
alpha_pal_wrunique(unsigned long unique)
{
	register unsigned long a0 __asm("$16") = unique;

	__asm volatile("call_pal %1 # PAL_wrunique"
		: "=r" (a0)
		: "i" (PAL_wrunique), "0" (a0));
}

static __inline void
alpha_pal_wrusp(unsigned long usp)
{
	register unsigned long a0 __asm("$16") = usp;

	__asm volatile("call_pal %1 # PAL_OSF1_wrusp"
		: "=r" (a0)
		: "i" (PAL_OSF1_wrusp), "0" (a0)
		/* clobbers t0, t8..t11, a0 (above) */
		: "$1", "$22", "$23", "$24", "$25");
}

static __inline void
alpha_pal_wrmces(unsigned long mces)
{
	register unsigned long a0 __asm("$16") = mces;

	__asm volatile("call_pal %1 # PAL_OSF1_wrmces"
		: "=r" (a0)
		: "i" (PAL_OSF1_wrmces), "0" (a0)
		/* clobbers t0, t8..t11 */
		: "$1", "$22", "$23", "$24", "$25");
}

static __inline void
alpha_pal_wrval(unsigned long val)
{
	register unsigned long a0 __asm("$16") = val;

	__asm volatile("call_pal %1 # PAL_OSF1_wrval"
		: "=r" (a0)
		: "i" (PAL_OSF1_wrval), "0" (a0)
		/* clobbers t0, t8..t11, a0 (above) */
		: "$1", "$22", "$23", "$24", "$25");
}

#endif /* _KERNEL */

#endif /* __ALPHA_ALPHA_CPU_H__ */<|MERGE_RESOLUTION|>--- conflicted
+++ resolved
@@ -1,8 +1,4 @@
-<<<<<<< HEAD
-/* $NetBSD: alpha_cpu.h,v 1.53 2020/10/15 00:55:09 thorpej Exp $ */
-=======
 /* $NetBSD: alpha_cpu.h,v 1.54 2021/05/27 22:05:24 thorpej Exp $ */
->>>>>>> e2aa5677
 
 /*
  * Copyright (c) 1996 Carnegie-Mellon University.
