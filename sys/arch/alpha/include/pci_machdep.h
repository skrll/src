<<<<<<< HEAD
/* $NetBSD: pci_machdep.h,v 1.21 2020/09/26 21:07:48 thorpej Exp $ */
=======
/* $NetBSD: pci_machdep.h,v 1.24 2021/07/04 22:36:43 thorpej Exp $ */
>>>>>>> e2aa5677

/*
 * Copyright (c) 1996 Carnegie-Mellon University.
 * All rights reserved.
 *
 * Author: Chris G. Demetriou
 *
 * Permission to use, copy, modify and distribute this software and
 * its documentation is hereby granted, provided that both the copyright
 * notice and this permission notice appear in all copies of the
 * software, derivative works or modified versions, and any portions
 * thereof, and that both notices appear in supporting documentation.
 *
 * CARNEGIE MELLON ALLOWS FREE USE OF THIS SOFTWARE IN ITS "AS IS"
 * CONDITION.  CARNEGIE MELLON DISCLAIMS ANY LIABILITY OF ANY KIND
 * FOR ANY DAMAGES WHATSOEVER RESULTING FROM THE USE OF THIS SOFTWARE.
 *
 * Carnegie Mellon requests users of this software to return to
 *
 *  Software Distribution Coordinator  or  Software.Distribution@CS.CMU.EDU
 *  School of Computer Science
 *  Carnegie Mellon University
 *  Pittsburgh PA 15213-3890
 *
 * any improvements or extensions that they make and grant Carnegie the
 * rights to redistribute these changes.
 */

#ifndef _ALPHA_PCI_MACHDEP_H_
#define	_ALPHA_PCI_MACHDEP_H_

#include <sys/errno.h>

/*
 * Machine-specific definitions for PCI autoconfiguration.
 */
#define	__HAVE_PCIIDE_MACHDEP_COMPAT_INTR_ESTABLISH
#define	_PCI_HAVE_DMA64

/*
 * Types provided to machine-independent PCI code
 */
typedef struct alpha_pci_chipset *pci_chipset_tag_t;
typedef u_long pcitag_t;
typedef struct {
	u_long value;
} pci_intr_handle_t;

/*
 * Forward declarations.
 */
struct pci_attach_args;
struct alpha_shared_intr;

/*
 * alpha-specific PCI structure and type definitions.
 * NOT TO BE USED DIRECTLY BY MACHINE INDEPENDENT CODE.
 */
struct alpha_pci_chipset {
	void		*pc_conf_v;
	void		(*pc_attach_hook)(device_t, device_t,
			    struct pcibus_attach_args *);
	int		(*pc_bus_maxdevs)(void *, int);
	pcitag_t	(*pc_make_tag)(void *, int, int, int);
	void		(*pc_decompose_tag)(void *, pcitag_t, int *,
			    int *, int *);
	pcireg_t	(*pc_conf_read)(void *, pcitag_t, int);
	void		(*pc_conf_write)(void *, pcitag_t, int, pcireg_t);

	void		*pc_intr_v;
	int		(*pc_intr_map)(const struct pci_attach_args *,
			    pci_intr_handle_t *);
	const char	*(*pc_intr_string)(pci_chipset_tag_t,
			    pci_intr_handle_t, char *, size_t);
	const struct evcnt *(*pc_intr_evcnt)(pci_chipset_tag_t,
			    pci_intr_handle_t);
	void		*(*pc_intr_establish)(pci_chipset_tag_t,
			    pci_intr_handle_t, int, int (*)(void *), void *);
	void		(*pc_intr_disestablish)(pci_chipset_tag_t, void *);

	void		*(*pc_pciide_compat_intr_establish)(device_t,
			    const struct pci_attach_args *, int,
			    int (*)(void *), void *);

	struct alpha_shared_intr *pc_shared_intrs;
	const char	*pc_intr_desc;
	u_long		pc_vecbase;
	u_int		pc_nirq;

	u_long		pc_eligible_cpus;

	void		(*pc_intr_enable)(pci_chipset_tag_t, int);
	void		(*pc_intr_disable)(pci_chipset_tag_t, int);
	void		(*pc_intr_set_affinity)(pci_chipset_tag_t, int,
			    struct cpu_info *);
<<<<<<< HEAD
=======
};

struct alpha_pci_intr_impl {
	uint64_t	systype;
	void		(*intr_init)(void *, bus_space_tag_t, bus_space_tag_t,
			    pci_chipset_tag_t);
>>>>>>> e2aa5677
};

#define	ALPHA_PCI_INTR_INIT(_st_, _fn_)					\
static const struct alpha_pci_intr_impl __CONCAT(intr_impl_st_,_st_) = {\
	.systype = (_st_), .intr_init = (_fn_),				\
};									\
__link_set_add_rodata(alpha_pci_intr_impls, __CONCAT(intr_impl_st_,_st_));

/*
 * Functions provided to machine-independent PCI code.
 */
void	pci_attach_hook(device_t, device_t, struct pcibus_attach_args *);
int	pci_bus_maxdevs(pci_chipset_tag_t, int);
pcitag_t pci_make_tag(pci_chipset_tag_t, int, int, int);
void	pci_decompose_tag(pci_chipset_tag_t, pcitag_t, int *, int *, int *);
pcireg_t pci_conf_read(pci_chipset_tag_t, pcitag_t, int);
void	pci_conf_write(pci_chipset_tag_t, pcitag_t, int, pcireg_t);

int	pci_intr_map(const struct pci_attach_args *, pci_intr_handle_t *);
const char *pci_intr_string(pci_chipset_tag_t, pci_intr_handle_t,
	    char *, size_t);
const struct evcnt *pci_intr_evcnt(pci_chipset_tag_t, pci_intr_handle_t);
void	*pci_intr_establish(pci_chipset_tag_t, pci_intr_handle_t, int,
	    int (*)(void *), void *);
void	pci_intr_disestablish(pci_chipset_tag_t, void *);

/*
 * alpha-specific PCI functions.
 * NOT TO BE USED DIRECTLY BY MACHINE INDEPENDENT CODE.
 */
void	pci_display_console(bus_space_tag_t, bus_space_tag_t,
	    pci_chipset_tag_t, int, int, int);
void	device_pci_register(device_t, void *);

<<<<<<< HEAD
=======
void	alpha_pci_intr_init(void *, bus_space_tag_t, bus_space_tag_t,
	    pci_chipset_tag_t);
void	alpha_pci_intr_alloc(pci_chipset_tag_t, unsigned int);

>>>>>>> e2aa5677
int	alpha_pci_generic_intr_map(const struct pci_attach_args *,
	    pci_intr_handle_t *);
const char *alpha_pci_generic_intr_string(pci_chipset_tag_t,
	    pci_intr_handle_t, char *, size_t);
const struct evcnt *alpha_pci_generic_intr_evcnt(pci_chipset_tag_t,
	    pci_intr_handle_t);
void	*alpha_pci_generic_intr_establish(pci_chipset_tag_t,
	    pci_intr_handle_t, int, int (*)(void *), void *);
void	alpha_pci_generic_intr_disestablish(pci_chipset_tag_t, void *);
void	alpha_pci_generic_iointr(void *, unsigned long);

void	alpha_pci_generic_intr_redistribute(pci_chipset_tag_t);

void	alpha_pci_intr_handle_init(pci_intr_handle_t *, u_int, u_int);
void	alpha_pci_intr_handle_set_irq(pci_intr_handle_t *, u_int);
u_int	alpha_pci_intr_handle_get_irq(const pci_intr_handle_t *);
void	alpha_pci_intr_handle_set_flags(pci_intr_handle_t *, u_int);
u_int	alpha_pci_intr_handle_get_flags(const pci_intr_handle_t *);

#endif /* _ALPHA_PCI_MACHDEP_H_ */<|MERGE_RESOLUTION|>--- conflicted
+++ resolved
@@ -1,8 +1,4 @@
-<<<<<<< HEAD
-/* $NetBSD: pci_machdep.h,v 1.21 2020/09/26 21:07:48 thorpej Exp $ */
-=======
 /* $NetBSD: pci_machdep.h,v 1.24 2021/07/04 22:36:43 thorpej Exp $ */
->>>>>>> e2aa5677
 
 /*
  * Copyright (c) 1996 Carnegie-Mellon University.
@@ -98,15 +94,12 @@
 	void		(*pc_intr_disable)(pci_chipset_tag_t, int);
 	void		(*pc_intr_set_affinity)(pci_chipset_tag_t, int,
 			    struct cpu_info *);
-<<<<<<< HEAD
-=======
 };
 
 struct alpha_pci_intr_impl {
 	uint64_t	systype;
 	void		(*intr_init)(void *, bus_space_tag_t, bus_space_tag_t,
 			    pci_chipset_tag_t);
->>>>>>> e2aa5677
 };
 
 #define	ALPHA_PCI_INTR_INIT(_st_, _fn_)					\
@@ -141,13 +134,10 @@
 	    pci_chipset_tag_t, int, int, int);
 void	device_pci_register(device_t, void *);
 
-<<<<<<< HEAD
-=======
 void	alpha_pci_intr_init(void *, bus_space_tag_t, bus_space_tag_t,
 	    pci_chipset_tag_t);
 void	alpha_pci_intr_alloc(pci_chipset_tag_t, unsigned int);
 
->>>>>>> e2aa5677
 int	alpha_pci_generic_intr_map(const struct pci_attach_args *,
 	    pci_intr_handle_t *);
 const char *alpha_pci_generic_intr_string(pci_chipset_tag_t,
