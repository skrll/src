--- conflicted
+++ resolved
@@ -1,8 +1,4 @@
-<<<<<<< HEAD
-# $NetBSD: GENERIC,v 1.398 2020/01/19 06:55:22 thorpej Exp $
-=======
 # $NetBSD: GENERIC,v 1.399 2020/01/20 18:38:19 thorpej Exp $
->>>>>>> 792df501
 #
 # This machine description file is used to generate the default NetBSD
 # kernel.
@@ -23,11 +19,7 @@
 
 options 	INCLUDE_CONFIG_FILE	# embed config file in kernel binary
 
-<<<<<<< HEAD
-ident		"GENERIC-$Revision: 1.398 $"
-=======
 ident		"GENERIC-$Revision: 1.399 $"
->>>>>>> 792df501
 
 maxusers 32
 
@@ -243,10 +235,6 @@
 asc*	at	tcds? chip ?
 asc*	at	tc? slot ? offset ?
 le*	at	tc? slot ? offset ?
-<<<<<<< HEAD
-fta*	at	tc? slot ? offset ?		# DEC DEFTA FDDI cards
-=======
->>>>>>> 792df501
 cfb*	at	tc? slot ? offset ?
 mfb*	at	tc? slot ? offset ?
 tfb*	at	tc? slot ? offset ?
@@ -321,10 +309,6 @@
 epic*	at	pci? dev ? function ?		# SMC EPIC/100 Ethernet
 eso*	at	pci? dev ? function ?		# ESS Solo-1 PCI AudioDrive
 ex*	at	pci? dev ? function ?		# 3COM 3c90x[BC] Ethernet
-<<<<<<< HEAD
-fpa*	at	pci? dev ? function ?		# DEC DEFPA FDDI
-=======
->>>>>>> 792df501
 fxp*	at	pci? dev ? function ?		# Intel EEPRO 10+/100B
 gsip*	at	pci? dev ? function ?		# NS DP83820 Gigabit Ethernet
 iha*	at	pci? dev ? function ?		# Initio INIC-940/950 SCSI
@@ -479,10 +463,6 @@
 ahc*	at	eisa? slot ?			# Adaptec 274x, aic7770 SCSI
 bha*	at	eisa? slot ?			# BusLogic 7xx SCSI
 ep*	at	eisa? slot ?			# 3COM 3c579 Ethernet (untested)
-<<<<<<< HEAD
-fea*	at	eisa? slot ?			# DEC DEFEA FDDI
-=======
->>>>>>> 792df501
 mlx*	at	eisa? slot ?			# Mylex DAC960 / DEC SWXCR (untested)
 tlp*	at	eisa? slot ?			# DEC DE-425 Ethernet
 depca*	at	eisa? slot ?			# DEC DE-422 Ethernet
