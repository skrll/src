<<<<<<< HEAD
# $NetBSD: INSTALL,v 1.111 2018/09/06 05:36:49 maxv Exp $
=======
# $NetBSD: INSTALL,v 1.112 2020/01/20 18:38:19 thorpej Exp $
>>>>>>> 792df501
#
# Alpha INSTALL kernel.

include 	"arch/alpha/conf/std.alpha"

#options 	INCLUDE_CONFIG_FILE	# embed config file in kernel binary

makeoptions	COPTS="-Os"		# Optimise for space. Implies -O2

maxusers 8

# Enable the hooks used for initializing the ram-disk.
options 	MEMORY_DISK_HOOKS
options 	MEMORY_DISK_IS_ROOT	# Force root on ram-disk
options 	MEMORY_DISK_ROOT_SIZE=9300	# 4 Megabytes
options 	MEMORY_DISK_RBFLAGS=RB_SINGLE	# boot in single-user mode

# CPU Support
options 	DEC_2000_300	# "Jensen":	2000/300 (DECpc AXP 150)
options 	DEC_2100_A50	# Avanti etc:	AlphaStation 400, 200, etc.
options 	DEC_2100_A500	# Sable:	AlphaServer 2100
options 	DEC_2100A_A500	# Lynx:		AlphaServer 2100A
options 	DEC_3000_500	# Flamingo etc:	3000/[4-9]00*
options 	DEC_3000_300	# Pelican etc:	3000/300*
options 	DEC_AXPPCI_33	# NoName:	AXPpci33, Multia, etc.
options 	DEC_EB164	# EB164:	AlphaPC 164
options 	DEC_EB64PLUS	# EB64+:	AlphaPC 64, etc.
options 	DEC_KN20AA	# KN20AA:	AlphaStation 500 and 600
options 	DEC_KN8AE	# KN8AE:	AlphaServer 8200 and 8400
options 	DEC_KN300	# KN300:	AlphaServer 4100 and 1200
options 	DEC_550		# Miata:	Digital Personal Workstation
options 	DEC_1000	# Mikasa etc:	Digital AlphaServer 1000
options 	DEC_1000A	# Corelle etc:	Digital AlphaServer 800/1000A
options 	DEC_ALPHABOOK1	# AlphaBook1:	Tadpole/DEC AlphaBook
options 	DEC_EB66	# EB66:		21066 Evaluation Board
options 	DEC_6600	# EV6:		264DP OEM Board
options 	API_UP1000	# EV6:		Alpha Processor, Inc. UP1000

# Diagnostic/debugging support options
options 	DDB			# kernel debugger
pseudo-device	ksyms
#makeoptions	DEBUG="-g"

# File systems
file-system	FFS		# Fast file system
file-system	CD9660		# ISO-9660 CD-ROM FS (w/RockRidge extensions)
file-system	MSDOSFS		# MS-DOS-compatible file system
file-system	NFS		# Sun NFS-compatible file system client

# File system options
#options 	NFS_V2_ONLY	# Exclude NFS3 code to save space
#options 	FFS_NO_SNAPSHOT	# No FFS snapshot support
options 	WAPBL		# File system journaling support

# Networking options
options 	INET		# IP + ICMP + TCP + UDP

# Binary compatibility with previous versions of NetBSD.
include 	"conf/compat_netbsd10.config"

# Misc. options
#options 	EISAVERBOSE		# recognize "unknown" EISA devices
#options 	PCIVERBOSE		# recognize "unknown" PCI devices
#options 	MIIVERBOSE		# verbose PHY autoconfig messages
#options 	PCI_CONFIG_DUMP		# verbosely dump PCI config space
#options 	SCSIVERBOSE		# Verbose SCSI errors
#options 	TCVERBOSE		# recognize "unknown" TC devices
options 	INSECURE		# disable `kernel security level'
options 	USERCONF		# userconf(4) support
options 	PIPE_SOCKETPAIR		# smaller, but slower pipe(2)
#options 	SYSCTL_INCLUDE_DESCR	# Include sysctl descriptions in kernel
options 	FONT_GALLANT12x22	# Console font for TC devices

# The Alpha console firmware network boots using the BOOTP
# protocol, so we ask the NFS code to use BOOTP/DHCP as well,
# in case we have NFS root.
options 	NFS_BOOT_DHCP		# superset of BOOTP

# WS console uses SUN or VT100 terminal emulation
options 	WSEMUL_VT100
#options 	WSDISPLAY_COMPAT_USL		# wsconscfg VT handling

config		netbsd	root on ? type ?

mainbus0 at	root
cpu*	at	mainbus0

# TurboLaser bus support and devices
tlsb*	at	mainbus0
gbus*	at	tlsb? node ? offset ?
tlsbmem* at	tlsb? node ? offset ?
kft*	at	tlsb? node ? offset ?

# Gbus Devices
mcclock* at	gbus? offset ?

# MCBUS bus support
mcbus*	at	mainbus0
mcmem*	at	mcbus? mid ?

#EV6 Tsunami Core Logic

tsc*	at	mainbus0

# DECpc AXP150 (Jensen) internal bus support
jensenio* at	mainbus0

com*	at	jensenio? port ?
lpt*	at	jensenio? port ?
mcclock* at	jensenio? port ?
pckbc*	at	jensenio? port ?

# TURBOchannel host bus adapter support
tcasic*	at	mainbus0

# TURBOchannel bus support
tc*	at	tcasic?

# TURBOchannel devices
ioasic*	at	tc? slot ? offset ?
mcclock* at	ioasic? offset ?
le*	at	ioasic? offset ?
zsc0	at	ioasic? offset 0x100000
zsc1	at	ioasic? offset 0x180000
tcds*	at	tc? slot ? offset ?
asc*	at	tcds? chip ?
asc*	at	tc? slot ? offset ?
le*	at	tc? slot ? offset ?
<<<<<<< HEAD
fta*	at	tc? slot ? offset ?		# DEC DEFTA FDDI cards
=======
>>>>>>> 792df501
cfb*	at	tc? slot ? offset ?
mfb*	at	tc? slot ? offset ?
tfb*	at	tc? slot ? offset ?
sfb*	at	tc? slot ? offset ?
#sfbp*	at	tc? slot ? offset ?
px*	at	tc? slot ? offset ?
pxg*	at	tc? slot ? offset ?

# TURBOchannel serial attachments
zstty0  at      zsc0 channel ?                  # serial port on B channels
# /dev/ttyB1 has minor number 2 for historical reasons
zstty2  at      zsc1 channel ?                  # serial port on B channels
lkkbd0	at	zsc1 channel ?			# keyboard port on A channels
vsms0	at	zsc0 channel ?			# mouse port on A channels

# PCI host bus adapter support
apecs*	at	mainbus?
cia*	at	mainbus?
irongate* at	mainbus?
lca*	at	mainbus?
dwlpx*	at	kft?
mcpcia*	at	mcbus? mid ?
tsp*	at	tsc?
ttwoga*	at	mainbus?

# Sable PCI and STDIO bus and devices
ttwopci* at	ttwoga? hose ?
sableio* at	ttwopci? bus ?
com*	at	sableio? port ?
lpt*	at	sableio? port ?
pckbc*	at	sableio? port ?
fdc*	at	sableio? port ?

# PCI bus support
pci*	at	apecs?
pci*	at	cia?
pci*	at	irongate?
pci*	at	lca?
pci*	at	ppb?
pci*	at	dwlpx?
pci*	at	mcpcia?
pci*	at	tsp?
pci*	at	ttwopci?

# AGP support
agp*	at	irongate?

# PCI devices
adv*	at	pci? dev ? function ?		# AdvanSys SCSI
adw*	at	pci? dev ? function ?		# AdvanSys Wide SCSI
#options 	SCSI_ADW_WDTR_DISABLE		# 	disable WDTR
#options 	SCSI_ADW_SDTR_DISABLE		# 	disable SDTR
#options 	SCSI_ADW_TAGQ_DISABLE		# 	disable Tag Queuing
ahc*	at	pci? dev ? function ?		# Adaptec [23]94x, aic78x0 SCSI
bha*	at	pci? dev ? function ?		# BusLogic 9xx SCSI (untested)
cac*	at	pci? dev ? function ?		# Compaq array controller (untested)
dpt*	at	pci? dev ? function ?		# DPT SmartCache/SmartRAID
ep*	at	pci? dev ? function ?		# 3COM 3c59x/3c90x Ethernet
epic*	at	pci? dev ? function ?		# SMC EPIC/100 Ethernet
ex*	at	pci? dev ? function ?		# 3COM 3c90x[BC] Ethernet
<<<<<<< HEAD
fpa*	at	pci? dev ? function ?		# DEC DEFPA FDDI
=======
>>>>>>> 792df501
fxp*	at	pci? dev ? function ?		# Intel EEPRO 10+/100B
gsip*	at	pci? dev ? function ?		# NS DP83820 Gigabit Ethernet
iha*	at	pci? dev ? function ?		# Initio INIC-940/950 SCSI
isp*	at	pci? dev ? function ?		# Qlogic ISP 10x0 SCSI
le*	at	pci? dev ? function ?		# PCI LANCE Ethernet (untested)
sf*	at	pci? dev ? function ?		# Adaptec AIC-6915 Ethernet
siop*	at	pci? dev ? function ?		# Symbios 53c8xx SCSI
mlx*	at	pci? dev ? function ?		# Mylex DAC960 / DEC SWXCR (untested)
mpt*	at	pci? dev ? function ?		# LSI Fusion SCSI/FC
ne*	at	pci? dev ? function ?		# NE2000-compatible Ethernet
pceb*	at	pci? dev ? function ?		# Intel PCI-EISA Bridges
pciide* at	pci? dev ? function ? flags 0x0000	# GENERIC pciide driver
acardide* at	pci? dev ? function ?		# Acard IDE controllers
aceride* at	pci? dev ? function ?		# Acer Lab IDE controllers
artsata* at	pci? dev ? function ?		# Intel i31244 SATA controller
cmdide* at	pci? dev ? function ?		# CMD tech IDE controllers
cypide* at	pci? dev ? function ?		# Cypress IDE controllers
hptide* at	pci? dev ? function ?		# Triones/HighPoint IDE controllers
optiide* at	pci? dev ? function ?		# Opti IDE controllers
pdcide* at	pci? dev ? function ?		# Promise IDE controllers
pdcsata* at	pci? dev ? function ?		# Promise SATA150 controllers
satalink* at	pci? dev ? function ?		# SiI SATALink controllers
siside* at	pci? dev ? function ?		# SiS IDE controllers
slide*  at	pci? dev ? function ?		# Symphony Labs IDE controllers
viaide* at	pci? dev ? function ?		# VIA/AMD/Nvidia IDE controllers
pcn*	at	pci? dev ? function ?		# AMD PCnet-PCI Ethernet
pcscp*	at	pci? dev ? function ?		# AMD Am53c974 PCscsi-PCI
ppb*	at	pci? dev ? function ?		# PCI-PCI Bridges
re*	at	pci? dev ? function ?		# Realtek 8169 Ethernet
rtk*	at	pci? dev ? function ?		# Realtek 8129/8139 Ethernet
sio*	at	pci? dev ? function ?		# Intel PCI-ISA Bridges
sip*	at	pci? dev ? function ?		# SiS 900 Ethernet
stge*	at	pci? dev ? function ?		# Sundance/Tamarack TC9021 GigE
tga*	at	pci? dev ? function ?		# DEC ZLXp-E[123] Graphics
ti*	at	pci? dev ? function ?		# Alteon Tigon Gig-E
tl*	at	pci? dev ? function ?		# TI ThunderLAN Ethernet
tlp*	at	pci? dev ? function ?		# DECchip 21x4x and clones
vga*	at	pci? dev ? function ?		# PCI VGA Graphics
vr*	at	pci? dev ? function ?		# VIA Rhine Fast Ethernet
wi*	at	pci? dev ? function ?		# Lucent/Intersil WaveLAN/IEEE
wm*	at	pci? dev ? function ?		# Intel 8254x Ethernet

# MII/PHY support
exphy*	at mii? phy ?			# 3Com internal PHYs
icsphy*	at mii? phy ?			# Integrated Circuit Systems ICS189x
inphy*	at mii? phy ?			# Intel 82555 PHYs
lxtphy*	at mii? phy ?			# Level One LXT-970 PHYs
gphyter* at mii? phy ?			# NS83861 Gig-E PHY
makphy*	at mii? phy ?			# Marvell Semiconductor 88E1000 PHYs
nsphy*	at mii? phy ?			# NS83840 PHYs
nsphyter* at mii? phy ?			# NS83843 PHYs
qsphy*	at mii? phy ?			# Quality Semiconductor QS6612 PHYs
rgephy*	at mii? phy ?			# Realtek 8169S internal PHYs
rlphy*	at mii? phy ?			# Realtek 8139 PHYs
sqphy*	at mii? phy ?			# Seeq 80220/80221/80223 PHYs
tlphy*	at mii? phy ?			# ThunderLAN PHYs
ukphy*	at mii? phy ?			# generic unknown PHYs

# ISA/EISA bus support
isa*	at	jensenio?
eisa*	at	jensenio?
isa*	at	pceb?
eisa*	at	pceb?
isa*	at	sio?

# ISA devices
mcclock* at	isa? port 0x70
pckbc*	at	isa?				# PC keyboard controller
pckbd*	at	pckbc?				# PC keyboard (kbd port)
pms*	at	pckbc?				# PS/2-style mouse (aux port)
com*	at	isa? port 0x3f8 irq 4		# standard serial ports
com*	at	isa? port 0x2f8 irq 3
ep*	at	isa? port ? irq ?		# 3COM 3c509 Ethernet
fdc0	at	isa? port 0x3f0 irq 6 drq 2	# floppy controller
lc0	at	isa? port 0x300 iomem ? irq ?	# DEC EtherWORKS III (LEMAC)
lc1	at	isa? port 0x320 iomem ? irq ?	# DEC EtherWORKS III (LEMAC)
depca0	at	isa? port 0x300 iomem 0xd0000 iosiz 0x10000 irq 5 	# DEPCA
depca1	at	isa? port 0x200 iomem 0xd8000 iosiz 0x8000 irq 10 	# DEPCA
le*	at	depca?
lpt*	at	isa? port 0x3bc irq 7		# standard parallel port
vga*	at	isa?				# ISA (EISA: XXX) VGA
wdc0	at	isa? port 0x1f0 irq 14		# ST506/ESDI/IDE controllers
wdc1	at	isa? port 0x170 irq 15
we0	at	isa? port 0x280 iomem 0xd0000 irq 9	# WD/SMC Ethernet
we1	at	isa? port 0x300 iomem 0xcc000 irq 10

# EISA devices
ahb*	at	eisa? slot ?			# Adaptec 174[024] SCSI (unt.)
ahc*	at	eisa? slot ?			# Adaptec 274x, aic7770 SCSI
bha*	at	eisa? slot ?			# BusLogic 7xx SCSI
ep*	at	eisa? slot ?			# 3COM 3c579 Ethernet (untested)
<<<<<<< HEAD
fea*	at	eisa? slot ?			# DEC DEFEA FDDI
=======
>>>>>>> 792df501
mlx*	at	eisa? slot ?			# Mylex DAC960 / DEC SWXCR (untested)
tlp*	at	eisa? slot ?			# DEC DE-425 Ethernet
depca*	at	eisa? slot ?			# DEC DE-422 Ethernet
le*	at	depca?
uha*	at	eisa? slot ?			# UltraStor 24f SCSI (unt.)

# SCSI bus support
scsibus* at	scsi?

# SCSI devices
cd*	at	scsibus? target ? lun ?		# SCSI CD-ROM drives
sd*	at	scsibus? target ? lun ?		# SCSI disk drives
st*	at	scsibus? target ? lun ?		# SCSI tape drives

# ATA (IDE) bus support
atabus* at ata?

# IDE drives
wd*	at	atabus? drive ?

# ATAPI bus support
atapibus* at	atapi?

# ATAPI devices
sd*	at	atapibus? drive ?		# ATAPI disk devices
cd*	at	atapibus? drive ?		# ATAPI CD-ROM devices

# Floppy drives
fd*	at	fdc? drive ?

# Hardware RAID devices
ld*	at	cac? unit ?
ld*	at	mlx? unit ?

# Workstation Console attachments
wsdisplay*	at	cfb?
wsdisplay*	at	mfb?
wsdisplay*	at	tfb?
wsdisplay*	at	sfb?
#wsdisplay*	at	sfbp?
wsdisplay*	at	px?
wsdisplay*	at	pxg?
wsdisplay*	at	vga?
wsdisplay*	at	tga?
wskbd*		at	lkkbd? console ?
wsmouse*	at	vsms?
wskbd*		at	pckbd?
wsmouse*	at	pms?

pseudo-device	raid			# RAIDframe disk driver
options 	RAID_AUTOCONFIG		# auto-configuration of RAID components

pseudo-device	bpfilter
pseudo-device	loop
pseudo-device	md		
pseudo-device	ppp		
pseudo-device	pty			# pseudo-terminals
pseudo-device	sl		

#pseudo-device	fss			# file system snapshot device<|MERGE_RESOLUTION|>--- conflicted
+++ resolved
@@ -1,8 +1,4 @@
-<<<<<<< HEAD
-# $NetBSD: INSTALL,v 1.111 2018/09/06 05:36:49 maxv Exp $
-=======
 # $NetBSD: INSTALL,v 1.112 2020/01/20 18:38:19 thorpej Exp $
->>>>>>> 792df501
 #
 # Alpha INSTALL kernel.
 
@@ -131,10 +127,6 @@
 asc*	at	tcds? chip ?
 asc*	at	tc? slot ? offset ?
 le*	at	tc? slot ? offset ?
-<<<<<<< HEAD
-fta*	at	tc? slot ? offset ?		# DEC DEFTA FDDI cards
-=======
->>>>>>> 792df501
 cfb*	at	tc? slot ? offset ?
 mfb*	at	tc? slot ? offset ?
 tfb*	at	tc? slot ? offset ?
@@ -195,10 +187,6 @@
 ep*	at	pci? dev ? function ?		# 3COM 3c59x/3c90x Ethernet
 epic*	at	pci? dev ? function ?		# SMC EPIC/100 Ethernet
 ex*	at	pci? dev ? function ?		# 3COM 3c90x[BC] Ethernet
-<<<<<<< HEAD
-fpa*	at	pci? dev ? function ?		# DEC DEFPA FDDI
-=======
->>>>>>> 792df501
 fxp*	at	pci? dev ? function ?		# Intel EEPRO 10+/100B
 gsip*	at	pci? dev ? function ?		# NS DP83820 Gigabit Ethernet
 iha*	at	pci? dev ? function ?		# Initio INIC-940/950 SCSI
@@ -290,10 +278,6 @@
 ahc*	at	eisa? slot ?			# Adaptec 274x, aic7770 SCSI
 bha*	at	eisa? slot ?			# BusLogic 7xx SCSI
 ep*	at	eisa? slot ?			# 3COM 3c579 Ethernet (untested)
-<<<<<<< HEAD
-fea*	at	eisa? slot ?			# DEC DEFEA FDDI
-=======
->>>>>>> 792df501
 mlx*	at	eisa? slot ?			# Mylex DAC960 / DEC SWXCR (untested)
 tlp*	at	eisa? slot ?			# DEC DE-425 Ethernet
 depca*	at	eisa? slot ?			# DEC DE-422 Ethernet
