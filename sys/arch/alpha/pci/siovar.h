<<<<<<< HEAD
/* $NetBSD: siovar.h,v 1.13 2020/09/22 15:24:02 thorpej Exp $ */
=======
/* $NetBSD: siovar.h,v 1.14 2021/06/25 13:41:33 thorpej Exp $ */
>>>>>>> e2aa5677

/*
 * Copyright (c) 1995, 1996 Carnegie-Mellon University.
 * All rights reserved.
 *
 * Author: Chris G. Demetriou
 *
 * Permission to use, copy, modify and distribute this software and
 * its documentation is hereby granted, provided that both the copyright
 * notice and this permission notice appear in all copies of the
 * software, derivative works or modified versions, and any portions
 * thereof, and that both notices appear in supporting documentation.
 *
 * CARNEGIE MELLON ALLOWS FREE USE OF THIS SOFTWARE IN ITS "AS IS"
 * CONDITION.  CARNEGIE MELLON DISCLAIMS ANY LIABILITY OF ANY KIND
 * FOR ANY DAMAGES WHATSOEVER RESULTING FROM THE USE OF THIS SOFTWARE.
 *
 * Carnegie Mellon requests users of this software to return to
 *
 *  Software Distribution Coordinator  or  Software.Distribution@CS.CMU.EDU
 *  School of Computer Science
 *  Carnegie Mellon University
 *  Pittsburgh PA 15213-3890
 *
 * any improvements or extensions that they make and grant Carnegie the
 * rights to redistribute these changes.
 */

void	sio_intr_setup(pci_chipset_tag_t, bus_space_tag_t);
void	sio_iointr(void *framep, unsigned long vec);

const char *sio_intr_string(void *, int, char *, size_t);
const struct evcnt *sio_intr_evcnt(void *, int);
void	*sio_intr_establish(void *, int, int, int, int, int (*)(void *),
	    void *);
void	sio_intr_disestablish(void *, void *);
int	sio_intr_alloc(void *, int, int, int *);

<<<<<<< HEAD
=======
int	sio_pirq_intr_map(pci_chipset_tag_t, int, pci_intr_handle_t *);
>>>>>>> e2aa5677
const char *sio_pci_intr_string(pci_chipset_tag_t, pci_intr_handle_t,
	    char *, size_t);
const struct evcnt *sio_pci_intr_evcnt(pci_chipset_tag_t, pci_intr_handle_t);
void	*sio_pci_intr_establish(pci_chipset_tag_t, pci_intr_handle_t,
	    int, int (*)(void *), void *);
void	sio_pci_intr_disestablish(pci_chipset_tag_t, void *);

void	*sio_pciide_compat_intr_establish(device_t,
	    const struct pci_attach_args *, int, int (*)(void *), void *);

void	*sio_isa_intr_establish(void *, int, int, int, int (*)(void *), void *);<|MERGE_RESOLUTION|>--- conflicted
+++ resolved
@@ -1,8 +1,4 @@
-<<<<<<< HEAD
-/* $NetBSD: siovar.h,v 1.13 2020/09/22 15:24:02 thorpej Exp $ */
-=======
 /* $NetBSD: siovar.h,v 1.14 2021/06/25 13:41:33 thorpej Exp $ */
->>>>>>> e2aa5677
 
 /*
  * Copyright (c) 1995, 1996 Carnegie-Mellon University.
@@ -41,10 +37,7 @@
 void	sio_intr_disestablish(void *, void *);
 int	sio_intr_alloc(void *, int, int, int *);
 
-<<<<<<< HEAD
-=======
 int	sio_pirq_intr_map(pci_chipset_tag_t, int, pci_intr_handle_t *);
->>>>>>> e2aa5677
 const char *sio_pci_intr_string(pci_chipset_tag_t, pci_intr_handle_t,
 	    char *, size_t);
 const struct evcnt *sio_pci_intr_evcnt(pci_chipset_tag_t, pci_intr_handle_t);
