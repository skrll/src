--- conflicted
+++ resolved
@@ -1,8 +1,4 @@
-<<<<<<< HEAD
-/* $NetBSD: sio.c,v 1.54 2020/11/18 02:04:29 thorpej Exp $ */
-=======
 /* $NetBSD: sio.c,v 1.56 2021/05/07 16:58:34 thorpej Exp $ */
->>>>>>> e2aa5677
 
 /*-
  * Copyright (c) 2000 The NetBSD Foundation, Inc.
@@ -67,11 +63,7 @@
 
 #include <sys/cdefs.h>			/* RCS ID & Copyright macro defns */
 
-<<<<<<< HEAD
-__KERNEL_RCSID(0, "$NetBSD: sio.c,v 1.54 2020/11/18 02:04:29 thorpej Exp $");
-=======
 __KERNEL_RCSID(0, "$NetBSD: sio.c,v 1.56 2021/05/07 16:58:34 thorpej Exp $");
->>>>>>> e2aa5677
 
 #include <sys/param.h>
 #include <sys/systm.h>
