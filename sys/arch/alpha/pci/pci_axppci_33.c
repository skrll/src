--- conflicted
+++ resolved
@@ -1,8 +1,4 @@
-<<<<<<< HEAD
-/* $NetBSD: pci_axppci_33.c,v 1.39 2020/09/22 15:24:02 thorpej Exp $ */
-=======
 /* $NetBSD: pci_axppci_33.c,v 1.41 2021/06/25 13:41:33 thorpej Exp $ */
->>>>>>> e2aa5677
 
 /*
  * Copyright (c) 1995, 1996 Carnegie-Mellon University.
@@ -33,11 +29,7 @@
 
 #include <sys/cdefs.h>			/* RCS ID & Copyright macro defns */
 
-<<<<<<< HEAD
-__KERNEL_RCSID(0, "$NetBSD: pci_axppci_33.c,v 1.39 2020/09/22 15:24:02 thorpej Exp $");
-=======
 __KERNEL_RCSID(0, "$NetBSD: pci_axppci_33.c,v 1.41 2021/06/25 13:41:33 thorpej Exp $");
->>>>>>> e2aa5677
 
 #include <sys/types.h>
 #include <sys/param.h>
@@ -183,31 +175,10 @@
 	        return 1;
 	}
 
-<<<<<<< HEAD
-	pirqreg = pci_conf_read(pc, pci_make_tag(pc, 0, LCA_SIO_DEVICE, 0),
-	    SIO_PCIREG_PIRQ_RTCTRL);
-#if 0
-	printf("dec_axppci_33_intr_map: device %d pin %c: pirq %d, reg = %x\n",
-		device, '@' + buspin, pirq, pirqreg);
-#endif
-	pirqline = (pirqreg >> (pirq * 8)) & 0xff;
-	if ((pirqline & 0x80) != 0)
-		return 1;			/* not routed? */
-	pirqline &= 0xf;
-
-#if 0
-	printf("dec_axppci_33_intr_map: device %d pin %c: mapped to line %d\n",
-	    device, '@' + buspin, pirqline);
-#endif
-
-	alpha_pci_intr_handle_init(ihp, pirqline, 0);
-	return (0);
-=======
 #if 0
 	printf("dec_axppci_33_intr_map: device %d pin %c: pirq %d\n",
 		device, '@' + buspin, pirq);
 #endif
 
 	return sio_pirq_intr_map(pc, pirq, ihp);
->>>>>>> e2aa5677
 }