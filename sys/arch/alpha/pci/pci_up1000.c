<<<<<<< HEAD
/* $NetBSD: pci_up1000.c,v 1.16 2020/09/22 15:24:02 thorpej Exp $ */
=======
/* $NetBSD: pci_up1000.c,v 1.17 2021/06/19 16:59:07 thorpej Exp $ */
>>>>>>> e2aa5677

/*-
 * Copyright (c) 2000 The NetBSD Foundation, Inc.
 * All rights reserved.
 *
 * This code is derived from software contributed to The NetBSD Foundation
 * by Jason R. Thorpe.
 *
 * Redistribution and use in source and binary forms, with or without
 * modification, are permitted provided that the following conditions
 * are met:
 * 1. Redistributions of source code must retain the above copyright
 *    notice, this list of conditions and the following disclaimer.
 * 2. Redistributions in binary form must reproduce the above copyright
 *    notice, this list of conditions and the following disclaimer in the
 *    documentation and/or other materials provided with the distribution.
 *
 * THIS SOFTWARE IS PROVIDED BY THE NETBSD FOUNDATION, INC. AND CONTRIBUTORS
 * ``AS IS'' AND ANY EXPRESS OR IMPLIED WARRANTIES, INCLUDING, BUT NOT LIMITED
 * TO, THE IMPLIED WARRANTIES OF MERCHANTABILITY AND FITNESS FOR A PARTICULAR
 * PURPOSE ARE DISCLAIMED.  IN NO EVENT SHALL THE FOUNDATION OR CONTRIBUTORS
 * BE LIABLE FOR ANY DIRECT, INDIRECT, INCIDENTAL, SPECIAL, EXEMPLARY, OR
 * CONSEQUENTIAL DAMAGES (INCLUDING, BUT NOT LIMITED TO, PROCUREMENT OF
 * SUBSTITUTE GOODS OR SERVICES; LOSS OF USE, DATA, OR PROFITS; OR BUSINESS
 * INTERRUPTION) HOWEVER CAUSED AND ON ANY THEORY OF LIABILITY, WHETHER IN
 * CONTRACT, STRICT LIABILITY, OR TORT (INCLUDING NEGLIGENCE OR OTHERWISE)
 * ARISING IN ANY WAY OUT OF THE USE OF THIS SOFTWARE, EVEN IF ADVISED OF THE
 * POSSIBILITY OF SUCH DAMAGE.
 */

#include <sys/cdefs.h>			/* RCS ID & Copyright macro defns */

<<<<<<< HEAD
__KERNEL_RCSID(0, "$NetBSD: pci_up1000.c,v 1.16 2020/09/22 15:24:02 thorpej Exp $");
=======
__KERNEL_RCSID(0, "$NetBSD: pci_up1000.c,v 1.17 2021/06/19 16:59:07 thorpej Exp $");
>>>>>>> e2aa5677

#include <sys/types.h>
#include <sys/param.h>
#include <sys/time.h>
#include <sys/systm.h>
#include <sys/errno.h>
#include <sys/device.h>

#include <machine/autoconf.h>
#include <machine/rpb.h>
#include <sys/bus.h>
#include <machine/intr.h>

#include <dev/isa/isavar.h>

#include <dev/pci/pcireg.h>
#include <dev/pci/pcivar.h>
#include <dev/pci/pciidereg.h>
#include <dev/pci/pciidevar.h>

#include <alpha/pci/irongatevar.h>

#include <alpha/pci/siovar.h>
#include <alpha/pci/sioreg.h>

#include "sio.h"

static int	api_up1000_intr_map(const struct pci_attach_args *,
		    pci_intr_handle_t *);

<<<<<<< HEAD
void
pci_up1000_pickintr(struct irongate_config *icp)
=======
static void
pci_up1000_pickintr(void *core, bus_space_tag_t iot, bus_space_tag_t memt,
    pci_chipset_tag_t pc)
>>>>>>> e2aa5677
{
#if NSIO
	pc->pc_intr_v = core;
	pc->pc_intr_map = api_up1000_intr_map;
	pc->pc_intr_string = sio_pci_intr_string;
	pc->pc_intr_evcnt = sio_pci_intr_evcnt;
	pc->pc_intr_establish = sio_pci_intr_establish;
	pc->pc_intr_disestablish = sio_pci_intr_disestablish;

	pc->pc_pciide_compat_intr_establish =
	    sio_pciide_compat_intr_establish;

	sio_intr_setup(pc, iot);
#else
	panic("pci_up1000_pickintr: no I/O interrupt handler (no sio)");
#endif
}
ALPHA_PCI_INTR_INIT(ST_API_NAUTILUS, pci_up1000_pickintr)

static int
api_up1000_intr_map(const struct pci_attach_args *pa, pci_intr_handle_t *ihp)
{
	pci_chipset_tag_t pc = pa->pa_pc;
	int buspin = pa->pa_intrpin;
	int bustag = pa->pa_intrtag;
	int line = pa->pa_intrline;
	int bus, device, function;

	if (buspin == 0) {
		/* No IRQ used. */
		return 1;
	}
	if (buspin < 0 || buspin > 4) {
		printf("%s: bad interrupt pin %d\n", __func__, buspin);
		return 1;
	}

	pci_decompose_tag(pc, bustag, &bus, &device, &function);

	/*
	 * The console places the interrupt mapping in the "line" value.
	 * A value of (char)-1 indicates there is no mapping.
	 */
	if (line == 0xff) {
		printf("%s: no mapping for %d/%d/%d\n", __func__,
		    bus, device, function);
		return (1);
	}

	if (line < 0 || line > 15) {
		printf("%s: bad ISA IRQ (%d)\n", __func__, line);
		return (1);
	}
	if (line == 2) {
		printf("%s: changed IRQ 2 to IRQ 9\n", __func__);
		line = 9;
	}

	alpha_pci_intr_handle_init(ihp, line, 0);
	return (0);
}<|MERGE_RESOLUTION|>--- conflicted
+++ resolved
@@ -1,8 +1,4 @@
-<<<<<<< HEAD
-/* $NetBSD: pci_up1000.c,v 1.16 2020/09/22 15:24:02 thorpej Exp $ */
-=======
 /* $NetBSD: pci_up1000.c,v 1.17 2021/06/19 16:59:07 thorpej Exp $ */
->>>>>>> e2aa5677
 
 /*-
  * Copyright (c) 2000 The NetBSD Foundation, Inc.
@@ -35,11 +31,7 @@
 
 #include <sys/cdefs.h>			/* RCS ID & Copyright macro defns */
 
-<<<<<<< HEAD
-__KERNEL_RCSID(0, "$NetBSD: pci_up1000.c,v 1.16 2020/09/22 15:24:02 thorpej Exp $");
-=======
 __KERNEL_RCSID(0, "$NetBSD: pci_up1000.c,v 1.17 2021/06/19 16:59:07 thorpej Exp $");
->>>>>>> e2aa5677
 
 #include <sys/types.h>
 #include <sys/param.h>
@@ -70,14 +62,9 @@
 static int	api_up1000_intr_map(const struct pci_attach_args *,
 		    pci_intr_handle_t *);
 
-<<<<<<< HEAD
-void
-pci_up1000_pickintr(struct irongate_config *icp)
-=======
 static void
 pci_up1000_pickintr(void *core, bus_space_tag_t iot, bus_space_tag_t memt,
     pci_chipset_tag_t pc)
->>>>>>> e2aa5677
 {
 #if NSIO
 	pc->pc_intr_v = core;
