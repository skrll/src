--- conflicted
+++ resolved
@@ -1,8 +1,4 @@
-<<<<<<< HEAD
-/* $NetBSD: pci_6600.c,v 1.29 2020/09/26 21:07:48 thorpej Exp $ */
-=======
 /* $NetBSD: pci_6600.c,v 1.33 2021/07/04 22:42:36 thorpej Exp $ */
->>>>>>> e2aa5677
 
 /*-
  * Copyright (c) 1999 by Ross Harvey.  All rights reserved.
@@ -37,20 +33,12 @@
 
 #include <sys/cdefs.h>
 
-<<<<<<< HEAD
-__KERNEL_RCSID(0, "$NetBSD: pci_6600.c,v 1.29 2020/09/26 21:07:48 thorpej Exp $");
-=======
 __KERNEL_RCSID(0, "$NetBSD: pci_6600.c,v 1.33 2021/07/04 22:42:36 thorpej Exp $");
->>>>>>> e2aa5677
 
 #include <sys/param.h>
 #include <sys/systm.h>
 #include <sys/kernel.h>
 #include <sys/device.h>
-<<<<<<< HEAD
-#include <sys/malloc.h>
-=======
->>>>>>> e2aa5677
 #include <sys/cpu.h>
 
 #include <machine/autoconf.h>
@@ -107,7 +95,7 @@
 static void	dec_6600_intr_disable(pci_chipset_tag_t, int irq);
 static void	dec_6600_intr_set_affinity(pci_chipset_tag_t, int,
 		    struct cpu_info *);
-<<<<<<< HEAD
+static void	dec_6600_intr_program(pci_chipset_tag_t);
 
 static void	dec_6600_intr_redistribute(void);
 
@@ -117,30 +105,11 @@
  */
 static uint64_t	dec_6600_intr_enables __read_mostly;
 static uint64_t dec_6600_cpu_intr_enables[4] __read_mostly;
-=======
-static void	dec_6600_intr_program(pci_chipset_tag_t);
->>>>>>> e2aa5677
-
-static void	dec_6600_intr_redistribute(void);
-
-/*
- * We keep 2 software copies of the interrupt enables: one global one,
- * and one per-CPU for setting the interrupt affinity.
- */
-static uint64_t	dec_6600_intr_enables __read_mostly;
-static uint64_t dec_6600_cpu_intr_enables[4] __read_mostly;
 
 static void
 pci_6600_pickintr(void *core, bus_space_tag_t iot, bus_space_tag_t memt,
     pci_chipset_tag_t pc)
 {
-<<<<<<< HEAD
-	bus_space_tag_t iot = &pcp->pc_iot;
-	pci_chipset_tag_t pc = &pcp->pc_pc;
-	char *cp;
-	int i;
-=======
->>>>>>> e2aa5677
 	struct cpu_info *ci;
 	CPU_INFO_ITERATOR cii;
 
@@ -153,11 +122,7 @@
 
 	pc->pc_pciide_compat_intr_establish = NULL;
 
-<<<<<<< HEAD
-	pc->pc_intr_desc = "dec 6600 irq";
-=======
 	pc->pc_intr_desc = "dec 6600";
->>>>>>> e2aa5677
 	pc->pc_vecbase = 0x900;
 	pc->pc_nirq = PCI_NIRQ;
 
@@ -177,11 +142,7 @@
 	 * System-wide and Pchip-0-only logic...
 	 */
 	if (sioprimary == NULL) {
-<<<<<<< HEAD
-		sioprimary = pcp;
-=======
 		sioprimary = core;
->>>>>>> e2aa5677
 		/*
 		 * Unless explicitly routed, all interrupts go to the
 		 * primary CPU.
@@ -190,29 +151,11 @@
 		    __BITS(0,63);
 		pc->pc_pciide_compat_intr_establish =
 		    dec_6600_pciide_compat_intr_establish;
-<<<<<<< HEAD
-#define PCI_6600_IRQ_STR	8
-		pc->pc_shared_intrs = alpha_shared_intr_alloc(PCI_NIRQ,
-		    PCI_6600_IRQ_STR);
-		for (i = 0; i < PCI_NIRQ; i++) {
-			alpha_shared_intr_set_maxstrays(pc->pc_shared_intrs, i,
-			    PCI_STRAY_MAX);
-			alpha_shared_intr_set_private(pc->pc_shared_intrs, i,
-			    sioprimary);
-
-			cp = alpha_shared_intr_string(pc->pc_shared_intrs, i);
-			snprintf(cp, PCI_6600_IRQ_STR, "irq %d", i);
-			evcnt_attach_dynamic(alpha_shared_intr_evcnt(
-			    pc->pc_shared_intrs, i), EVCNT_TYPE_INTR, NULL,
-			    "dec 6600", cp);
-		}
-=======
 
 		KASSERT(dec_6600_intr_enables == 0);
 		dec_6600_intr_program(pc);
 
 		alpha_pci_intr_alloc(pc, PCI_STRAY_MAX);
->>>>>>> e2aa5677
 #if NSIO
 		sio_intr_setup(pc, iot);
 
@@ -407,7 +350,6 @@
 {
 
 	KASSERT(mutex_owned(&cpu_lock));
-<<<<<<< HEAD
 
 	dec_6600_intr_enables |= __BIT(irq);
 	dec_6600_intr_program(pc);
@@ -419,19 +361,6 @@
 
 	KASSERT(mutex_owned(&cpu_lock));
 
-=======
-
-	dec_6600_intr_enables |= __BIT(irq);
-	dec_6600_intr_program(pc);
-}
-
-static void
-dec_6600_intr_disable(pci_chipset_tag_t const pc, int const irq)
-{
-
-	KASSERT(mutex_owned(&cpu_lock));
-
->>>>>>> e2aa5677
 	dec_6600_intr_enables &= ~__BIT(irq);
 	dec_6600_intr_program(pc);
 }
