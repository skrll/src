<<<<<<< HEAD
/* $NetBSD: pci_sgmap_pte64.c,v 1.9 2020/10/11 00:33:31 thorpej Exp $ */
=======
/* $NetBSD: pci_sgmap_pte64.c,v 1.10 2021/07/04 22:42:36 thorpej Exp $ */
>>>>>>> e2aa5677

/*-
 * Copyright (c) 1997 The NetBSD Foundation, Inc.
 * All rights reserved.
 *
 * This code is derived from software contributed to The NetBSD Foundation
 * by Jason R. Thorpe of the Numerical Aerospace Simulation Facility,
 * NASA Ames Research Center.
 *
 * Redistribution and use in source and binary forms, with or without
 * modification, are permitted provided that the following conditions
 * are met:
 * 1. Redistributions of source code must retain the above copyright
 *    notice, this list of conditions and the following disclaimer.
 * 2. Redistributions in binary form must reproduce the above copyright
 *    notice, this list of conditions and the following disclaimer in the
 *    documentation and/or other materials provided with the distribution.
 *
 * THIS SOFTWARE IS PROVIDED BY THE NETBSD FOUNDATION, INC. AND CONTRIBUTORS
 * ``AS IS'' AND ANY EXPRESS OR IMPLIED WARRANTIES, INCLUDING, BUT NOT LIMITED
 * TO, THE IMPLIED WARRANTIES OF MERCHANTABILITY AND FITNESS FOR A PARTICULAR
 * PURPOSE ARE DISCLAIMED.  IN NO EVENT SHALL THE FOUNDATION OR CONTRIBUTORS
 * BE LIABLE FOR ANY DIRECT, INDIRECT, INCIDENTAL, SPECIAL, EXEMPLARY, OR
 * CONSEQUENTIAL DAMAGES (INCLUDING, BUT NOT LIMITED TO, PROCUREMENT OF
 * SUBSTITUTE GOODS OR SERVICES; LOSS OF USE, DATA, OR PROFITS; OR BUSINESS
 * INTERRUPTION) HOWEVER CAUSED AND ON ANY THEORY OF LIABILITY, WHETHER IN
 * CONTRACT, STRICT LIABILITY, OR TORT (INCLUDING NEGLIGENCE OR OTHERWISE)
 * ARISING IN ANY WAY OUT OF THE USE OF THIS SOFTWARE, EVEN IF ADVISED OF THE
 * POSSIBILITY OF SUCH DAMAGE.
 */

#include <sys/cdefs.h>			/* RCS ID & Copyright macro defns */

<<<<<<< HEAD
__KERNEL_RCSID(1, "$NetBSD: pci_sgmap_pte64.c,v 1.9 2020/10/11 00:33:31 thorpej Exp $");
=======
__KERNEL_RCSID(1, "$NetBSD: pci_sgmap_pte64.c,v 1.10 2021/07/04 22:42:36 thorpej Exp $");
>>>>>>> e2aa5677

#include <sys/param.h>
#include <sys/systm.h>
#include <sys/kernel.h>
#include <sys/device.h>
#include <sys/mbuf.h>
#include <sys/proc.h>

#define	_ALPHA_BUS_DMA_PRIVATE
#include <sys/bus.h>

#include <alpha/pci/pci_sgmap_pte64.h>

#include <alpha/common/sgmap_typedep.c><|MERGE_RESOLUTION|>--- conflicted
+++ resolved
@@ -1,8 +1,4 @@
-<<<<<<< HEAD
-/* $NetBSD: pci_sgmap_pte64.c,v 1.9 2020/10/11 00:33:31 thorpej Exp $ */
-=======
 /* $NetBSD: pci_sgmap_pte64.c,v 1.10 2021/07/04 22:42:36 thorpej Exp $ */
->>>>>>> e2aa5677
 
 /*-
  * Copyright (c) 1997 The NetBSD Foundation, Inc.
@@ -36,11 +32,7 @@
 
 #include <sys/cdefs.h>			/* RCS ID & Copyright macro defns */
 
-<<<<<<< HEAD
-__KERNEL_RCSID(1, "$NetBSD: pci_sgmap_pte64.c,v 1.9 2020/10/11 00:33:31 thorpej Exp $");
-=======
 __KERNEL_RCSID(1, "$NetBSD: pci_sgmap_pte64.c,v 1.10 2021/07/04 22:42:36 thorpej Exp $");
->>>>>>> e2aa5677
 
 #include <sys/param.h>
 #include <sys/systm.h>
