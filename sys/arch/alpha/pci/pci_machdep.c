--- conflicted
+++ resolved
@@ -1,8 +1,4 @@
-<<<<<<< HEAD
-/* $NetBSD: pci_machdep.c,v 1.28 2020/09/26 21:07:48 thorpej Exp $ */
-=======
 /* $NetBSD: pci_machdep.c,v 1.32 2021/07/04 22:36:43 thorpej Exp $ */
->>>>>>> e2aa5677
 
 /*-
  * Copyright (c) 2020 The NetBSD Foundation, Inc.
@@ -66,11 +62,7 @@
 
 #include <sys/cdefs.h>			/* RCS ID & Copyright macro defns */
 
-<<<<<<< HEAD
-__KERNEL_RCSID(0, "$NetBSD: pci_machdep.c,v 1.28 2020/09/26 21:07:48 thorpej Exp $");
-=======
 __KERNEL_RCSID(0, "$NetBSD: pci_machdep.c,v 1.32 2021/07/04 22:36:43 thorpej Exp $");
->>>>>>> e2aa5677
 
 #include <sys/types.h>
 #include <sys/param.h>
@@ -168,8 +160,6 @@
 	}
 }
 
-<<<<<<< HEAD
-=======
 void
 alpha_pci_intr_init(void *core, bus_space_tag_t iot, bus_space_tag_t memt,
     pci_chipset_tag_t pc)
@@ -209,7 +199,6 @@
 	}
 }
 
->>>>>>> e2aa5677
 int
 alpha_pci_generic_intr_map(const struct pci_attach_args * const pa,
     pci_intr_handle_t * const ihp)
@@ -259,11 +248,7 @@
 
 	KASSERT(irq < pc->pc_nirq);
 
-<<<<<<< HEAD
-	snprintf(buf, len, "%s %u", pc->pc_intr_desc, irq);
-=======
 	snprintf(buf, len, "%s irq %u", pc->pc_intr_desc, irq);
->>>>>>> e2aa5677
 	return buf;
 }
 
@@ -519,27 +504,18 @@
 {
 	pci_chipset_tag_t const pc = pba->pba_pc;
 
-<<<<<<< HEAD
-	KASSERT(pc->pc_attach_hook != NULL);
-	pc->pc_attach_hook(parent, self, pba);
-=======
 	if (pc->pc_attach_hook != NULL) {
 		pc->pc_attach_hook(parent, self, pba);
 	}
->>>>>>> e2aa5677
 }
 
 int
 pci_bus_maxdevs(pci_chipset_tag_t const pc, int const busno)
 {
-<<<<<<< HEAD
-	KASSERT(pc->pc_bus_maxdevs != NULL);
-=======
 	if (pc->pc_bus_maxdevs == NULL) {
 		return 32;
 	}
 
->>>>>>> e2aa5677
 	return pc->pc_bus_maxdevs(pc->pc_conf_v, busno);
 }
 
@@ -547,9 +523,6 @@
 pci_make_tag(pci_chipset_tag_t const pc, int const bus, int const dev,
     int const func)
 {
-<<<<<<< HEAD
-	KASSERT(pc->pc_make_tag != NULL);
-=======
 	if (__predict_true(pc->pc_make_tag == NULL)) {
 		/* Just use the standard Type 1 address format. */
 		return __SHIFTIN(bus, PCI_CONF_TYPE1_BUS) |
@@ -557,7 +530,6 @@
 		       __SHIFTIN(func, PCI_CONF_TYPE1_FUNCTION);
 	}
 
->>>>>>> e2aa5677
 	return pc->pc_make_tag(pc->pc_conf_v, bus, dev, func);
 }
 
@@ -565,9 +537,6 @@
 pci_decompose_tag(pci_chipset_tag_t const pc, pcitag_t const tag,
     int * const busp, int * const devp, int * const funcp)
 {
-<<<<<<< HEAD
-	KASSERT(pc->pc_decompose_tag != NULL);
-=======
 	if (__predict_true(pc->pc_decompose_tag == NULL)) {
 		if (busp != NULL)
 			*busp = __SHIFTOUT(tag, PCI_CONF_TYPE1_BUS);
@@ -578,7 +547,6 @@
 		return;
 	}
 
->>>>>>> e2aa5677
 	pc->pc_decompose_tag(pc->pc_conf_v, tag, busp, devp, funcp);
 }
 
