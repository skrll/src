--- conflicted
+++ resolved
@@ -1,8 +1,4 @@
-<<<<<<< HEAD
-/* $NetBSD: pci_1000a.c,v 1.29 2020/09/22 15:24:02 thorpej Exp $ */
-=======
 /* $NetBSD: pci_1000a.c,v 1.33 2021/07/04 22:42:36 thorpej Exp $ */
->>>>>>> e2aa5677
 
 /*
  * Copyright (c) 1998 The NetBSD Foundation, Inc.
@@ -64,11 +60,7 @@
 
 #include <sys/cdefs.h>			/* RCS ID & Copyright macro defns */
 
-<<<<<<< HEAD
-__KERNEL_RCSID(0, "$NetBSD: pci_1000a.c,v 1.29 2020/09/22 15:24:02 thorpej Exp $");
-=======
 __KERNEL_RCSID(0, "$NetBSD: pci_1000a.c,v 1.33 2021/07/04 22:42:36 thorpej Exp $");
->>>>>>> e2aa5677
 
 #include <sys/types.h>
 #include <sys/param.h>
@@ -125,33 +117,12 @@
 
 	pc->pc_pciide_compat_intr_establish = NULL;
 
-<<<<<<< HEAD
-#define PCI_1000A_IRQ_STR	8
-	pc->pc_shared_intrs = alpha_shared_intr_alloc(PCI_NIRQ,
-	    PCI_1000A_IRQ_STR);
-	pc->pc_intr_desc = "dec 1000a irq";
-=======
 	pc->pc_intr_desc = "dec 1000a";
->>>>>>> e2aa5677
 	pc->pc_vecbase = 0x900;
 	pc->pc_nirq = PCI_NIRQ;
 
 	pc->pc_intr_enable = dec_1000a_enable_intr;
 	pc->pc_intr_disable = dec_1000a_disable_intr;
-<<<<<<< HEAD
-
-	for (i = 0; i < PCI_NIRQ; i++) {
-		alpha_shared_intr_set_maxstrays(pc->pc_shared_intrs, i,
-		    PCI_STRAY_MAX);
-
-		cp = alpha_shared_intr_string(pc->pc_shared_intrs, i);
-		snprintf(cp, PCI_1000A_IRQ_STR, "irq %d", i);
-		evcnt_attach_dynamic(alpha_shared_intr_evcnt(
-		    pc->pc_shared_intrs, i), EVCNT_TYPE_INTR, NULL,
-		    "dec 1000a", cp);
-	}
-=======
->>>>>>> e2aa5677
 
 	pci_1000a_imi();
 
