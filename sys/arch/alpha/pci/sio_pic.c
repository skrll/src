<<<<<<< HEAD
/* $NetBSD: sio_pic.c,v 1.46 2020/09/29 01:19:52 thorpej Exp $ */
=======
/* $NetBSD: sio_pic.c,v 1.52 2021/07/04 22:42:36 thorpej Exp $ */
>>>>>>> e2aa5677

/*-
 * Copyright (c) 1998, 2000, 2020 The NetBSD Foundation, Inc.
 * All rights reserved.
 *
 * This code is derived from software contributed to The NetBSD Foundation
 * by Jason R. Thorpe of the Numerical Aerospace Simulation Facility,
 * NASA Ames Research Center.
 *
 * Redistribution and use in source and binary forms, with or without
 * modification, are permitted provided that the following conditions
 * are met:
 * 1. Redistributions of source code must retain the above copyright
 *    notice, this list of conditions and the following disclaimer.
 * 2. Redistributions in binary form must reproduce the above copyright
 *    notice, this list of conditions and the following disclaimer in the
 *    documentation and/or other materials provided with the distribution.
 *
 * THIS SOFTWARE IS PROVIDED BY THE NETBSD FOUNDATION, INC. AND CONTRIBUTORS
 * ``AS IS'' AND ANY EXPRESS OR IMPLIED WARRANTIES, INCLUDING, BUT NOT LIMITED
 * TO, THE IMPLIED WARRANTIES OF MERCHANTABILITY AND FITNESS FOR A PARTICULAR
 * PURPOSE ARE DISCLAIMED.  IN NO EVENT SHALL THE FOUNDATION OR CONTRIBUTORS
 * BE LIABLE FOR ANY DIRECT, INDIRECT, INCIDENTAL, SPECIAL, EXEMPLARY, OR
 * CONSEQUENTIAL DAMAGES (INCLUDING, BUT NOT LIMITED TO, PROCUREMENT OF
 * SUBSTITUTE GOODS OR SERVICES; LOSS OF USE, DATA, OR PROFITS; OR BUSINESS
 * INTERRUPTION) HOWEVER CAUSED AND ON ANY THEORY OF LIABILITY, WHETHER IN
 * CONTRACT, STRICT LIABILITY, OR TORT (INCLUDING NEGLIGENCE OR OTHERWISE)
 * ARISING IN ANY WAY OUT OF THE USE OF THIS SOFTWARE, EVEN IF ADVISED OF THE
 * POSSIBILITY OF SUCH DAMAGE.
 */

/*
 * Copyright (c) 1995, 1996 Carnegie-Mellon University.
 * All rights reserved.
 *
 * Author: Chris G. Demetriou
 *
 * Permission to use, copy, modify and distribute this software and
 * its documentation is hereby granted, provided that both the copyright
 * notice and this permission notice appear in all copies of the
 * software, derivative works or modified versions, and any portions
 * thereof, and that both notices appear in supporting documentation.
 *
 * CARNEGIE MELLON ALLOWS FREE USE OF THIS SOFTWARE IN ITS "AS IS"
 * CONDITION.  CARNEGIE MELLON DISCLAIMS ANY LIABILITY OF ANY KIND
 * FOR ANY DAMAGES WHATSOEVER RESULTING FROM THE USE OF THIS SOFTWARE.
 *
 * Carnegie Mellon requests users of this software to return to
 *
 *  Software Distribution Coordinator  or  Software.Distribution@CS.CMU.EDU
 *  School of Computer Science
 *  Carnegie Mellon University
 *  Pittsburgh PA 15213-3890
 *
 * any improvements or extensions that they make and grant Carnegie the
 * rights to redistribute these changes.
 */

#include <sys/cdefs.h>			/* RCS ID & Copyright macro defns */

<<<<<<< HEAD
__KERNEL_RCSID(0, "$NetBSD: sio_pic.c,v 1.46 2020/09/29 01:19:52 thorpej Exp $");
=======
__KERNEL_RCSID(0, "$NetBSD: sio_pic.c,v 1.52 2021/07/04 22:42:36 thorpej Exp $");
>>>>>>> e2aa5677

#include <sys/param.h>
#include <sys/systm.h>
#include <sys/device.h>
<<<<<<< HEAD
#include <sys/malloc.h>
=======
>>>>>>> e2aa5677
#include <sys/cpu.h>
#include <sys/syslog.h>

#include <machine/alpha.h>
#include <machine/intr.h>
#include <sys/bus.h>

#include <dev/pci/pcireg.h>
#include <dev/pci/pcivar.h>
#include <dev/pci/pcidevs.h>

#include <dev/pci/pciidereg.h>
#include <dev/pci/pciidevar.h>

#include <dev/pci/cy82c693reg.h>
#include <dev/pci/cy82c693var.h>

#include <dev/isa/isareg.h>
#include <dev/isa/isavar.h>
#include <alpha/pci/sioreg.h>
#include <alpha/pci/siovar.h>

#include "sio.h"

/*
 * To add to the long history of wonderful PROM console traits,
 * AlphaStation PROMs don't reset themselves completely on boot!
 * Therefore, if an interrupt was turned on when the kernel was
 * started, we're not going to EVER turn it off...  I don't know
 * what will happen if new interrupts (that the PROM console doesn't
 * want) are turned on.  I'll burn that bridge when I come to it.
 */
#define	BROKEN_PROM_CONSOLE

/*
 * Private functions and variables.
 */

static bus_space_tag_t sio_iot;
static pci_chipset_tag_t sio_pc;
static bus_space_handle_t sio_ioh_icu1, sio_ioh_icu2;

#define	ICU_LEN		16		/* number of ISA IRQs */

static struct alpha_shared_intr *sio_intr;

#ifndef STRAY_MAX
#define	STRAY_MAX	5
#endif

#ifdef BROKEN_PROM_CONSOLE
/*
 * If prom console is broken, must remember the initial interrupt
 * settings and enforce them.  WHEE!
 */
static uint8_t initial_ocw1[2];
static uint8_t initial_elcr[2];
#endif

static void	sio_setirqstat(int, int, int);

static uint8_t	(*sio_read_elcr)(int);
static void	(*sio_write_elcr)(int, uint8_t);
static void	specific_eoi(int);
#ifdef BROKEN_PROM_CONSOLE
static void	sio_intr_shutdown(void *);
#endif

/******************** i82378 SIO ELCR functions ********************/

static bus_space_handle_t sio_ioh_elcr;

static uint8_t	i82378_read_elcr(int);
static void	i82378_write_elcr(int, uint8_t);

static int
i82378_setup_elcr(void)
{
	int rv;

	/*
	 * We could probe configuration space to see that there's
	 * actually an SIO present, but we are using this as a
	 * fall-back in case nothing else matches.
	 */

	rv = bus_space_map(sio_iot, 0x4d0, 2, 0, &sio_ioh_elcr);

	if (rv == 0) {
		sio_read_elcr = i82378_read_elcr;
		sio_write_elcr = i82378_write_elcr;
	}

	return (rv);
}

static uint8_t
i82378_read_elcr(int elcr)
{

	return (bus_space_read_1(sio_iot, sio_ioh_elcr, elcr));
}

static void
i82378_write_elcr(int elcr, uint8_t val)
{

	bus_space_write_1(sio_iot, sio_ioh_elcr, elcr, val);
}

/******************** Cypress CY82C693 ELCR functions ********************/

static const struct cy82c693_handle *sio_cy82c693_handle;

static uint8_t	cy82c693_read_elcr(int);
static void	cy82c693_write_elcr(int, uint8_t);

static int
cy82c693_setup_elcr(void)
{
	int device, maxndevs;
	pcitag_t tag;
	pcireg_t id;

	/*
	 * Search PCI configuration space for a Cypress CY82C693.
	 *
	 * Note we can make some assumptions about our bus number
	 * here, because:
	 *
	 *	(1) there can be at most one ISA/EISA bridge per PCI bus, and
	 *
	 *	(2) any ISA/EISA bridges must be attached to primary PCI
	 *	    busses (i.e. bus zero).
	 */

	maxndevs = pci_bus_maxdevs(sio_pc, 0);

	for (device = 0; device < maxndevs; device++) {
		tag = pci_make_tag(sio_pc, 0, device, 0);
		id = pci_conf_read(sio_pc, tag, PCI_ID_REG);

		/* Invalid vendor ID value? */
		if (PCI_VENDOR(id) == PCI_VENDOR_INVALID)
			continue;
		/* XXX Not invalid, but we've done this ~forever. */
		if (PCI_VENDOR(id) == 0)
			continue;

		if (PCI_VENDOR(id) != PCI_VENDOR_CONTAQ ||
		    PCI_PRODUCT(id) != PCI_PRODUCT_CONTAQ_82C693)
			continue;

		/*
		 * Found one!
		 */

#if 0
		printf("cy82c693_setup_elcr: found 82C693 at device %d\n",
		    device);
#endif

		sio_cy82c693_handle = cy82c693_init(sio_iot);
		sio_read_elcr = cy82c693_read_elcr;
		sio_write_elcr = cy82c693_write_elcr;

		return (0);
	}

	/*
	 * Didn't find a CY82C693.
	 */
	return (ENODEV);
}

static uint8_t
cy82c693_read_elcr(int elcr)
{

	return (cy82c693_read(sio_cy82c693_handle, CONFIG_ELCR1 + elcr));
}

static void
cy82c693_write_elcr(int elcr, uint8_t val)
{

	cy82c693_write(sio_cy82c693_handle, CONFIG_ELCR1 + elcr, val);
}

/******************** ELCR access function configuration ********************/

/*
 * Put the Intel SIO at the end, so we fall back on it if we don't
 * find anything else.  If any of the non-Intel functions find a
 * matching device, but are unable to map it for whatever reason,
 * they should panic.
 */

static int (*const sio_elcr_setup_funcs[])(void) = {
	cy82c693_setup_elcr,
	i82378_setup_elcr,
	NULL,
};

/******************** Shared SIO/Cypress functions ********************/

static void
sio_setirqstat(int irq, int enabled, int type)
{
	uint8_t ocw1[2], elcr[2];
	int icu, bit;

#if 0
	printf("sio_setirqstat: irq %d: %s, %s\n", irq,
	    enabled ? "enabled" : "disabled", isa_intr_typename(type));
#endif

	icu = irq / 8;
	bit = irq % 8;

	ocw1[0] = bus_space_read_1(sio_iot, sio_ioh_icu1, 1);
	ocw1[1] = bus_space_read_1(sio_iot, sio_ioh_icu2, 1);
	elcr[0] = (*sio_read_elcr)(0);				/* XXX */
	elcr[1] = (*sio_read_elcr)(1);				/* XXX */

	/*
	 * interrupt enable: set bit to mask (disable) interrupt.
	 */
	if (enabled)
		ocw1[icu] &= ~(1 << bit);
	else
		ocw1[icu] |= 1 << bit;

	/*
	 * interrupt type select: set bit to get level-triggered.
	 */
	if (type == IST_LEVEL)
		elcr[icu] |= 1 << bit;
	else
		elcr[icu] &= ~(1 << bit);

#ifdef not_here
	/* see the init function... */
	ocw1[0] &= ~0x04;		/* always enable IRQ2 on first PIC */
	elcr[0] &= ~0x07;		/* IRQ[0-2] must be edge-triggered */
	elcr[1] &= ~0x21;		/* IRQ[13,8] must be edge-triggered */
#endif

	bus_space_write_1(sio_iot, sio_ioh_icu1, 1, ocw1[0]);
	bus_space_write_1(sio_iot, sio_ioh_icu2, 1, ocw1[1]);
	(*sio_write_elcr)(0, elcr[0]);				/* XXX */
	(*sio_write_elcr)(1, elcr[1]);				/* XXX */
}

void
sio_intr_setup(pci_chipset_tag_t pc, bus_space_tag_t iot)
{
	struct evcnt *ev;
	const char *cp;
	int i;

	sio_iot = iot;
	sio_pc = pc;

	if (bus_space_map(sio_iot, IO_ICU1, 2, 0, &sio_ioh_icu1) ||
	    bus_space_map(sio_iot, IO_ICU2, 2, 0, &sio_ioh_icu2))
		panic("sio_intr_setup: can't map ICU I/O ports");

	for (i = 0; sio_elcr_setup_funcs[i] != NULL; i++)
		if ((*sio_elcr_setup_funcs[i])() == 0)
			break;
	if (sio_elcr_setup_funcs[i] == NULL)
		panic("sio_intr_setup: can't map ELCR");

#ifdef BROKEN_PROM_CONSOLE
	/*
	 * Remember the initial values, so we can restore them later.
	 */
	initial_ocw1[0] = bus_space_read_1(sio_iot, sio_ioh_icu1, 1);
	initial_ocw1[1] = bus_space_read_1(sio_iot, sio_ioh_icu2, 1);
	initial_elcr[0] = (*sio_read_elcr)(0);			/* XXX */
	initial_elcr[1] = (*sio_read_elcr)(1);			/* XXX */
	shutdownhook_establish(sio_intr_shutdown, 0);
#endif

	sio_intr = alpha_shared_intr_alloc(ICU_LEN);

	/*
	 * set up initial values for interrupt enables.
	 */
	for (i = 0; i < ICU_LEN; i++) {
		alpha_shared_intr_set_maxstrays(sio_intr, i, STRAY_MAX);

		ev = alpha_shared_intr_evcnt(sio_intr, i);
		cp = alpha_shared_intr_string(sio_intr, i);

		evcnt_attach_dynamic(ev, EVCNT_TYPE_INTR, NULL, "isa", cp);

		switch (i) {
		case 0:
		case 1:
		case 8:
		case 13:
			/*
			 * IRQs 0, 1, 8, and 13 must always be
			 * edge-triggered.
			 */
			sio_setirqstat(i, 0, IST_EDGE);
			alpha_shared_intr_set_dfltsharetype(sio_intr, i,
			    IST_EDGE);
			specific_eoi(i);
			break;

		case 2:
			/*
			 * IRQ 2 must be edge-triggered, and should be
			 * enabled (otherwise IRQs 8-15 are ignored).
			 */
			sio_setirqstat(i, 1, IST_EDGE);
			alpha_shared_intr_set_dfltsharetype(sio_intr, i,
			    IST_UNUSABLE);
			break;

		default:
			/*
			 * Otherwise, disable the IRQ and set its
			 * type to (effectively) "unknown."
			 */
			sio_setirqstat(i, 0, IST_NONE);
			alpha_shared_intr_set_dfltsharetype(sio_intr, i,
			    IST_NONE);
			specific_eoi(i);
			break;
		}
	}
}

#ifdef BROKEN_PROM_CONSOLE
static void
sio_intr_shutdown(void *arg)
{
	/*
	 * Restore the initial values, to make the PROM happy.
	 */
	bus_space_write_1(sio_iot, sio_ioh_icu1, 1, initial_ocw1[0]);
	bus_space_write_1(sio_iot, sio_ioh_icu2, 1, initial_ocw1[1]);
	(*sio_write_elcr)(0, initial_elcr[0]);			/* XXX */
	(*sio_write_elcr)(1, initial_elcr[1]);			/* XXX */
}
#endif

const char *
sio_intr_string(void *v, int irq, char *buf, size_t len)
{
	if (irq == 0 || irq >= ICU_LEN || irq == 2)
		panic("%s: bogus isa irq 0x%x", __func__, irq);

	snprintf(buf, len, "isa irq %d", irq);
	return buf;
}

const struct evcnt *
sio_intr_evcnt(void *v, int irq)
{

	if (irq == 0 || irq >= ICU_LEN || irq == 2)
		panic("%s: bogus isa irq 0x%x", __func__, irq);

	return (alpha_shared_intr_evcnt(sio_intr, irq));
}

void *
sio_intr_establish(void *v, int irq, int type, int level, int flags,
    int (*fn)(void *), void *arg)
{
	void *cookie;

	if (irq > ICU_LEN || type == IST_NONE)
		panic("sio_intr_establish: bogus irq or type");

	cookie = alpha_shared_intr_alloc_intrhand(sio_intr, irq, type, level,
<<<<<<< HEAD
	    flags, fn, arg, "isa irq");
=======
	    flags, fn, arg, "isa");
>>>>>>> e2aa5677

	if (cookie == NULL)
		return NULL;

	mutex_enter(&cpu_lock);

<<<<<<< HEAD
	if (! alpha_shared_intr_link(sio_intr, cookie, "isa irq")) {
=======
	if (! alpha_shared_intr_link(sio_intr, cookie, "isa")) {
>>>>>>> e2aa5677
		mutex_exit(&cpu_lock);
		alpha_shared_intr_free_intrhand(cookie);
		return NULL;
	}

	if (alpha_shared_intr_firstactive(sio_intr, irq)) {
		scb_set(0x800 + SCB_IDXTOVEC(irq), sio_iointr, NULL);
		sio_setirqstat(irq, 1,
		    alpha_shared_intr_get_sharetype(sio_intr, irq));

		/*
		 * I've obsesrved stray ISA interrupts when interacting
		 * with the serial console under Qemu.  Work around that
		 * for now by suppressing stray interrupt reporting for
		 * edge-triggered interrupts.
		 */
		if (alpha_is_qemu && type == IST_EDGE) {
			alpha_shared_intr_set_maxstrays(sio_intr, irq, 0);
		}
	}

	mutex_exit(&cpu_lock);

	return cookie;
}

void
sio_intr_disestablish(void *v, void *cookie)
{
	struct alpha_shared_intrhand *ih = cookie;
	int ist, irq = ih->ih_num;

	mutex_enter(&cpu_lock);

	/*
	 * Decide if we should disable the interrupt.  We must ensure
	 * that:
	 *
	 *	- An initially-enabled interrupt is never disabled.
	 *	- An initially-LT interrupt is never untyped.
	 */
	if (alpha_shared_intr_firstactive(sio_intr, irq)) {
		/*
		 * IRQs 0, 1, 8, and 13 must always be edge-triggered
		 * (see setup).
		 */
		switch (irq) {
		case 0:
		case 1:
		case 8:
		case 13:
			/*
			 * If the interrupt was initially level-triggered
			 * a warning was printed in setup.
			 */
			ist = IST_EDGE;
			break;

		default:
			ist = IST_NONE;
			break;
		}
		sio_setirqstat(irq, 0, ist);
		alpha_shared_intr_set_dfltsharetype(sio_intr, irq, ist);
		alpha_shared_intr_set_maxstrays(sio_intr, irq, STRAY_MAX);

		/* Release our SCB vector. */
		scb_free(0x800 + SCB_IDXTOVEC(irq));
	}

	/* Remove it from the link. */
<<<<<<< HEAD
	alpha_shared_intr_unlink(sio_intr, cookie, "isa irq");
=======
	alpha_shared_intr_unlink(sio_intr, cookie, "isa");
>>>>>>> e2aa5677

	mutex_exit(&cpu_lock);

	alpha_shared_intr_free_intrhand(cookie);
}

<<<<<<< HEAD
=======
/* XXX All known Alpha systems with Intel i82378 have it at device 7. */
#define	SIO_I82378_DEV		7

int
sio_pirq_intr_map(pci_chipset_tag_t pc, int pirq, pci_intr_handle_t *ihp)
{
	KASSERT(pirq >= 0 && pirq <= 3);
	KASSERT(pc == sio_pc);

	const pcireg_t rtctrl =
	    pci_conf_read(sio_pc, pci_make_tag(sio_pc, 0, SIO_I82378_DEV, 0),
			  SIO_PCIREG_PIRQ_RTCTRL);
	const pcireg_t pirqreg = PIRQ_RTCTRL_PIRQx(rtctrl, pirq);

	if (pirqreg & PIRQ_RTCTRL_NOT_ROUTED) {
		/* not routed -> no mapping */
		return 1;
	}

	const int irq = __SHIFTOUT(pirqreg, PIRQ_RTCTRL_IRQ);

#if 0
	printf("sio_pirq_intr_map: pirq %d -> ISA irq %d, rtctl = 0x%08x\n",
	    pirq, irq, rtctrl);
#endif

	alpha_pci_intr_handle_init(ihp, irq, 0);
	return 0;
}

>>>>>>> e2aa5677
const char *
sio_pci_intr_string(pci_chipset_tag_t const pc, pci_intr_handle_t const ih,
    char * const buf, size_t const len)
{
	const u_int irq = alpha_pci_intr_handle_get_irq(&ih);

	return sio_intr_string(NULL /*XXX*/, irq, buf, len);
}

const struct evcnt *
sio_pci_intr_evcnt(pci_chipset_tag_t const pc, pci_intr_handle_t const ih)
{
	const u_int irq = alpha_pci_intr_handle_get_irq(&ih);

	return sio_intr_evcnt(NULL /*XXX*/, irq);
}

void *
sio_pci_intr_establish(pci_chipset_tag_t const pc, pci_intr_handle_t ih,
    int const level, int (*func)(void *), void *arg)
{
	const u_int irq = alpha_pci_intr_handle_get_irq(&ih);
	const u_int flags = alpha_pci_intr_handle_get_flags(&ih);

	return sio_intr_establish(NULL /*XXX*/, irq, IST_LEVEL, level, flags,
	    func, arg);
}

void
sio_pci_intr_disestablish(pci_chipset_tag_t const pc, void *cookie)
{
	sio_intr_disestablish(NULL /*XXX*/, cookie);
}

void *
sio_pciide_compat_intr_establish(device_t const dev,
    const struct pci_attach_args * const pa,
    int const chan, int (*func)(void *), void *arg)
{
	pci_chipset_tag_t const pc = pa->pa_pc;
	void *cookie;
	int bus, irq;
	char buf[64];
	int flags = 0;	/* XXX How to pass MPSAFE? */

	pci_decompose_tag(pc, pa->pa_tag, &bus, NULL, NULL);

	/*
	 * If this isn't PCI bus #0, all bets are off.
	 */
	if (bus != 0)
		return NULL;
	
	irq = PCIIDE_COMPAT_IRQ(chan);
	cookie = sio_intr_establish(NULL /*XXX*/, irq, IST_EDGE, IPL_BIO,
	    flags, func, arg);
	if (cookie == NULL)
		return NULL;

	aprint_normal_dev(dev, "%s channel interrupting at %s\n",
	    PCIIDE_CHANNEL_NAME(chan),
	    sio_intr_string(NULL /*XXX*/, irq, buf, sizeof(buf)));

	return cookie;
}

void *
sio_isa_intr_establish(void *v, int irq, int type, int level,
    int (*fn)(void *), void *arg)
{
	return sio_intr_establish(v, irq, type, level, 0, fn, arg);
}

void
sio_iointr(void *arg, unsigned long vec)
{
	int irq;

	irq = SCB_VECTOIDX(vec - 0x800);

#ifdef DIAGNOSTIC
	if (irq > ICU_LEN || irq < 0)
		panic("sio_iointr: irq out of range (%d)", irq);
#endif

	if (!alpha_shared_intr_dispatch(sio_intr, irq))
		alpha_shared_intr_stray(sio_intr, irq, "isa");
	else
		alpha_shared_intr_reset_strays(sio_intr, irq);

	/*
	 * Some versions of the machines which use the SIO
	 * (or is it some PALcode revisions on those machines?)
	 * require the non-specific EOI to be fed to the PIC(s)
	 * by the interrupt handler.
	 */
	specific_eoi(irq);
}

#define	LEGAL_IRQ(x)	((x) >= 0 && (x) < ICU_LEN && (x) != 2)

int
sio_intr_alloc(void *v, int mask, int type, int *irq)
{
	int i, tmp, bestirq, count;
	struct alpha_shared_intrhand **p, *q;

	if (type == IST_NONE)
		panic("intr_alloc: bogus type");

	bestirq = -1;
	count = -1;

	/* some interrupts should never be dynamically allocated */
	mask &= 0xdef8;

	/*
	 * XXX some interrupts will be used later (6 for fdc, 12 for pms).
	 * the right answer is to do "breadth-first" searching of devices.
	 */
	mask &= 0xefbf;

	for (i = 0; i < ICU_LEN; i++) {
		if (LEGAL_IRQ(i) == 0 || (mask & (1<<i)) == 0)
			continue;

		switch(sio_intr[i].intr_sharetype) {
		case IST_NONE:
			/*
			 * if nothing's using the irq, just return it
			 */
			*irq = i;
			return (0);

		case IST_EDGE:
		case IST_LEVEL:
			if (type != sio_intr[i].intr_sharetype)
				continue;
			/*
			 * if the irq is shareable, count the number of other
			 * handlers, and if it's smaller than the last irq like
			 * this, remember it
			 *
			 * XXX We should probably also consider the
			 * interrupt level and stick IPL_TTY with other
			 * IPL_TTY, etc.
			 */
			for (p = &TAILQ_FIRST(&sio_intr[i].intr_q), tmp = 0;
			     (q = *p) != NULL; p = &TAILQ_NEXT(q, ih_q), tmp++)
				;
			if ((bestirq == -1) || (count > tmp)) {
				bestirq = i;
				count = tmp;
			}
			break;

		case IST_PULSE:
			/* this just isn't shareable */
			continue;
		}
	}

	if (bestirq == -1)
		return (1);

	*irq = bestirq;

	return (0);
}

static void
specific_eoi(int irq)
{
	if (irq > 7)
		bus_space_write_1(sio_iot,
		    sio_ioh_icu2, 0, 0x60 | (irq & 0x07));	/* XXX */
	bus_space_write_1(sio_iot, sio_ioh_icu1, 0, 0x60 | (irq > 7 ? 2 : irq));
}<|MERGE_RESOLUTION|>--- conflicted
+++ resolved
@@ -1,8 +1,4 @@
-<<<<<<< HEAD
-/* $NetBSD: sio_pic.c,v 1.46 2020/09/29 01:19:52 thorpej Exp $ */
-=======
 /* $NetBSD: sio_pic.c,v 1.52 2021/07/04 22:42:36 thorpej Exp $ */
->>>>>>> e2aa5677
 
 /*-
  * Copyright (c) 1998, 2000, 2020 The NetBSD Foundation, Inc.
@@ -63,19 +59,11 @@
 
 #include <sys/cdefs.h>			/* RCS ID & Copyright macro defns */
 
-<<<<<<< HEAD
-__KERNEL_RCSID(0, "$NetBSD: sio_pic.c,v 1.46 2020/09/29 01:19:52 thorpej Exp $");
-=======
 __KERNEL_RCSID(0, "$NetBSD: sio_pic.c,v 1.52 2021/07/04 22:42:36 thorpej Exp $");
->>>>>>> e2aa5677
 
 #include <sys/param.h>
 #include <sys/systm.h>
 #include <sys/device.h>
-<<<<<<< HEAD
-#include <sys/malloc.h>
-=======
->>>>>>> e2aa5677
 #include <sys/cpu.h>
 #include <sys/syslog.h>
 
@@ -457,22 +445,14 @@
 		panic("sio_intr_establish: bogus irq or type");
 
 	cookie = alpha_shared_intr_alloc_intrhand(sio_intr, irq, type, level,
-<<<<<<< HEAD
-	    flags, fn, arg, "isa irq");
-=======
 	    flags, fn, arg, "isa");
->>>>>>> e2aa5677
 
 	if (cookie == NULL)
 		return NULL;
 
 	mutex_enter(&cpu_lock);
 
-<<<<<<< HEAD
-	if (! alpha_shared_intr_link(sio_intr, cookie, "isa irq")) {
-=======
 	if (! alpha_shared_intr_link(sio_intr, cookie, "isa")) {
->>>>>>> e2aa5677
 		mutex_exit(&cpu_lock);
 		alpha_shared_intr_free_intrhand(cookie);
 		return NULL;
@@ -544,19 +524,13 @@
 	}
 
 	/* Remove it from the link. */
-<<<<<<< HEAD
-	alpha_shared_intr_unlink(sio_intr, cookie, "isa irq");
-=======
 	alpha_shared_intr_unlink(sio_intr, cookie, "isa");
->>>>>>> e2aa5677
 
 	mutex_exit(&cpu_lock);
 
 	alpha_shared_intr_free_intrhand(cookie);
 }
 
-<<<<<<< HEAD
-=======
 /* XXX All known Alpha systems with Intel i82378 have it at device 7. */
 #define	SIO_I82378_DEV		7
 
@@ -587,7 +561,6 @@
 	return 0;
 }
 
->>>>>>> e2aa5677
 const char *
 sio_pci_intr_string(pci_chipset_tag_t const pc, pci_intr_handle_t const ih,
     char * const buf, size_t const len)
