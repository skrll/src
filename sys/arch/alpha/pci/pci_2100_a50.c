<<<<<<< HEAD
/* $NetBSD: pci_2100_a50.c,v 1.42 2020/09/22 15:24:02 thorpej Exp $ */
=======
/* $NetBSD: pci_2100_a50.c,v 1.44 2021/06/25 13:41:33 thorpej Exp $ */
>>>>>>> e2aa5677

/*
 * Copyright (c) 1995, 1996 Carnegie-Mellon University.
 * All rights reserved.
 *
 * Author: Chris G. Demetriou
 *
 * Permission to use, copy, modify and distribute this software and
 * its documentation is hereby granted, provided that both the copyright
 * notice and this permission notice appear in all copies of the
 * software, derivative works or modified versions, and any portions
 * thereof, and that both notices appear in supporting documentation.
 *
 * CARNEGIE MELLON ALLOWS FREE USE OF THIS SOFTWARE IN ITS "AS IS"
 * CONDITION.  CARNEGIE MELLON DISCLAIMS ANY LIABILITY OF ANY KIND
 * FOR ANY DAMAGES WHATSOEVER RESULTING FROM THE USE OF THIS SOFTWARE.
 *
 * Carnegie Mellon requests users of this software to return to
 *
 *  Software Distribution Coordinator  or  Software.Distribution@CS.CMU.EDU
 *  School of Computer Science
 *  Carnegie Mellon University
 *  Pittsburgh PA 15213-3890
 *
 * any improvements or extensions that they make and grant Carnegie the
 * rights to redistribute these changes.
 */

#include <sys/cdefs.h>			/* RCS ID & Copyright macro defns */

<<<<<<< HEAD
__KERNEL_RCSID(0, "$NetBSD: pci_2100_a50.c,v 1.42 2020/09/22 15:24:02 thorpej Exp $");
=======
__KERNEL_RCSID(0, "$NetBSD: pci_2100_a50.c,v 1.44 2021/06/25 13:41:33 thorpej Exp $");
>>>>>>> e2aa5677

#include <sys/types.h>
#include <sys/param.h>
#include <sys/time.h>
#include <sys/systm.h>
#include <sys/errno.h>
#include <sys/device.h>

#include <machine/autoconf.h>
#include <machine/rpb.h>
#include <sys/bus.h>
#include <machine/intr.h>

#include <dev/isa/isavar.h>
#include <dev/pci/pcireg.h>
#include <dev/pci/pcivar.h>

#include <alpha/pci/apecsvar.h>

#include <alpha/pci/siovar.h>
#include <alpha/pci/sioreg.h>

#include "sio.h"

static int	dec_2100_a50_intr_map(const struct pci_attach_args *,
		    pci_intr_handle_t *);

static void
pci_2100_a50_pickintr(void *core, bus_space_tag_t iot, bus_space_tag_t memt,
    pci_chipset_tag_t pc)
{

	pc->pc_intr_v = core;
	pc->pc_intr_map = dec_2100_a50_intr_map;
	pc->pc_intr_string = sio_pci_intr_string;
	pc->pc_intr_evcnt = sio_pci_intr_evcnt;
	pc->pc_intr_establish = sio_pci_intr_establish;
	pc->pc_intr_disestablish = sio_pci_intr_disestablish;

	/* Not supported on 2100 A50. */
	pc->pc_pciide_compat_intr_establish = NULL;

#if NSIO
	sio_intr_setup(pc, iot);
#else
	panic("pci_2100_a50_pickintr: no I/O interrupt handler (no sio)");
#endif
}
ALPHA_PCI_INTR_INIT(ST_DEC_2100_A50, pci_2100_a50_pickintr)

int
dec_2100_a50_intr_map(const struct pci_attach_args *pa, pci_intr_handle_t *ihp)
{
	pcitag_t bustag = pa->pa_intrtag;
	int buspin = pa->pa_intrpin;
	pci_chipset_tag_t pc = pa->pa_pc;
	int device, pirq;

#ifndef DIAGNOSTIC
	pirq = 0;				/* XXX gcc -Wuninitialized */
#endif

	if (buspin == 0) {
		/* No IRQ used. */
		return 1;
	}
	if (buspin < 0 || buspin > 4) {
		printf("dec_2100_a50_intr_map: bad interrupt pin %d\n",
		    buspin);
		return 1;
	}

	pci_decompose_tag(pc, bustag, NULL, &device, NULL);

	switch (device) {
	case 6:					/* NCR SCSI */
		pirq = 3;
		break;

	case 11:				/* slot 1 */
	case 14:				/* slot 3 */
		switch (buspin) {
		case PCI_INTERRUPT_PIN_A:
		case PCI_INTERRUPT_PIN_D:
			pirq = 0;
			break;
		case PCI_INTERRUPT_PIN_B:
			pirq = 2;
			break;
		case PCI_INTERRUPT_PIN_C:
			pirq = 1;
			break;
#ifdef DIAGNOSTIC
		default:			/* XXX gcc -Wuninitialized */
			panic("dec_2100_a50_intr_map bogus PCI pin %d",
			    buspin);
#endif
		};
		break;

	case 12:				/* slot 2 */
		switch (buspin) {
		case PCI_INTERRUPT_PIN_A:
		case PCI_INTERRUPT_PIN_D:
			pirq = 1;
			break;
		case PCI_INTERRUPT_PIN_B:
			pirq = 0;
			break;
		case PCI_INTERRUPT_PIN_C:
			pirq = 2;
			break;
#ifdef DIAGNOSTIC
		default:			/* XXX gcc -Wuninitialized */
			panic("dec_2100_a50_intr_map bogus PCI pin %d",
			    buspin);
#endif
		};
		break;

	case 13:				/* slot 3 */
		switch (buspin) {
		case PCI_INTERRUPT_PIN_A:
		case PCI_INTERRUPT_PIN_D:
			pirq = 2;
			break;
		case PCI_INTERRUPT_PIN_B:
			pirq = 1;
			break;
		case PCI_INTERRUPT_PIN_C:
			pirq = 0;
			break;
#ifdef DIAGNOSTIC
		default:			/* XXX gcc -Wuninitialized */
			panic("dec_2100_a50_intr_map bogus PCI pin %d",
			    buspin);
#endif
		};
		break;

	default:
	        printf("dec_2100_a50_intr_map: weird device number %d\n",
		    device);
	        return 1;
	}

<<<<<<< HEAD
	pirqreg = pci_conf_read(pc, pci_make_tag(pc, 0, APECS_SIO_DEVICE, 0),
	    SIO_PCIREG_PIRQ_RTCTRL);
#if 0
	printf("pci_2100_a50_intr_map: device %d pin %c: pirq %d, reg = %x\n",
		device, '@' + buspin, pirq, pirqreg);
#endif
	pirqline = (pirqreg >> (pirq * 8)) & 0xff;
	if ((pirqline & 0x80) != 0)
		return 1;
	pirqline &= 0xf;

#if 0
	printf("pci_2100_a50_intr_map: device %d pin %c: mapped to line %d\n",
	    device, '@' + buspin, pirqline);
#endif

	alpha_pci_intr_handle_init(ihp, pirqline, 0);
	return (0);
=======
#if 0
	printf("pci_2100_a50_intr_map: device %d pin %c: pirq %d\n",
		device, '@' + buspin, pirq);
#endif

	return sio_pirq_intr_map(pc, pirq, ihp);
>>>>>>> e2aa5677
}<|MERGE_RESOLUTION|>--- conflicted
+++ resolved
@@ -1,8 +1,4 @@
-<<<<<<< HEAD
-/* $NetBSD: pci_2100_a50.c,v 1.42 2020/09/22 15:24:02 thorpej Exp $ */
-=======
 /* $NetBSD: pci_2100_a50.c,v 1.44 2021/06/25 13:41:33 thorpej Exp $ */
->>>>>>> e2aa5677
 
 /*
  * Copyright (c) 1995, 1996 Carnegie-Mellon University.
@@ -33,11 +29,7 @@
 
 #include <sys/cdefs.h>			/* RCS ID & Copyright macro defns */
 
-<<<<<<< HEAD
-__KERNEL_RCSID(0, "$NetBSD: pci_2100_a50.c,v 1.42 2020/09/22 15:24:02 thorpej Exp $");
-=======
 __KERNEL_RCSID(0, "$NetBSD: pci_2100_a50.c,v 1.44 2021/06/25 13:41:33 thorpej Exp $");
->>>>>>> e2aa5677
 
 #include <sys/types.h>
 #include <sys/param.h>
@@ -184,31 +176,10 @@
 	        return 1;
 	}
 
-<<<<<<< HEAD
-	pirqreg = pci_conf_read(pc, pci_make_tag(pc, 0, APECS_SIO_DEVICE, 0),
-	    SIO_PCIREG_PIRQ_RTCTRL);
-#if 0
-	printf("pci_2100_a50_intr_map: device %d pin %c: pirq %d, reg = %x\n",
-		device, '@' + buspin, pirq, pirqreg);
-#endif
-	pirqline = (pirqreg >> (pirq * 8)) & 0xff;
-	if ((pirqline & 0x80) != 0)
-		return 1;
-	pirqline &= 0xf;
-
-#if 0
-	printf("pci_2100_a50_intr_map: device %d pin %c: mapped to line %d\n",
-	    device, '@' + buspin, pirqline);
-#endif
-
-	alpha_pci_intr_handle_init(ihp, pirqline, 0);
-	return (0);
-=======
 #if 0
 	printf("pci_2100_a50_intr_map: device %d pin %c: pirq %d\n",
 		device, '@' + buspin, pirq);
 #endif
 
 	return sio_pirq_intr_map(pc, pirq, ihp);
->>>>>>> e2aa5677
 }