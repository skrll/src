--- conflicted
+++ resolved
@@ -1,8 +1,4 @@
-<<<<<<< HEAD
-/* $NetBSD: mcpcia.c,v 1.30 2020/11/18 02:04:29 thorpej Exp $ */
-=======
 /* $NetBSD: mcpcia.c,v 1.34 2021/06/19 16:59:07 thorpej Exp $ */
->>>>>>> e2aa5677
 
 /*-
  * Copyright (c) 1999 The NetBSD Foundation, Inc.
@@ -71,11 +67,7 @@
 
 #include <sys/cdefs.h>			/* RCS ID & Copyright macro defns */
 
-<<<<<<< HEAD
-__KERNEL_RCSID(0, "$NetBSD: mcpcia.c,v 1.30 2020/11/18 02:04:29 thorpej Exp $");
-=======
 __KERNEL_RCSID(0, "$NetBSD: mcpcia.c,v 1.34 2021/06/19 16:59:07 thorpej Exp $");
->>>>>>> e2aa5677
 
 #include <sys/param.h>
 #include <sys/systm.h>
