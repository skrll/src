<<<<<<< HEAD
/* $NetBSD: mcpcia.c,v 1.30 2020/11/18 02:04:29 thorpej Exp $ */
=======
/* $NetBSD: mcpcia.c,v 1.31 2021/04/24 23:36:23 thorpej Exp $ */
>>>>>>> 9e014010

/*-
 * Copyright (c) 1999 The NetBSD Foundation, Inc.
 * All rights reserved.
 *
 * This code is derived from software contributed to The NetBSD Foundation
 * by Jason R. Thorpe of the Numerical Aerospace Simulation Facility,
 * NASA Ames Research Center.
 *
 * Redistribution and use in source and binary forms, with or without
 * modification, are permitted provided that the following conditions
 * are met:
 * 1. Redistributions of source code must retain the above copyright
 *    notice, this list of conditions and the following disclaimer.
 * 2. Redistributions in binary form must reproduce the above copyright
 *    notice, this list of conditions and the following disclaimer in the
 *    documentation and/or other materials provided with the distribution.
 *
 * THIS SOFTWARE IS PROVIDED BY THE NETBSD FOUNDATION, INC. AND CONTRIBUTORS
 * ``AS IS'' AND ANY EXPRESS OR IMPLIED WARRANTIES, INCLUDING, BUT NOT LIMITED
 * TO, THE IMPLIED WARRANTIES OF MERCHANTABILITY AND FITNESS FOR A PARTICULAR
 * PURPOSE ARE DISCLAIMED.  IN NO EVENT SHALL THE FOUNDATION OR CONTRIBUTORS
 * BE LIABLE FOR ANY DIRECT, INDIRECT, INCIDENTAL, SPECIAL, EXEMPLARY, OR
 * CONSEQUENTIAL DAMAGES (INCLUDING, BUT NOT LIMITED TO, PROCUREMENT OF
 * SUBSTITUTE GOODS OR SERVICES; LOSS OF USE, DATA, OR PROFITS; OR BUSINESS
 * INTERRUPTION) HOWEVER CAUSED AND ON ANY THEORY OF LIABILITY, WHETHER IN
 * CONTRACT, STRICT LIABILITY, OR TORT (INCLUDING NEGLIGENCE OR OTHERWISE)
 * ARISING IN ANY WAY OUT OF THE USE OF THIS SOFTWARE, EVEN IF ADVISED OF THE
 * POSSIBILITY OF SUCH DAMAGE.
 */

/*
 * Copyright (c) 1998 by Matthew Jacob
 * NASA AMES Research Center.
 * All rights reserved.
 *
 * Redistribution and use in source and binary forms, with or without
 * modification, are permitted provided that the following conditions
 * are met:
 * 1. Redistributions of source code must retain the above copyright
 *    notice immediately at the beginning of the file, without modification,
 *    this list of conditions, and the following disclaimer.
 * 2. Redistributions in binary form must reproduce the above copyright
 *    notice, this list of conditions and the following disclaimer in the
 *    documentation and/or other materials provided with the distribution.
 * 3. The name of the author may not be used to endorse or promote products
 *    derived from this software without specific prior written permission.
 *
 * THIS SOFTWARE IS PROVIDED BY THE AUTHOR AND CONTRIBUTORS ``AS IS'' AND
 * ANY EXPRESS OR IMPLIED WARRANTIES, INCLUDING, BUT NOT LIMITED TO, THE
 * IMPLIED WARRANTIES OF MERCHANTABILITY AND FITNESS FOR A PARTICULAR PURPOSE
 * ARE DISCLAIMED. IN NO EVENT SHALL THE AUTHOR OR CONTRIBUTORS BE LIABLE FOR
 * ANY DIRECT, INDIRECT, INCIDENTAL, SPECIAL, EXEMPLARY, OR CONSEQUENTIAL
 * DAMAGES (INCLUDING, BUT NOT LIMITED TO, PROCUREMENT OF SUBSTITUTE GOODS
 * OR SERVICES; LOSS OF USE, DATA, OR PROFITS; OR BUSINESS INTERRUPTION)
 * HOWEVER CAUSED AND ON ANY THEORY OF LIABILITY, WHETHER IN CONTRACT, STRICT
 * LIABILITY, OR TORT (INCLUDING NEGLIGENCE OR OTHERWISE) ARISING IN ANY WAY
 * OUT OF THE USE OF THIS SOFTWARE, EVEN IF ADVISED OF THE POSSIBILITY OF
 * SUCH DAMAGE.
 */

/*
 * MCPCIA mcbus to PCI bus adapter
 * found on AlphaServer 4100 systems.
 */

#include <sys/cdefs.h>			/* RCS ID & Copyright macro defns */

<<<<<<< HEAD
__KERNEL_RCSID(0, "$NetBSD: mcpcia.c,v 1.30 2020/11/18 02:04:29 thorpej Exp $");
=======
__KERNEL_RCSID(0, "$NetBSD: mcpcia.c,v 1.31 2021/04/24 23:36:23 thorpej Exp $");
>>>>>>> 9e014010

#include <sys/param.h>
#include <sys/systm.h>
#include <sys/device.h>
#include <sys/kmem.h>

#include <machine/autoconf.h>
#include <machine/rpb.h>
#include <machine/sysarch.h>

#include <alpha/mcbus/mcbusreg.h>
#include <alpha/mcbus/mcbusvar.h>
#include <alpha/pci/mcpciareg.h>
#include <alpha/pci/mcpciavar.h>
#include <alpha/pci/pci_kn300.h>

#define KV(_addr)	((void *)ALPHA_PHYS_TO_K0SEG((_addr)))
#define	MCPCIA_SYSBASE(mc)	\
	((((unsigned long) (mc)->cc_gid) << MCBUS_GID_SHIFT) | \
	 (((unsigned long) (mc)->cc_mid) << MCBUS_MID_SHIFT) | \
	 (MCBUS_IOSPACE))

#define	MCPCIA_PROBE(mid, gid)	\
	badaddr((void *)KV(((((unsigned long) gid) << MCBUS_GID_SHIFT) | \
	 (((unsigned long) mid) << MCBUS_MID_SHIFT) | \
	 (MCBUS_IOSPACE) | MCPCIA_PCI_BRIDGE | _MCPCIA_PCI_REV)), \
	sizeof(uint32_t))

static int	mcpciamatch(device_t, cfdata_t, void *);
static void	mcpciaattach(device_t, device_t, void *);

CFATTACH_DECL_NEW(mcpcia, sizeof(struct mcpcia_softc),
    mcpciamatch, mcpciaattach, NULL, NULL);

void	mcpcia_init0(struct mcpcia_config *, int);

/*
 * We have one statically-allocated mcpcia_config structure; this is
 * the one used for the console (which, coincidentally, is the only
 * MCPCIA with an EISA adapter attached to it).
 */
struct mcpcia_config mcpcia_console_configuration;

int	mcpcia_bus_get_window(int, int,
	    struct alpha_bus_space_translation *abst);

static int
mcpciamatch(device_t parent, cfdata_t cf, void *aux)
{
	struct mcbus_dev_attach_args *ma = aux;
	if (ma->ma_type == MCBUS_TYPE_PCI)
		return (1);
	return (0);
}

static void
mcpciaattach(device_t parent, device_t self, void *aux)
{
	static int first = 1;
	struct mcbus_dev_attach_args *ma = aux;
	struct mcpcia_softc *mcp = device_private(self);
	struct mcpcia_config *ccp;
	struct pcibus_attach_args pba;
	uint32_t ctl;

	/*
	 * Make sure this MCPCIA exists...
	 */
	if (MCPCIA_PROBE(ma->ma_mid, ma->ma_gid)) {
		mcp->mcpcia_cc = NULL;
		printf(" (not present)\n");
		return;
	}
	printf("\n");

	/*
	 * Determine if we're the console's MCPCIA.
	 */
	if (ma->ma_mid == mcpcia_console_configuration.cc_mid &&
	    ma->ma_gid == mcpcia_console_configuration.cc_gid)
		ccp = &mcpcia_console_configuration;
	else {
		ccp = kmem_zalloc(sizeof(struct mcpcia_config), KM_SLEEP);
		ccp->cc_mid = ma->ma_mid;
		ccp->cc_gid = ma->ma_gid;
	}

	mcp->mcpcia_dev = self;
	mcp->mcpcia_cc = ccp;
	ccp->cc_sc = mcp;

	/* This initializes cc_sysbase so we can do register access. */
	mcpcia_init0(ccp, 1);

	ctl = REGVAL(MCPCIA_PCI_REV(ccp));
	aprint_normal_dev(self,
	    "Horse Revision %d, %s Handed Saddle Revision %d,"
	    " CAP Revision %d\n", HORSE_REV(ctl),
	    (SADDLE_TYPE(ctl) & 1)? "Right": "Left", SADDLE_REV(ctl),
	    CAP_REV(ctl));

	mcpcia_dma_init(ccp);

	/*
	 * Set up interrupts
	 */
	pci_kn300_pickintr(ccp, first);
	first = 0;

	/*
	 * Attach PCI bus
	 */
	pba.pba_iot = &ccp->cc_iot;
	pba.pba_memt = &ccp->cc_memt;
	pba.pba_dmat =	/* start with direct, may change... */
	    alphabus_dma_get_tag(&ccp->cc_dmat_direct, ALPHA_BUS_PCI);
	pba.pba_dmat64 = NULL;
	pba.pba_pc = &ccp->cc_pc;
	pba.pba_bus = 0;
	pba.pba_bridgetag = NULL;
	pba.pba_flags = PCI_FLAGS_IO_OKAY | PCI_FLAGS_MEM_OKAY |
	    PCI_FLAGS_MRL_OKAY | PCI_FLAGS_MRM_OKAY | PCI_FLAGS_MWI_OKAY;
	config_found(self, &pba, pcibusprint, CFARG_EOL);

	/*
	 * Clear any errors that may have occurred during the probe
	 * sequence.
	 */
	REGVAL(MCPCIA_CAP_ERR(ccp)) = 0xFFFFFFFF;
	alpha_mb();
}

void
mcpcia_init(void)
{
	struct mcpcia_config *ccp = &mcpcia_console_configuration;
	int i;

	/*
	 * Look for all of the MCPCIAs on the system.  One of them
	 * will have an EISA attached to it.  This MCPCIA is the
	 * only one that can be used for the console.  Once we find
	 * that one, initialize it.
	 */

	for (i = 0; i < MCPCIA_PER_MCBUS; i++) {
		ccp->cc_mid = mcbus_mcpcia_probe_order[i];
		/*
		 * XXX If we ever support more than one MCBUS, we'll
		 * XXX have to probe for them, and map them to unit
		 * XXX numbers.
		 */
		ccp->cc_gid = MCBUS_GID_FROM_INSTANCE(0);
		ccp->cc_sysbase = MCPCIA_SYSBASE(ccp);

		if (badaddr((void *)ALPHA_PHYS_TO_K0SEG(MCPCIA_PCI_REV(ccp)),
		    sizeof(uint32_t)))
			continue;

		if (EISA_PRESENT(REGVAL(MCPCIA_PCI_REV(ccp)))) {
			mcpcia_init0(ccp, 0);

			alpha_bus_window_count[ALPHA_BUS_TYPE_PCI_IO] = 2;
			alpha_bus_window_count[ALPHA_BUS_TYPE_PCI_MEM] = 3;

			alpha_bus_get_window = mcpcia_bus_get_window;
			return;
		}
	}

	panic("mcpcia_init: unable to find EISA bus");
}

void
mcpcia_init0(struct mcpcia_config *ccp, int mallocsafe)
{
	uint32_t ctl;

	if (ccp->cc_initted == 0) {
		/* don't do these twice since they set up extents */
		mcpcia_bus_io_init(&ccp->cc_iot, ccp);
		mcpcia_bus_mem_init(&ccp->cc_memt, ccp);
	}
	ccp->cc_mallocsafe = mallocsafe;

	mcpcia_pci_init(&ccp->cc_pc, ccp);

	/*
	 * Establish a precalculated base for convenience's sake.
	 */
	ccp->cc_sysbase = MCPCIA_SYSBASE(ccp);

	/*
 	 * Disable interrupts and clear errors prior to probing
	 */
	REGVAL(MCPCIA_INT_MASK0(ccp)) = 0;
	REGVAL(MCPCIA_INT_MASK1(ccp)) = 0;
	REGVAL(MCPCIA_CAP_ERR(ccp)) = 0xFFFFFFFF;
	alpha_mb();

	if (ccp == &mcpcia_console_configuration) {
		/*
		 * Use this opportunity to also find out the MID and CPU
		 * type of the currently running CPU (that's us, billybob....)
		 */
		ctl = REGVAL(MCPCIA_WHOAMI(ccp));
		mcbus_primary.mcbus_cpu_mid = MCBUS_CPU_MID(ctl);
		if ((MCBUS_CPU_INFO(ctl) & CPU_Fill_Err) == 0 &&
		    mcbus_primary.mcbus_valid == 0) {
			mcbus_primary.mcbus_bcache =
			    MCBUS_CPU_INFO(ctl) & CPU_BCacheMask;
			mcbus_primary.mcbus_valid = 1;
		}
		alpha_mb();
	}

	ccp->cc_initted = 1;
}

#ifdef TEST_PROBE_DEATH
static void
die_heathen_dog(void *arg)
{
	struct mcpcia_config *ccp = arg;

	/* this causes a fatal machine check (0x670) */
	REGVAL(MCPCIA_CAP_DIAG(ccp)) |= CAP_DIAG_MC_ADRPE;
}
#endif

void
mcpcia_config_cleanup(void)
{
	volatile uint32_t ctl;
	struct mcpcia_softc *mcp;
	struct mcpcia_config *ccp;
	int i;
	extern struct cfdriver mcpcia_cd;

	/*
	 * Turn on Hard, Soft error interrupts. Maybe i2c too.
	 */
	for (i = 0; i < mcpcia_cd.cd_ndevs; i++) {
		if ((mcp = device_lookup_private(&mcpcia_cd, i)) == NULL)
			continue;
		
		ccp = mcp->mcpcia_cc;
		if (ccp == NULL)
			continue;

		ctl = REGVAL(MCPCIA_INT_MASK0(ccp));
		ctl |= MCPCIA_GEN_IENABL;
		REGVAL(MCPCIA_INT_MASK0(ccp)) = ctl;
		alpha_mb();

		/* force stall while write completes */
		ctl = REGVAL(MCPCIA_INT_MASK0(ccp));
	}
#ifdef TEST_PROBE_DEATH
	(void) timeout (die_heathen_dog, &mcpcia_console_configuration,
	    30 * hz);
#endif
}

int
mcpcia_bus_get_window(int type, int window, struct alpha_bus_space_translation *abst)
{
	struct mcpcia_config *ccp = &mcpcia_console_configuration;
	bus_space_tag_t st;

	switch (type) {
	case ALPHA_BUS_TYPE_PCI_IO:
		st = &ccp->cc_iot;
		break;

	case ALPHA_BUS_TYPE_PCI_MEM:
		st = &ccp->cc_memt;
		break;

	default:
		panic("mcpcia_bus_get_window");
	}

	return (alpha_bus_space_get_window(st, window, abst));
}<|MERGE_RESOLUTION|>--- conflicted
+++ resolved
@@ -1,8 +1,4 @@
-<<<<<<< HEAD
-/* $NetBSD: mcpcia.c,v 1.30 2020/11/18 02:04:29 thorpej Exp $ */
-=======
 /* $NetBSD: mcpcia.c,v 1.31 2021/04/24 23:36:23 thorpej Exp $ */
->>>>>>> 9e014010
 
 /*-
  * Copyright (c) 1999 The NetBSD Foundation, Inc.
@@ -71,11 +67,7 @@
 
 #include <sys/cdefs.h>			/* RCS ID & Copyright macro defns */
 
-<<<<<<< HEAD
-__KERNEL_RCSID(0, "$NetBSD: mcpcia.c,v 1.30 2020/11/18 02:04:29 thorpej Exp $");
-=======
 __KERNEL_RCSID(0, "$NetBSD: mcpcia.c,v 1.31 2021/04/24 23:36:23 thorpej Exp $");
->>>>>>> 9e014010
 
 #include <sys/param.h>
 #include <sys/systm.h>
