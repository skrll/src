<<<<<<< HEAD
/* $NetBSD: pci_kn8ae.c,v 1.31 2020/09/25 03:40:11 thorpej Exp $ */
=======
/* $NetBSD: pci_kn8ae.c,v 1.34 2021/07/04 22:42:36 thorpej Exp $ */
>>>>>>> e2aa5677

/*
 * Copyright (c) 1997 by Matthew Jacob
 * NASA AMES Research Center.
 * All rights reserved.
 *
 * Redistribution and use in source and binary forms, with or without
 * modification, are permitted provided that the following conditions
 * are met:
 * 1. Redistributions of source code must retain the above copyright
 *    notice immediately at the beginning of the file, without modification,
 *    this list of conditions, and the following disclaimer.
 * 2. Redistributions in binary form must reproduce the above copyright
 *    notice, this list of conditions and the following disclaimer in the
 *    documentation and/or other materials provided with the distribution.
 * 3. The name of the author may not be used to endorse or promote products
 *    derived from this software without specific prior written permission.
 *
 * THIS SOFTWARE IS PROVIDED BY THE AUTHOR AND CONTRIBUTORS ``AS IS'' AND
 * ANY EXPRESS OR IMPLIED WARRANTIES, INCLUDING, BUT NOT LIMITED TO, THE
 * IMPLIED WARRANTIES OF MERCHANTABILITY AND FITNESS FOR A PARTICULAR PURPOSE
 * ARE DISCLAIMED. IN NO EVENT SHALL THE AUTHOR OR CONTRIBUTORS BE LIABLE FOR
 * ANY DIRECT, INDIRECT, INCIDENTAL, SPECIAL, EXEMPLARY, OR CONSEQUENTIAL
 * DAMAGES (INCLUDING, BUT NOT LIMITED TO, PROCUREMENT OF SUBSTITUTE GOODS
 * OR SERVICES; LOSS OF USE, DATA, OR PROFITS; OR BUSINESS INTERRUPTION)
 * HOWEVER CAUSED AND ON ANY THEORY OF LIABILITY, WHETHER IN CONTRACT, STRICT
 * LIABILITY, OR TORT (INCLUDING NEGLIGENCE OR OTHERWISE) ARISING IN ANY WAY
 * OUT OF THE USE OF THIS SOFTWARE, EVEN IF ADVISED OF THE POSSIBILITY OF
 * SUCH DAMAGE.
 */

#include <sys/cdefs.h>			/* RCS ID & Copyright macro defns */

<<<<<<< HEAD
__KERNEL_RCSID(0, "$NetBSD: pci_kn8ae.c,v 1.31 2020/09/25 03:40:11 thorpej Exp $");
=======
__KERNEL_RCSID(0, "$NetBSD: pci_kn8ae.c,v 1.34 2021/07/04 22:42:36 thorpej Exp $");
>>>>>>> e2aa5677

#include <sys/types.h>
#include <sys/param.h>
#include <sys/time.h>
#include <sys/systm.h>
#include <sys/errno.h>
#include <sys/device.h>
#include <sys/cpu.h>
#include <sys/syslog.h>
#include <sys/once.h>

#include <machine/autoconf.h>
#include <machine/rpb.h>

#include <dev/pci/pcireg.h>
#include <dev/pci/pcivar.h>

#include <alpha/pci/dwlpxreg.h>
#include <alpha/pci/dwlpxvar.h>

static int	dec_kn8ae_intr_map(const struct pci_attach_args *,
		    pci_intr_handle_t *);
static const char *dec_kn8ae_intr_string(pci_chipset_tag_t, pci_intr_handle_t,
		    char *, size_t);
static const struct evcnt *dec_kn8ae_intr_evcnt(pci_chipset_tag_t,
		    pci_intr_handle_t);
static void	*dec_kn8ae_intr_establish(pci_chipset_tag_t, pci_intr_handle_t,
		    int, int (*func)(void *), void *);
static void	dec_kn8ae_intr_disestablish(pci_chipset_tag_t, void *);

static uint32_t imaskcache[DWLPX_NIONODE][DWLPX_NHOSE][NHPC];

static void	kn8ae_spurious(void *, u_long);
static void	kn8ae_enadis_intr(struct dwlpx_config *, pci_intr_handle_t,
		    int);
<<<<<<< HEAD

struct kn8ae_wrapped_pci_intr {
	int	(*ih_fn)(void *);
};

static struct kn8ae_wrapped_pci_intr
    kn8ae_wrapped_pci_intrs[SCB_VECTOIDX(SCB_SIZE - SCB_IOVECBASE)]
    __read_mostly;

static void
kn8ae_intr_wrapper(void *arg, u_long vec)
{
	const u_long idx = SCB_VECTOIDX(vec - SCB_IOVECBASE);

	KERNEL_LOCK(1, NULL);
	kn8ae_wrapped_pci_intrs[idx].ih_fn(arg);
	KERNEL_UNLOCK_ONE(NULL);
}
=======
>>>>>>> e2aa5677

struct kn8ae_wrapped_pci_intr {
	int	(*ih_fn)(void *);
};

static struct kn8ae_wrapped_pci_intr
    kn8ae_wrapped_pci_intrs[SCB_VECTOIDX(SCB_SIZE - SCB_IOVECBASE)]
    __read_mostly;

static void
kn8ae_intr_wrapper(void *arg, u_long vec)
{
	const u_long idx = SCB_VECTOIDX(vec - SCB_IOVECBASE);

	KERNEL_LOCK(1, NULL);
	kn8ae_wrapped_pci_intrs[idx].ih_fn(arg);
	KERNEL_UNLOCK_ONE(NULL);
}

static ONCE_DECL(pci_kn8ae_once);

static int
pci_kn8ae_init_imaskcache(void)
{
	int io, hose, dev;

	for (io = 0; io < DWLPX_NIONODE; io++) {
		for (hose = 0; hose < DWLPX_NHOSE; hose++) {
			for (dev = 0; dev < NHPC; dev++) {
				imaskcache[io][hose][dev] = DWLPX_IMASK_DFLT;
			}
		}
	}

	return 0;
}

static void
pci_kn8ae_pickintr(void *core, bus_space_tag_t iot, bus_space_tag_t memt,
    pci_chipset_tag_t pc)
{

	pc->pc_intr_v = core;
	pc->pc_intr_map = dec_kn8ae_intr_map;
	pc->pc_intr_string = dec_kn8ae_intr_string;
	pc->pc_intr_evcnt = dec_kn8ae_intr_evcnt;
	pc->pc_intr_establish = dec_kn8ae_intr_establish;
	pc->pc_intr_disestablish = dec_kn8ae_intr_disestablish;

	/* Not supported on KN8AE. */
	pc->pc_pciide_compat_intr_establish = NULL;

	RUN_ONCE(&pci_kn8ae_once, pci_kn8ae_init_imaskcache);
}
ALPHA_PCI_INTR_INIT(ST_DEC_21000, pci_kn8ae_pickintr)

#define	IH_MAKE(vec, dev, pin)						\
	((vec) | ((dev) << 16) | ((pin) << 24))

#define	IH_VEC(ih)	((ih) & 0xffff)
#define	IH_DEV(ih)	(((ih) >> 16) & 0xff)
#define	IH_PIN(ih)	(((ih) >> 24) & 0xff)

static int
dec_kn8ae_intr_map(const struct pci_attach_args *pa, pci_intr_handle_t *ihp)
{
	pcitag_t bustag = pa->pa_intrtag;
	int buspin = pa->pa_intrpin;
	pci_chipset_tag_t pc = pa->pa_pc;
	int device;
	u_long vec;

	if (buspin == 0) {
		/* No IRQ used. */
		return 1;
	}
	if (buspin < 0 || buspin > 4) {
		printf("dec_kn8ae_intr_map: bad interrupt pin %d\n", buspin);
		return 1;
	}
	pci_decompose_tag(pc, bustag, NULL, &device, NULL);

	mutex_enter(&cpu_lock);
	vec = scb_alloc(kn8ae_spurious, NULL);
	mutex_exit(&cpu_lock);
	if (vec == SCB_ALLOC_FAILED) {
		printf("dec_kn8ae_intr_map: no vector available for "
		    "device %d pin %d\n", device, buspin);
		return 1;
	}

	alpha_pci_intr_handle_init(ihp, IH_MAKE(vec, device, buspin), 0);

	return (0);
}

static const char *
dec_kn8ae_intr_string(pci_chipset_tag_t const pc __unused,
    pci_intr_handle_t const ih, char * const buf, size_t const len)
{
	const u_int ihv = alpha_pci_intr_handle_get_irq(&ih);

	snprintf(buf, len, "vector 0x%x", IH_VEC(ihv));
	return buf;
}

static const struct evcnt *
dec_kn8ae_intr_evcnt(pci_chipset_tag_t const pc __unused,
    pci_intr_handle_t const ih __unused)
{

	/* XXX for now, no evcnt parent reported */
	return (NULL);
}

static void *
dec_kn8ae_intr_establish(
	pci_chipset_tag_t const pc,
	pci_intr_handle_t const ih,
	int const level,
	int (*func)(void *),
	void *arg)
{
	struct dwlpx_config * const ccp = pc->pc_intr_v;
	void *cookie;
	struct scbvec *scb;
	u_long vec;
	int pin, device, hpc;
	void (*scb_func)(void *, u_long);
	const u_int ihv = alpha_pci_intr_handle_get_irq(&ih);
	const u_int flags = alpha_pci_intr_handle_get_flags(&ih);
<<<<<<< HEAD

	device = IH_DEV(ihv);
	pin = IH_PIN(ihv);
	vec = IH_VEC(ihv);

=======

	device = IH_DEV(ihv);
	pin = IH_PIN(ihv);
	vec = IH_VEC(ihv);

>>>>>>> e2aa5677
	mutex_enter(&cpu_lock);

	scb = &scb_iovectab[SCB_VECTOIDX(vec - SCB_IOVECBASE)];

	if (scb->scb_func != kn8ae_spurious) {
		mutex_exit(&cpu_lock);
		printf("dec_kn8ae_intr_establish: vector 0x%lx not mapped\n",
		    vec);
		return (NULL);
	}

	/*
	 * NOTE: The PCIA hardware doesn't support interrupt sharing,
	 * so we don't have to worry about it (in theory, at least).
	 */

	if (flags & ALPHA_INTR_MPSAFE) {
		scb_func = (void (*)(void *, u_long))func;
	} else {
		kn8ae_wrapped_pci_intrs[
		    SCB_VECTOIDX(vec - SCB_IOVECBASE)].ih_fn = func;
		    scb_func = kn8ae_intr_wrapper;
	}

	scb_set(vec, scb_func, arg);

	if (device < 4) {
		hpc = 0;
	} else if (device < 8) {
		device -= 4;
		hpc = 1;
	} else {
		device -= 8;
		hpc = 2;
	}

	REGVAL(PCIA_DEVVEC(hpc, device, pin) + ccp->cc_sysbase) = vec;
	kn8ae_enadis_intr(ccp, ih, 1);

	mutex_exit(&cpu_lock);

	cookie = (void *) ih.value;

	return (cookie);
}

static void
dec_kn8ae_intr_disestablish(pci_chipset_tag_t const pc, void * const cookie)
{
	struct dwlpx_config * const ccp = pc->pc_intr_v;
	const u_long ihv = (u_long) cookie;
	pci_intr_handle_t ih = { .value = ihv };
	u_long vec;

	vec = IH_VEC(ihv);

	mutex_enter(&cpu_lock);

	kn8ae_enadis_intr(ccp, ih, 0);

	scb_free(vec);

	mutex_exit(&cpu_lock);
}

static void
kn8ae_spurious(void * const arg __unused, u_long const vec)
{
	printf("Spurious interrupt on temporary interrupt vector 0x%lx\n", vec);
}

static void
kn8ae_enadis_intr(struct dwlpx_config *ccp, pci_intr_handle_t ih, int onoff)
{
	struct dwlpx_softc *sc = ccp->cc_sc;
	const u_int ihv = alpha_pci_intr_handle_get_irq(&ih);
	unsigned long paddr;
	uint32_t val;
	int ionode, hose, device, hpc, busp;

	ionode = sc->dwlpx_node - 4;
	hose = sc->dwlpx_hosenum;

	device = IH_DEV(ihv);
	busp = (1 << (IH_PIN(ihv) - 1));

	paddr = (1LL << 39);
	paddr |= (unsigned long) ionode << 36;
	paddr |= (unsigned long) hose << 34;

	if (device < 4) {
		hpc = 0;
	} else if (device < 8) {
		hpc = 1;
		device -= 4;
	} else {
		hpc = 2;
		device -= 8;
	}
	busp <<= (device << 2);
	val = imaskcache[ionode][hose][hpc];
	if (onoff)
		val |= busp;
	else
		val &= ~busp;
	imaskcache[ionode][hose][hpc] = val;
#if	0
	printf("kn8ae_%s_intr: ihv %x imsk 0x%x hpc %d TLSB node %d hose %d\n",
	    onoff? "enable" : "disable", ihv, val, hpc, ionode + 4, hose);
#endif
	const u_long psl = alpha_pal_swpipl(ALPHA_PSL_IPL_HIGH);
	REGVAL(PCIA_IMASK(hpc) + paddr) = val;
	alpha_mb();
	alpha_pal_swpipl(psl);
}<|MERGE_RESOLUTION|>--- conflicted
+++ resolved
@@ -1,8 +1,4 @@
-<<<<<<< HEAD
-/* $NetBSD: pci_kn8ae.c,v 1.31 2020/09/25 03:40:11 thorpej Exp $ */
-=======
 /* $NetBSD: pci_kn8ae.c,v 1.34 2021/07/04 22:42:36 thorpej Exp $ */
->>>>>>> e2aa5677
 
 /*
  * Copyright (c) 1997 by Matthew Jacob
@@ -36,11 +32,7 @@
 
 #include <sys/cdefs.h>			/* RCS ID & Copyright macro defns */
 
-<<<<<<< HEAD
-__KERNEL_RCSID(0, "$NetBSD: pci_kn8ae.c,v 1.31 2020/09/25 03:40:11 thorpej Exp $");
-=======
 __KERNEL_RCSID(0, "$NetBSD: pci_kn8ae.c,v 1.34 2021/07/04 22:42:36 thorpej Exp $");
->>>>>>> e2aa5677
 
 #include <sys/types.h>
 #include <sys/param.h>
@@ -76,27 +68,6 @@
 static void	kn8ae_spurious(void *, u_long);
 static void	kn8ae_enadis_intr(struct dwlpx_config *, pci_intr_handle_t,
 		    int);
-<<<<<<< HEAD
-
-struct kn8ae_wrapped_pci_intr {
-	int	(*ih_fn)(void *);
-};
-
-static struct kn8ae_wrapped_pci_intr
-    kn8ae_wrapped_pci_intrs[SCB_VECTOIDX(SCB_SIZE - SCB_IOVECBASE)]
-    __read_mostly;
-
-static void
-kn8ae_intr_wrapper(void *arg, u_long vec)
-{
-	const u_long idx = SCB_VECTOIDX(vec - SCB_IOVECBASE);
-
-	KERNEL_LOCK(1, NULL);
-	kn8ae_wrapped_pci_intrs[idx].ih_fn(arg);
-	KERNEL_UNLOCK_ONE(NULL);
-}
-=======
->>>>>>> e2aa5677
 
 struct kn8ae_wrapped_pci_intr {
 	int	(*ih_fn)(void *);
@@ -228,19 +199,11 @@
 	void (*scb_func)(void *, u_long);
 	const u_int ihv = alpha_pci_intr_handle_get_irq(&ih);
 	const u_int flags = alpha_pci_intr_handle_get_flags(&ih);
-<<<<<<< HEAD
 
 	device = IH_DEV(ihv);
 	pin = IH_PIN(ihv);
 	vec = IH_VEC(ihv);
 
-=======
-
-	device = IH_DEV(ihv);
-	pin = IH_PIN(ihv);
-	vec = IH_VEC(ihv);
-
->>>>>>> e2aa5677
 	mutex_enter(&cpu_lock);
 
 	scb = &scb_iovectab[SCB_VECTOIDX(vec - SCB_IOVECBASE)];
