--- conflicted
+++ resolved
@@ -1,6 +1,3 @@
-<<<<<<< HEAD
-/* $NetBSD: tsp_dma.c,v 1.15 2020/10/11 00:33:31 thorpej Exp $ */
-=======
 /* $NetBSD: tsp_dma.c,v 1.18 2021/07/04 22:42:36 thorpej Exp $ */
 
 /*-
@@ -32,7 +29,6 @@
  * ARISING IN ANY WAY OUT OF THE USE OF THIS SOFTWARE, EVEN IF ADVISED OF THE
  * POSSIBILITY OF SUCH DAMAGE.
  */
->>>>>>> e2aa5677
 
 /*-
  * Copyright (c) 1999 by Ross Harvey.  All rights reserved.
@@ -65,11 +61,7 @@
  */
 
 #include <sys/cdefs.h>
-<<<<<<< HEAD
-__KERNEL_RCSID(0, "$NetBSD: tsp_dma.c,v 1.15 2020/10/11 00:33:31 thorpej Exp $");
-=======
 __KERNEL_RCSID(0, "$NetBSD: tsp_dma.c,v 1.18 2021/07/04 22:42:36 thorpej Exp $");
->>>>>>> e2aa5677
 
 #include <sys/param.h>
 #include <sys/systm.h>
