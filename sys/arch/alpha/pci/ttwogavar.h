<<<<<<< HEAD
/* $NetBSD: ttwogavar.h,v 1.6 2020/09/22 15:24:02 thorpej Exp $ */
=======
/* $NetBSD: ttwogavar.h,v 1.7 2021/05/08 00:08:43 thorpej Exp $ */
>>>>>>> e2aa5677

/*-
 * Copyright (c) 1999 The NetBSD Foundation, Inc.
 * All rights reserved.
 *
 * This code is derived from software contributed to The NetBSD Foundation
 * by Jason R. Thorpe.
 *
 * Redistribution and use in source and binary forms, with or without
 * modification, are permitted provided that the following conditions
 * are met:
 * 1. Redistributions of source code must retain the above copyright
 *    notice, this list of conditions and the following disclaimer.
 * 2. Redistributions in binary form must reproduce the above copyright
 *    notice, this list of conditions and the following disclaimer in the
 *    documentation and/or other materials provided with the distribution.
 *
 * THIS SOFTWARE IS PROVIDED BY THE NETBSD FOUNDATION, INC. AND CONTRIBUTORS
 * ``AS IS'' AND ANY EXPRESS OR IMPLIED WARRANTIES, INCLUDING, BUT NOT LIMITED
 * TO, THE IMPLIED WARRANTIES OF MERCHANTABILITY AND FITNESS FOR A PARTICULAR
 * PURPOSE ARE DISCLAIMED.  IN NO EVENT SHALL THE FOUNDATION OR CONTRIBUTORS
 * BE LIABLE FOR ANY DIRECT, INDIRECT, INCIDENTAL, SPECIAL, EXEMPLARY, OR
 * CONSEQUENTIAL DAMAGES (INCLUDING, BUT NOT LIMITED TO, PROCUREMENT OF
 * SUBSTITUTE GOODS OR SERVICES; LOSS OF USE, DATA, OR PROFITS; OR BUSINESS
 * INTERRUPTION) HOWEVER CAUSED AND ON ANY THEORY OF LIABILITY, WHETHER IN
 * CONTRACT, STRICT LIABILITY, OR TORT (INCLUDING NEGLIGENCE OR OTHERWISE)
 * ARISING IN ANY WAY OUT OF THE USE OF THIS SOFTWARE, EVEN IF ADVISED OF THE
 * POSSIBILITY OF SUCH DAMAGE.
 */

#include <sys/extent.h>
#include <dev/isa/isavar.h>
#include <dev/pci/pcivar.h>
#include <alpha/pci/pci_sgmap_pte64.h>

#define	_FSTORE	(EXTENT_FIXED_STORAGE_SIZE(8) / sizeof(long))

/*
 * T2 System Address Map info.
 */
struct ttwoga_sysmap {
	bus_addr_t	tsmap_sio_base;
	bus_size_t	tsmap_sio_syssize;
	bus_size_t	tsmap_sio_bussize;

	bus_addr_t	tsmap_smem_base;
	bus_size_t	tsmap_smem_syssize;
	bus_size_t	tsmap_smem_bussize;

	bus_addr_t	tsmap_dmem_base;
	bus_size_t	tsmap_dmem_syssize;
	bus_size_t	tsmap_dmem_bussize;

	bus_addr_t	tsmap_conf_base;
};

/*
 * A T2 Gate Array's configuration.
 *
 * All of the information that the T2-specific functions need to
 * do their dirty work (and more!).
 */
struct ttwoga_config {
	int	tc_initted;

	int	tc_rev;

	int	tc_hose;

	bus_addr_t tc_io_bus_start, tc_d_mem_bus_start, tc_s_mem_bus_start;

	const struct ttwoga_sysmap *tc_sysmap;

	struct alpha_bus_space tc_iot, tc_memt;
	struct alpha_pci_chipset tc_pc;

	struct alpha_bus_dma_tag tc_dmat_direct;
	struct alpha_bus_dma_tag tc_dmat_sgmap;

	struct alpha_sgmap tc_sgmap;
	int tc_use_tlb;			/* Gamma hardware bug */

	long tc_io_exstorage[_FSTORE];
	long tc_smem_exstorage[_FSTORE];
	long tc_dmem_exstorage[_FSTORE];

	struct extent *tc_io_ex, *tc_d_mem_ex, *tc_s_mem_ex;
	int	tc_mallocsafe;

	struct alpha_shared_intr *tc_intrtab;

	void	(*tc_enable_intr)(struct ttwoga_config *, int, int);
	void	(*tc_setlevel)(struct ttwoga_config *, int, int);
	void	(*tc_eoi)(struct ttwoga_config *, int);
};

extern cpuid_t ttwoga_conf_cpu;

struct ttwoga_config *ttwoga_init(int, int);
void	ttwoga_pci_init(pci_chipset_tag_t, void *);
void	ttwoga_dma_init(struct ttwoga_config *);

void	ttwoga_bus_io_init(bus_space_tag_t, void *);
void	ttwoga_bus_mem_init(bus_space_tag_t, void *);<|MERGE_RESOLUTION|>--- conflicted
+++ resolved
@@ -1,8 +1,4 @@
-<<<<<<< HEAD
-/* $NetBSD: ttwogavar.h,v 1.6 2020/09/22 15:24:02 thorpej Exp $ */
-=======
 /* $NetBSD: ttwogavar.h,v 1.7 2021/05/08 00:08:43 thorpej Exp $ */
->>>>>>> e2aa5677
 
 /*-
  * Copyright (c) 1999 The NetBSD Foundation, Inc.
