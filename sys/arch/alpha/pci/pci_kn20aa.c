--- conflicted
+++ resolved
@@ -1,8 +1,4 @@
-<<<<<<< HEAD
-/* $NetBSD: pci_kn20aa.c,v 1.55 2020/09/22 15:24:02 thorpej Exp $ */
-=======
 /* $NetBSD: pci_kn20aa.c,v 1.59 2021/07/04 22:42:36 thorpej Exp $ */
->>>>>>> e2aa5677
 
 /*
  * Copyright (c) 1995, 1996 Carnegie-Mellon University.
@@ -33,11 +29,7 @@
 
 #include <sys/cdefs.h>			/* RCS ID & Copyright macro defns */
 
-<<<<<<< HEAD
-__KERNEL_RCSID(0, "$NetBSD: pci_kn20aa.c,v 1.55 2020/09/22 15:24:02 thorpej Exp $");
-=======
 __KERNEL_RCSID(0, "$NetBSD: pci_kn20aa.c,v 1.59 2021/07/04 22:42:36 thorpej Exp $");
->>>>>>> e2aa5677
 
 #include <sys/types.h>
 #include <sys/param.h>
@@ -87,14 +79,7 @@
 	/* Not supported on KN20AA. */
 	pc->pc_pciide_compat_intr_establish = NULL;
 
-<<<<<<< HEAD
-#define PCI_KN20AA_IRQ_STR	8
-	pc->pc_shared_intrs = alpha_shared_intr_alloc(KN20AA_MAX_IRQ,
-	    PCI_KN20AA_IRQ_STR);
-	pc->pc_intr_desc = "kn20aa irq";
-=======
 	pc->pc_intr_desc = "kn20aa";
->>>>>>> e2aa5677
 	pc->pc_vecbase = 0x900;
 	pc->pc_nirq = KN20AA_MAX_IRQ;
 
@@ -102,18 +87,7 @@
 	pc->pc_intr_disable = kn20aa_disable_intr;
 
 	for (i = 0; i < KN20AA_MAX_IRQ; i++) {
-<<<<<<< HEAD
-		alpha_shared_intr_set_maxstrays(pc->pc_shared_intrs, i,
-		    PCI_STRAY_MAX);
-
-		cp = alpha_shared_intr_string(pc->pc_shared_intrs, i);
-		snprintf(cp, PCI_KN20AA_IRQ_STR, "irq %d", i);
-		evcnt_attach_dynamic(alpha_shared_intr_evcnt(
-		    pc->pc_shared_intrs, i), EVCNT_TYPE_INTR, NULL,
-		    "kn20aa", cp);
-=======
 		kn20aa_disable_intr(pc, i);
->>>>>>> e2aa5677
 	}
 
 	alpha_pci_intr_alloc(pc, PCI_STRAY_MAX);
