<<<<<<< HEAD
/* $NetBSD: irongate_dma.c,v 1.8 2020/10/14 00:59:50 thorpej Exp $ */
=======
/* $NetBSD: irongate_dma.c,v 1.10 2021/07/04 22:42:36 thorpej Exp $ */
>>>>>>> e2aa5677

/*-
 * Copyright (c) 2000, 2020 The NetBSD Foundation, Inc.
 * All rights reserved.
 *
 * This code is derived from software contributed to The NetBSD Foundation
 * by Jason R. Thorpe.
 *
 * Redistribution and use in source and binary forms, with or without
 * modification, are permitted provided that the following conditions
 * are met:
 * 1. Redistributions of source code must retain the above copyright
 *    notice, this list of conditions and the following disclaimer.
 * 2. Redistributions in binary form must reproduce the above copyright
 *    notice, this list of conditions and the following disclaimer in the
 *    documentation and/or other materials provided with the distribution.
 *
 * THIS SOFTWARE IS PROVIDED BY THE NETBSD FOUNDATION, INC. AND CONTRIBUTORS
 * ``AS IS'' AND ANY EXPRESS OR IMPLIED WARRANTIES, INCLUDING, BUT NOT LIMITED
 * TO, THE IMPLIED WARRANTIES OF MERCHANTABILITY AND FITNESS FOR A PARTICULAR
 * PURPOSE ARE DISCLAIMED.  IN NO EVENT SHALL THE FOUNDATION OR CONTRIBUTORS
 * BE LIABLE FOR ANY DIRECT, INDIRECT, INCIDENTAL, SPECIAL, EXEMPLARY, OR
 * CONSEQUENTIAL DAMAGES (INCLUDING, BUT NOT LIMITED TO, PROCUREMENT OF
 * SUBSTITUTE GOODS OR SERVICES; LOSS OF USE, DATA, OR PROFITS; OR BUSINESS
 * INTERRUPTION) HOWEVER CAUSED AND ON ANY THEORY OF LIABILITY, WHETHER IN
 * CONTRACT, STRICT LIABILITY, OR TORT (INCLUDING NEGLIGENCE OR OTHERWISE)
 * ARISING IN ANY WAY OUT OF THE USE OF THIS SOFTWARE, EVEN IF ADVISED OF THE
 * POSSIBILITY OF SUCH DAMAGE.
 */

/*
 * DMA support for the AMD 751 (``Irongate'') core logic chipset.
 *
 * The AMD 751 is really unlike all of the other Alpha PCI core logic
 * chipsets.  Instead, it looks like a normal PC chipset (not surprising,
 * since it is used for Athlon processors).
 *
 * Because of this, it lacks all of the SGMAP hardware normally present
 * on an Alpha system, and there are no DMA windows.  Instead, a memory
 * bus address is a PCI DMA address, and ISA DMA above 16M has to be
 * bounced (this is not unlike the Jensen, actually).
 */

#include <sys/cdefs.h>			/* RCS ID & Copyright macro defns */

<<<<<<< HEAD
__KERNEL_RCSID(0, "$NetBSD: irongate_dma.c,v 1.8 2020/10/14 00:59:50 thorpej Exp $");
=======
__KERNEL_RCSID(0, "$NetBSD: irongate_dma.c,v 1.10 2021/07/04 22:42:36 thorpej Exp $");
>>>>>>> e2aa5677

#include <sys/param.h>
#include <sys/systm.h>
#include <sys/kernel.h>
#include <sys/device.h>

#define _ALPHA_BUS_DMA_PRIVATE
#include <sys/bus.h>

#include <dev/pci/pcireg.h>
#include <dev/pci/pcivar.h>

#include <alpha/pci/irongatereg.h>
#include <alpha/pci/irongatevar.h>

#include <dev/isa/isareg.h>
#include <dev/isa/isavar.h>

#include <machine/alpha.h>

<<<<<<< HEAD
bus_dma_tag_t irongate_dma_get_tag(bus_dma_tag_t, alpha_bus_t);
=======
static bus_dma_tag_t irongate_dma_get_tag(bus_dma_tag_t, alpha_bus_t);

void
irongate_page_physload(unsigned long const start_pfn,
    unsigned long const end_pfn)
{
	/*
	 * The Irongate does not have SGMAP DMA.  For this reason, we
	 * need to protect the first 16MB of RAM from random allocations
	 * in order to give ISA DMA a snowball's chance of working.
	 */
	alpha_page_physload_sheltered(start_pfn, end_pfn,
	    0, alpha_btop(0x1000000));
}
>>>>>>> e2aa5677

void
irongate_page_physload(unsigned long const start_pfn,
    unsigned long const end_pfn)
{
	/*
	 * The Irongate does not have SGMAP DMA.  For this reason, we
	 * need to protect the first 16MB of RAM from random allocations
	 * in order to give ISA DMA a snowball's chance of working.
	 */
	alpha_page_physload_sheltered(start_pfn, end_pfn,
	    0, alpha_btop(0x1000000));
}

void
irongate_dma_init(struct irongate_config *icp)
{
	bus_dma_tag_t t;

	/*
	 * Initialize the DMA tag used for PCI DMA.
	 */
	t = &icp->ic_dmat_pci;
	t->_cookie = icp;
	t->_wbase = 0;
	t->_wsize = 0x100000000UL;
	t->_next_window = NULL;
	t->_boundary = 0;
	t->_sgmap = NULL;
	t->_get_tag = irongate_dma_get_tag;
	t->_dmamap_create = _bus_dmamap_create;
	t->_dmamap_destroy = _bus_dmamap_destroy;
	t->_dmamap_load = _bus_dmamap_load_direct;
	t->_dmamap_load_mbuf = _bus_dmamap_load_mbuf_direct;
	t->_dmamap_load_uio = _bus_dmamap_load_uio_direct;
	t->_dmamap_load_raw = _bus_dmamap_load_raw_direct;
	t->_dmamap_unload = _bus_dmamap_unload;
	t->_dmamap_sync = _bus_dmamap_sync;

	t->_dmamem_alloc = _bus_dmamem_alloc;
	t->_dmamem_free = _bus_dmamem_free;
	t->_dmamem_map = _bus_dmamem_map;
	t->_dmamem_unmap = _bus_dmamem_unmap;
	t->_dmamem_mmap = _bus_dmamem_mmap;

	/*
	 * Initialize the DMA tag used for ISA DMA.
	 */
	t = &icp->ic_dmat_isa;
	t->_cookie = icp;
	t->_wbase = 0;
	t->_wsize = 0x1000000;
	t->_next_window = NULL;
	t->_boundary = 0;
	t->_sgmap = NULL;
	t->_get_tag = irongate_dma_get_tag;
	t->_dmamap_create = isadma_bounce_dmamap_create;
	t->_dmamap_destroy = isadma_bounce_dmamap_destroy;
	t->_dmamap_load = isadma_bounce_dmamap_load;
	t->_dmamap_load_mbuf = isadma_bounce_dmamap_load_mbuf;
	t->_dmamap_load_uio = isadma_bounce_dmamap_load_uio;
	t->_dmamap_load_raw = isadma_bounce_dmamap_load_raw;
	t->_dmamap_unload = isadma_bounce_dmamap_unload;
	t->_dmamap_sync = isadma_bounce_dmamap_sync;

	t->_dmamem_alloc = isadma_bounce_dmamem_alloc;
	t->_dmamem_free = _bus_dmamem_free;
	t->_dmamem_map = _bus_dmamem_map;
	t->_dmamem_unmap = _bus_dmamem_unmap;
	t->_dmamem_mmap = _bus_dmamem_mmap;
}

/*
 * Return the bus dma tag to be used for the specified bus type.
 * INTERNAL USE ONLY!
 */
static bus_dma_tag_t
irongate_dma_get_tag(bus_dma_tag_t t, alpha_bus_t bustype)
{
	struct irongate_config *icp = t->_cookie;

	switch (bustype) {
	case ALPHA_BUS_PCI:
	case ALPHA_BUS_EISA:
		/*
		 * Busses capable of 32-bit DMA get the PCI DMA tag.
		 */
		return (&icp->ic_dmat_pci);

	case ALPHA_BUS_ISA:
		/*
		 * Lame 24-bit busses have to bounce.
		 */
		return (&icp->ic_dmat_isa);

	default:
		panic("irongate_dma_get_tag: shouldn't be here, really...");
	}
}<|MERGE_RESOLUTION|>--- conflicted
+++ resolved
@@ -1,8 +1,4 @@
-<<<<<<< HEAD
-/* $NetBSD: irongate_dma.c,v 1.8 2020/10/14 00:59:50 thorpej Exp $ */
-=======
 /* $NetBSD: irongate_dma.c,v 1.10 2021/07/04 22:42:36 thorpej Exp $ */
->>>>>>> e2aa5677
 
 /*-
  * Copyright (c) 2000, 2020 The NetBSD Foundation, Inc.
@@ -48,11 +44,7 @@
 
 #include <sys/cdefs.h>			/* RCS ID & Copyright macro defns */
 
-<<<<<<< HEAD
-__KERNEL_RCSID(0, "$NetBSD: irongate_dma.c,v 1.8 2020/10/14 00:59:50 thorpej Exp $");
-=======
 __KERNEL_RCSID(0, "$NetBSD: irongate_dma.c,v 1.10 2021/07/04 22:42:36 thorpej Exp $");
->>>>>>> e2aa5677
 
 #include <sys/param.h>
 #include <sys/systm.h>
@@ -73,24 +65,7 @@
 
 #include <machine/alpha.h>
 
-<<<<<<< HEAD
-bus_dma_tag_t irongate_dma_get_tag(bus_dma_tag_t, alpha_bus_t);
-=======
 static bus_dma_tag_t irongate_dma_get_tag(bus_dma_tag_t, alpha_bus_t);
-
-void
-irongate_page_physload(unsigned long const start_pfn,
-    unsigned long const end_pfn)
-{
-	/*
-	 * The Irongate does not have SGMAP DMA.  For this reason, we
-	 * need to protect the first 16MB of RAM from random allocations
-	 * in order to give ISA DMA a snowball's chance of working.
-	 */
-	alpha_page_physload_sheltered(start_pfn, end_pfn,
-	    0, alpha_btop(0x1000000));
-}
->>>>>>> e2aa5677
 
 void
 irongate_page_physload(unsigned long const start_pfn,
