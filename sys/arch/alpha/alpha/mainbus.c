--- conflicted
+++ resolved
@@ -1,8 +1,4 @@
-<<<<<<< HEAD
-/* $NetBSD: mainbus.c,v 1.34 2020/09/27 23:59:37 thorpej Exp $ */
-=======
 /* $NetBSD: mainbus.c,v 1.35 2021/04/24 23:36:23 thorpej Exp $ */
->>>>>>> 9e014010
 
 /*
  * Copyright (c) 1994, 1995, 1996 Carnegie-Mellon University.
@@ -33,11 +29,7 @@
 
 #include <sys/cdefs.h>			/* RCS ID & Copyright macro defns */
 
-<<<<<<< HEAD
-__KERNEL_RCSID(0, "$NetBSD: mainbus.c,v 1.34 2020/09/27 23:59:37 thorpej Exp $");
-=======
 __KERNEL_RCSID(0, "$NetBSD: mainbus.c,v 1.35 2021/04/24 23:36:23 thorpej Exp $");
->>>>>>> 9e014010
 
 #include <sys/param.h>
 #include <sys/systm.h>
@@ -103,11 +95,7 @@
 	if (alpha_is_qemu) {
 		ma.ma_name = "qemu";
 		ma.ma_slot = 0;			/* meaningless */
-<<<<<<< HEAD
-		config_found(self, &ma, mbprint);
-=======
 		config_found(self, &ma, mbprint, CFARG_EOL);
->>>>>>> 9e014010
 	}
 
 	if (platform.iobus != NULL) {
