--- conflicted
+++ resolved
@@ -1,8 +1,4 @@
-<<<<<<< HEAD
-/* $NetBSD: vm_machdep.c,v 1.117 2020/09/18 00:06:35 thorpej Exp $ */
-=======
 /* $NetBSD: vm_machdep.c,v 1.120 2021/07/06 12:20:52 thorpej Exp $ */
->>>>>>> e2aa5677
 
 /*
  * Copyright (c) 1994, 1995, 1996 Carnegie-Mellon University.
@@ -33,11 +29,7 @@
 
 #include <sys/cdefs.h>			/* RCS ID & Copyright macro defns */
 
-<<<<<<< HEAD
-__KERNEL_RCSID(0, "$NetBSD: vm_machdep.c,v 1.117 2020/09/18 00:06:35 thorpej Exp $");
-=======
 __KERNEL_RCSID(0, "$NetBSD: vm_machdep.c,v 1.120 2021/07/06 12:20:52 thorpej Exp $");
->>>>>>> e2aa5677
 
 #include <sys/param.h>
 #include <sys/systm.h>
