--- conflicted
+++ resolved
@@ -1,8 +1,4 @@
-<<<<<<< HEAD
-/* $NetBSD: locore.s,v 1.136 2020/09/19 01:32:16 thorpej Exp $ */
-=======
 /* $NetBSD: locore.s,v 1.138 2021/07/07 02:44:04 thorpej Exp $ */
->>>>>>> e2aa5677
 
 /*-
  * Copyright (c) 1999, 2000, 2019 The NetBSD Foundation, Inc.
@@ -71,11 +67,7 @@
 
 #include <machine/asm.h>
 
-<<<<<<< HEAD
-__KERNEL_RCSID(0, "$NetBSD: locore.s,v 1.136 2020/09/19 01:32:16 thorpej Exp $");
-=======
 __KERNEL_RCSID(0, "$NetBSD: locore.s,v 1.138 2021/07/07 02:44:04 thorpej Exp $");
->>>>>>> e2aa5677
 
 #include "assym.h"
 
