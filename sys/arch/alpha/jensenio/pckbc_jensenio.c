--- conflicted
+++ resolved
@@ -1,8 +1,4 @@
-<<<<<<< HEAD
-/* $NetBSD: pckbc_jensenio.c,v 1.15 2020/11/18 02:04:29 thorpej Exp $ */
-=======
 /* $NetBSD: pckbc_jensenio.c,v 1.16 2021/05/07 16:58:34 thorpej Exp $ */
->>>>>>> e2aa5677
 
 /*-
  * Copyright (c) 1999 The NetBSD Foundation, Inc.
@@ -35,11 +31,7 @@
 
 #include <sys/cdefs.h>			/* RCS ID & Copyright macro defns */
 
-<<<<<<< HEAD
-__KERNEL_RCSID(0, "$NetBSD: pckbc_jensenio.c,v 1.15 2020/11/18 02:04:29 thorpej Exp $");
-=======
 __KERNEL_RCSID(0, "$NetBSD: pckbc_jensenio.c,v 1.16 2021/05/07 16:58:34 thorpej Exp $");
->>>>>>> e2aa5677
 
 #include <sys/param.h>
 #include <sys/systm.h>
@@ -75,12 +67,8 @@
 CFATTACH_DECL_NEW(pckbc_jensenio, sizeof(struct pckbc_jensenio_softc),
     pckbc_jensenio_match, pckbc_jensenio_attach, NULL, NULL);
 
-<<<<<<< HEAD
-void	pckbc_jensenio_intr_establish(struct pckbc_softc *, pckbc_slot_t);
-=======
 static void	pckbc_jensenio_intr_establish(struct pckbc_softc *,
 		    pckbc_slot_t);
->>>>>>> e2aa5677
 
 static int
 pckbc_jensenio_match(device_t parent, cfdata_t match, void *aux)
