<<<<<<< HEAD
/* $NetBSD: jensenio_dma.c,v 1.7 2020/10/14 00:59:50 thorpej Exp $ */
=======
/* $NetBSD: jensenio_dma.c,v 1.9 2021/07/04 22:42:35 thorpej Exp $ */
>>>>>>> e2aa5677

/*-
 * Copyright (c) 2000, 2020 The NetBSD Foundation, Inc.
 * All rights reserved.
 *
 * This code is derived from software contributed to The NetBSD Foundation
 * by Jason R. Thorpe.
 *
 * Redistribution and use in source and binary forms, with or without
 * modification, are permitted provided that the following conditions
 * are met:
 * 1. Redistributions of source code must retain the above copyright
 *    notice, this list of conditions and the following disclaimer.
 * 2. Redistributions in binary form must reproduce the above copyright
 *    notice, this list of conditions and the following disclaimer in the
 *    documentation and/or other materials provided with the distribution.
 *
 * THIS SOFTWARE IS PROVIDED BY THE NETBSD FOUNDATION, INC. AND CONTRIBUTORS
 * ``AS IS'' AND ANY EXPRESS OR IMPLIED WARRANTIES, INCLUDING, BUT NOT LIMITED
 * TO, THE IMPLIED WARRANTIES OF MERCHANTABILITY AND FITNESS FOR A PARTICULAR
 * PURPOSE ARE DISCLAIMED.  IN NO EVENT SHALL THE FOUNDATION OR CONTRIBUTORS
 * BE LIABLE FOR ANY DIRECT, INDIRECT, INCIDENTAL, SPECIAL, EXEMPLARY, OR
 * CONSEQUENTIAL DAMAGES (INCLUDING, BUT NOT LIMITED TO, PROCUREMENT OF
 * SUBSTITUTE GOODS OR SERVICES; LOSS OF USE, DATA, OR PROFITS; OR BUSINESS
 * INTERRUPTION) HOWEVER CAUSED AND ON ANY THEORY OF LIABILITY, WHETHER IN
 * CONTRACT, STRICT LIABILITY, OR TORT (INCLUDING NEGLIGENCE OR OTHERWISE)
 * ARISING IN ANY WAY OUT OF THE USE OF THIS SOFTWARE, EVEN IF ADVISED OF THE
 * POSSIBILITY OF SUCH DAMAGE.
 */

/*
 * DMA support for the Jensen system.
 *
 * The Jensen uses direct-mapped DMA with a window base of 0, i.e.
 * a page of phyical memory has the same PCI address as CPU address.
 * There is no support for SGMAPs on the Jensen.  This means that for
 * ISA DMA, we must employ bounce buffers for DMA transactions over
 * 16MB ISA limit (due to ISA's 24-bit address space limitation).
 *
 * Furthermore, the H_BUS will not respond to DMA transactions between
 * 512KB and 1MB.  This is to allow for the ISA `hole'.  However, the
 * ISA `hole' typically exists only between 640KB and 1MB.  We must
 * therefore bounce transactions that fall within this region, as well.
 * XXX Should we prevent having managed memory in this region, instead?
 */

#include <sys/cdefs.h>			/* RCS ID & Copyright macro defns */

<<<<<<< HEAD
__KERNEL_RCSID(0, "$NetBSD: jensenio_dma.c,v 1.7 2020/10/14 00:59:50 thorpej Exp $");
=======
__KERNEL_RCSID(0, "$NetBSD: jensenio_dma.c,v 1.9 2021/07/04 22:42:35 thorpej Exp $");
>>>>>>> e2aa5677

#include <sys/param.h>
#include <sys/systm.h>
#include <sys/kernel.h>
#include <sys/device.h>
#include <sys/mbuf.h>

#define _ALPHA_BUS_DMA_PRIVATE
#include <sys/bus.h>

#include <dev/eisa/eisavar.h>

#include <dev/isa/isavar.h>

#include <alpha/jensenio/jenseniovar.h>

#include <machine/alpha.h>

<<<<<<< HEAD
bus_dma_tag_t jensenio_dma_get_tag(bus_dma_tag_t, alpha_bus_t);
=======
static bus_dma_tag_t jensenio_dma_get_tag(bus_dma_tag_t, alpha_bus_t);

void
jensenio_page_physload(unsigned long const start_pfn,
    unsigned long const end_pfn)
{
	/*
	 * The Jensen does not have SGMAP DMA.  For this reason, we
	 * need to protect the first 16MB of RAM from random allocations
	 * in order to give ISA DMA a snowball's chance of working.
	 */
	alpha_page_physload_sheltered(start_pfn, end_pfn,
	    0, alpha_btop(0x1000000));
}
>>>>>>> e2aa5677

void
jensenio_page_physload(unsigned long const start_pfn,
    unsigned long const end_pfn)
{
	/*
	 * The Jensen does not have SGMAP DMA.  For this reason, we
	 * need to protect the first 16MB of RAM from random allocations
	 * in order to give ISA DMA a snowball's chance of working.
	 */
	alpha_page_physload_sheltered(start_pfn, end_pfn,
	    0, alpha_btop(0x1000000));
}

void
jensenio_dma_init(struct jensenio_config *jcp)
{
	bus_dma_tag_t t;

	/*
	 * Initialize the DMA tag used for EISA DMA.
	 */
	t = &jcp->jc_dmat_eisa;
	t->_cookie = jcp;
	t->_wbase = 0;
	t->_wsize = 0x100000000UL;
	t->_next_window = NULL;
	t->_boundary = 0;
	t->_sgmap = NULL;
	t->_get_tag = jensenio_dma_get_tag;
	t->_dmamap_create = _bus_dmamap_create;
	t->_dmamap_destroy = _bus_dmamap_destroy;
	t->_dmamap_load = _bus_dmamap_load_direct;
	t->_dmamap_load_mbuf = _bus_dmamap_load_mbuf_direct;
	t->_dmamap_load_uio = _bus_dmamap_load_uio_direct;
	t->_dmamap_load_raw = _bus_dmamap_load_raw_direct;
	t->_dmamap_unload = _bus_dmamap_unload;
	t->_dmamap_sync = _bus_dmamap_sync;

	t->_dmamem_alloc = _bus_dmamem_alloc;
	t->_dmamem_free = _bus_dmamem_free;
	t->_dmamem_map = _bus_dmamem_map;
	t->_dmamem_unmap = _bus_dmamem_unmap;
	t->_dmamem_mmap = _bus_dmamem_mmap;

	/*
	 * Initialize the DMA tag used for ISA DMA.
	 */
	t = &jcp->jc_dmat_isa;
	t->_cookie = jcp;
	t->_wbase = 0;
	t->_wsize = 0x1000000;
	t->_next_window = NULL;
	t->_boundary = 0;
	t->_sgmap = NULL;
	t->_get_tag = jensenio_dma_get_tag;
	t->_dmamap_create = isadma_bounce_dmamap_create;
	t->_dmamap_destroy = isadma_bounce_dmamap_destroy;
	t->_dmamap_load = isadma_bounce_dmamap_load;
	t->_dmamap_load_mbuf = isadma_bounce_dmamap_load_mbuf;
	t->_dmamap_load_uio = isadma_bounce_dmamap_load_uio;
	t->_dmamap_load_raw = isadma_bounce_dmamap_load_raw;
	t->_dmamap_unload = isadma_bounce_dmamap_unload;
	t->_dmamap_sync = isadma_bounce_dmamap_sync;

	t->_dmamem_alloc = isadma_bounce_dmamem_alloc;
	t->_dmamem_free = _bus_dmamem_free;
	t->_dmamem_map = _bus_dmamem_map;
	t->_dmamem_unmap = _bus_dmamem_unmap;
	t->_dmamem_mmap = _bus_dmamem_mmap;
}

/*
 * Return the bus dma tag to be used for the specified bus type.
 * INTERNAL USE ONLY!
 */
static bus_dma_tag_t
jensenio_dma_get_tag(bus_dma_tag_t t, alpha_bus_t bustype)
{
	struct jensenio_config *jcp = t->_cookie;

	switch (bustype) {
	case ALPHA_BUS_EISA:
		/*
		 * Busses capable of 32-bit DMA get the EISA DMA tag.
		 */
		return (&jcp->jc_dmat_eisa);

	case ALPHA_BUS_ISA:
		/*
		 * Lame 24-bit busses have to bounce.
		 */
		return (&jcp->jc_dmat_isa);

	default:
		panic("jensenio_dma_get_tag: shouldn't be here, really...");
	}
}<|MERGE_RESOLUTION|>--- conflicted
+++ resolved
@@ -1,8 +1,4 @@
-<<<<<<< HEAD
-/* $NetBSD: jensenio_dma.c,v 1.7 2020/10/14 00:59:50 thorpej Exp $ */
-=======
 /* $NetBSD: jensenio_dma.c,v 1.9 2021/07/04 22:42:35 thorpej Exp $ */
->>>>>>> e2aa5677
 
 /*-
  * Copyright (c) 2000, 2020 The NetBSD Foundation, Inc.
@@ -51,11 +47,7 @@
 
 #include <sys/cdefs.h>			/* RCS ID & Copyright macro defns */
 
-<<<<<<< HEAD
-__KERNEL_RCSID(0, "$NetBSD: jensenio_dma.c,v 1.7 2020/10/14 00:59:50 thorpej Exp $");
-=======
 __KERNEL_RCSID(0, "$NetBSD: jensenio_dma.c,v 1.9 2021/07/04 22:42:35 thorpej Exp $");
->>>>>>> e2aa5677
 
 #include <sys/param.h>
 #include <sys/systm.h>
@@ -74,24 +66,7 @@
 
 #include <machine/alpha.h>
 
-<<<<<<< HEAD
-bus_dma_tag_t jensenio_dma_get_tag(bus_dma_tag_t, alpha_bus_t);
-=======
 static bus_dma_tag_t jensenio_dma_get_tag(bus_dma_tag_t, alpha_bus_t);
-
-void
-jensenio_page_physload(unsigned long const start_pfn,
-    unsigned long const end_pfn)
-{
-	/*
-	 * The Jensen does not have SGMAP DMA.  For this reason, we
-	 * need to protect the first 16MB of RAM from random allocations
-	 * in order to give ISA DMA a snowball's chance of working.
-	 */
-	alpha_page_physload_sheltered(start_pfn, end_pfn,
-	    0, alpha_btop(0x1000000));
-}
->>>>>>> e2aa5677
 
 void
 jensenio_page_physload(unsigned long const start_pfn,
