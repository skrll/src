<<<<<<< HEAD
/*	$NetBSD: locore.S,v 1.24 2014/02/07 08:51:34 phx Exp $	*/
=======
/*	$NetBSD: locore.S,v 1.25 2018/07/15 05:16:44 maxv Exp $	*/
>>>>>>> b2b84690
/*	$OpenBSD: locore.S,v 1.4 1997/01/26 09:06:38 rahnds Exp $	*/

/*
 * Copyright (C) 1995, 1996 Wolfgang Solfrank.
 * Copyright (C) 1995, 1996 TooLs GmbH.
 * All rights reserved.
 *
 * Redistribution and use in source and binary forms, with or without
 * modification, are permitted provided that the following conditions
 * are met:
 * 1. Redistributions of source code must retain the above copyright
 *    notice, this list of conditions and the following disclaimer.
 * 2. Redistributions in binary form must reproduce the above copyright
 *    notice, this list of conditions and the following disclaimer in the
 *    documentation and/or other materials provided with the distribution.
 * 3. All advertising materials mentioning features or use of this software
 *    must display the following acknowledgement:
 *	This product includes software developed by TooLs GmbH.
 * 4. The name of TooLs GmbH may not be used to endorse or promote products
 *    derived from this software without specific prior written permission.
 *
 * THIS SOFTWARE IS PROVIDED BY TOOLS GMBH ``AS IS'' AND ANY EXPRESS OR
 * IMPLIED WARRANTIES, INCLUDING, BUT NOT LIMITED TO, THE IMPLIED WARRANTIES
 * OF MERCHANTABILITY AND FITNESS FOR A PARTICULAR PURPOSE ARE DISCLAIMED.
 * IN NO EVENT SHALL TOOLS GMBH BE LIABLE FOR ANY DIRECT, INDIRECT, INCIDENTAL,
 * SPECIAL, EXEMPLARY, OR CONSEQUENTIAL DAMAGES (INCLUDING, BUT NOT LIMITED TO,
 * PROCUREMENT OF SUBSTITUTE GOODS OR SERVICES; LOSS OF USE, DATA, OR PROFITS;
 * OR BUSINESS INTERRUPTION) HOWEVER CAUSED AND ON ANY THEORY OF LIABILITY,
 * WHETHER IN CONTRACT, STRICT LIABILITY, OR TORT (INCLUDING NEGLIGENCE OR
 * OTHERWISE) ARISING IN ANY WAY OUT OF THE USE OF THIS SOFTWARE, EVEN IF
 * ADVISED OF THE POSSIBILITY OF SUCH DAMAGE.
 */

#include "opt_ddb.h"
#include "opt_modular.h"
#include "opt_multiprocessor.h"
#include "opt_openpic.h"
#include "opt_ppcparam.h"
#include "assym.h"

#include <sys/syscall.h>

#include <machine/param.h>
#include <machine/psl.h>
#include <machine/trap.h>
#include <machine/asm.h>

#include <powerpc/spr.h>
#include <powerpc/oea/spr.h>
#include <powerpc/oea/hid.h>

#include "ksyms.h"

/*
 * Some instructions gas doesn't understand (yet?)
 */
#define	bdneq	bdnzf 2,

/*
 * Globals
 */
GLOBAL(startsym)
	.long	0			/* start symbol table */
GLOBAL(endsym)
	.long	0			/* end symbol table */
GLOBAL(oeacpufeat)
	.long	0			/* cpu features */
/*
 * This symbol is here for the benefit of kvm_mkdb, and is supposed to
 * mark the start of kernel text.
 */
	.text
	.globl	_C_LABEL(kernel_text)
_C_LABEL(kernel_text):

/*
 * Startup entry.  Note, this must be the first thing in the text
 * segment!
 */
	.text
	.globl	__start
__start:
	li	0,0
	mtmsr	0			/* Disable FPU/MMU/exceptions */
	isync

	/* Enable data and instruction caches */
	mfspr	8,1008
	ori	8, 8, (HID0_ICE | HID0_DCE)@l
	mtspr	1008,8

/* compute end of kernel memory */
#if NKSYMS || defined(DDB) || defined(MODULAR)
	lis	7,_C_LABEL(startsym)@ha
	addi	7,7,_C_LABEL(startsym)@l
	stw	3,0(7)
	lis	7,_C_LABEL(endsym)@ha
	addi	7,7,_C_LABEL(endsym)@l
	stw	4,0(7)
#else
	lis	4,_C_LABEL(end)@ha
	addi	4,4,_C_LABEL(end)@l
#endif

       	/* Make sure that .bss is zeroed. */
	li	0,0
	lis	8,edata@ha
	addi	8,8,edata@l
	lis	9,end@ha
	addi	9,9,end@l
5:	cmpw	0,8,9			/* edata & end are >= word aligned */
	bge	6f
	stw	0,0(8)
	addi	8,8,4
	b	5b
6:

	INIT_CPUINFO(4,1,9,0)
	
	lis	3,__start@ha
	addi	3,3,__start@l

	/* 3 and 4 were updated here, 5 and 6 are passed intact */

	bl	_C_LABEL(initppc)
	bl	_C_LABEL(main)

loop:	b	loop			/* not reached */

	.globl	_C_LABEL(jump_to_ppc_reset_entry)
_C_LABEL(jump_to_ppc_reset_entry):
	mfmsr	3
	ori	3,3,PSL_IP@l
	mtmsr	3
	isync
	ba	0xFFF00100

/*
 * Include common switch / setfault code
 */
#include <powerpc/powerpc/locore_subr.S>

/*
 * Include common trap / exception code
 */
#include <powerpc/powerpc/trap_subr.S>

/*
 * Include common pio / bus_space code
 */
#include <powerpc/powerpc/pio_subr.S><|MERGE_RESOLUTION|>--- conflicted
+++ resolved
@@ -1,8 +1,4 @@
-<<<<<<< HEAD
-/*	$NetBSD: locore.S,v 1.24 2014/02/07 08:51:34 phx Exp $	*/
-=======
 /*	$NetBSD: locore.S,v 1.25 2018/07/15 05:16:44 maxv Exp $	*/
->>>>>>> b2b84690
 /*	$OpenBSD: locore.S,v 1.4 1997/01/26 09:06:38 rahnds Exp $	*/
 
 /*
