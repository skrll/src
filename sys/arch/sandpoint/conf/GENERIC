--- conflicted
+++ resolved
@@ -1,8 +1,4 @@
-<<<<<<< HEAD
-# $NetBSD: GENERIC,v 1.97 2018/01/23 14:47:56 sevan Exp $
-=======
 # $NetBSD: GENERIC,v 1.100 2018/08/01 20:04:13 maxv Exp $
->>>>>>> b2b84690
 #
 # machine description file for GENERIC NAS
 # 
@@ -26,11 +22,7 @@
 
 options 	INCLUDE_CONFIG_FILE	# embed config file in kernel binary
 
-<<<<<<< HEAD
-#ident 		"GENERIC-$Revision: 1.97 $"
-=======
 #ident 		"GENERIC-$Revision: 1.100 $"
->>>>>>> b2b84690
 
 maxusers	32
 
