--- conflicted
+++ resolved
@@ -1,8 +1,4 @@
-<<<<<<< HEAD
-# $NetBSD: SANDPOINT,v 1.19 2020/09/27 13:48:54 roy Exp $
-=======
 # $NetBSD: SANDPOINT,v 1.20 2021/01/21 06:51:56 nia Exp $
->>>>>>> 9e014010
 #
 # Sandpoint X3/X2 machine description file
 # 
@@ -27,11 +23,7 @@
 
 options 	INCLUDE_CONFIG_FILE	# embed config file in kernel binary
 
-<<<<<<< HEAD
-#ident 		"SANDPOINT-$Revision: 1.19 $"
-=======
 #ident 		"SANDPOINT-$Revision: 1.20 $"
->>>>>>> 9e014010
 
 maxusers	32
 
