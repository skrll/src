<<<<<<< HEAD
# $NetBSD: ENCPP1,v 1.18 2017/09/14 07:58:43 mrg Exp $
=======
# $NetBSD: ENCPP1,v 1.21 2018/08/01 20:04:13 maxv Exp $
>>>>>>> b2b84690
#
# Ampro EnCorePP1 machine description file
# 
# This machine description file is used to generate the default NetBSD
# kernel.  The generic kernel does not include all options, subsystems
# and device drivers, but should be useful for most applications.
#
# The machine description file can be customised for your specific
# machine to reduce the kernel size and improve its performance.
#
# For further information on compiling NetBSD kernels, see the config(8)
# man page.
#
# For further information on hardware support for this architecture, see
# the intro(4) man page.  For further information about kernel options
# for this architecture, see the options(4) man page.  For an explanation
# of each device driver in this file see the section 4 man page for the
# device.

include 	"arch/sandpoint/conf/std.sandpoint"
options 	PIC_I8259

options 	INCLUDE_CONFIG_FILE	# embed config file in kernel binary

<<<<<<< HEAD
#ident 		"ENCPP1-$Revision: 1.18 $"
=======
#ident 		"ENCPP1-$Revision: 1.21 $"
>>>>>>> b2b84690

maxusers	32

#makeoptions	DEBUG="-g"

#options 	DEBUG
options 	DIAGNOSTIC
options 	TRAP_PANICWAIT
options 	DDB
#options 	DDB_HISTORY_SIZE=100	# Enable history editing in DDB
options 	KTRACE
#options 	PMAPCHECK
#options 	PMAPDEBUG
#options 	USERCONF	# userconf(4) support
#options	PIPE_SOCKETPAIR		# smaller, but slower pipe(2)
options 	SYSCTL_INCLUDE_DESCR	# Include sysctl descriptions in kernel

include 	"conf/compat_netbsd09.config"
options 	COMPAT_386BSD_MBRPART	# recognize old partition ID
#options 	COMPAT_LINUX		# Linux binary compatibility

options 	MSGBUFSIZE=65536
file-system 	FFS
file-system 	MFS
file-system 	NFS
#file-system 	CD9660
file-system 	MSDOSFS
file-system 	FDESC
file-system 	KERNFS
file-system 	NULLFS
#file-system 	OVERLAY
file-system 	PROCFS
#file-system 	UMAPFS
#file-system 	UNION
file-system	PTYFS		# /dev/pts/N support

#options 	DISKLABEL_EI	# disklabel Endian Independent support
#options 	FFS_EI		# FFS Endian Independent support
#options 	FFS_NO_SNAPSHOT	# No FFS snapshot support

options 	INET
#options 	TCP_DEBUG	# Record last TCP_NDEBUG packets with SO_DEBUG

#options 	ALTQ		# Manipulate network interfaces' output queues
#options 	ALTQ_BLUE	# Stochastic Fair Blue
#options 	ALTQ_CBQ	# Class-Based Queueing
#options 	ALTQ_CDNR	# Diffserv Traffic Conditioner
#options 	ALTQ_FIFOQ	# First-In First-Out Queue
#options 	ALTQ_FLOWVALVE	# RED/flow-valve (red-penalty-box)
#options 	ALTQ_HFSC	# Hierarchical Fair Service Curve
#options 	ALTQ_LOCALQ	# Local queueing discipline
#options 	ALTQ_PRIQ	# Priority Queueing
#options 	ALTQ_RED	# Random Early Detection
#options 	ALTQ_RIO	# RED with IN/OUT
#options 	ALTQ_WFQ	# Weighted Fair Queueing

options 	NFS_BOOT_BOOTPARAM,NFS_BOOT_BOOTP

config		netbsd	root on ? type ?

# network psuedo-devices
pseudo-device	bpfilter		# packet filter
pseudo-device	vlan			# IEEE 802.1q encapsulation
#pseudo-device	pppoe			# PPP over Ethernet (RFC 2516)
#pseudo-device	bridge			# simple inter-network bridging
#options	BRIDGE_IPF		# bridge uses IP/IPv6 pfil hooks too
#pseudo-device	npf			# NPF packet filter
pseudo-device	loop

# mouse & keyboard multiplexor pseudo-devices
#pseudo-device	wsmux

# miscellaneous pseudo-devices
#pseudo-device	vnd		
#options 	VND_COMPRESSION		# compressed vnd(4)
#pseudo-device	cgd			# cryptographic disk devices
pseudo-device	pty
pseudo-device	clockctl		# user control of clock subsystem
pseudo-device	ksyms			# /dev/ksyms
pseudo-device	fss			# file system snapshot device

#
# device
#
options 	RTC_OFFSET=0	# hardware clock is this many mins. west of GMT

options 	PCIVERBOSE	# verbose PCI device messages
#options 	PCI_CONFIG_DUMP	# verbosely dump PCI config space
#options 	PCI_NETBSD_CONFIGURE	# Have NetBSD configure PCI I/O & Mem

mainbus0 at root

cpu*	at mainbus0

eumb*	at mainbus0
com*	at eumb?
ociic*	at eumb?
iic*	at ociic?

pci*	at mainbus0 bus ?
pchb*	at pci? dev ? function ?	# PCI host bridge

pcib*	at pci? dev ? function ?	# VIA 82C686B PCI-ISA bridges
viaide* at pci? dev ? function ?	# VIA/AMD/Nvidia IDE controllers
uhci*	at pci?	dev ? function ?	# Universal Host Controller (Intel)
fxp*	at pci? dev ? function ?	# Intel EtherExpress PRO 10+/100B

inphy*	at mii? phy ?			# Intel 82555 PHYs

# ATA (IDE) bus support
atabus* at ata?

isa*	at pcib?			# ISA on PCI-ISA bridge

mcclock0	at isa? port 0x70	# time-of-day clock

# USB bus support
usb*	at uhci?

# USB Hubs
uhub*	at usb?

# USB HID device
uhidev*	at uhub? port ? configuration ? interface ?

# Serial adapters
uplcom* at uhub? port ? 
ucom*	at uplcom? portno ?

# PCI audio devices
auvia*	at pci? dev ? function ?	# VIA integrated AC'97 Audio

# Audio support
audio*	at audiobus?

spkr*		at audio?		# PC speaker (synthesized)

pckbc0		at isa?			# PS/2 keyboard controller
pckbd*		at pckbc?		# PC keyboard
pms*		at pckbc?		# PS/2 mouse for wsmouse
wskbd* 		at pckbd? console ?
wsmouse* 	at pms? mux 0

attimer0	at isa?
pcppi0		at isa?
midi*		at pcppi?		# MIDI interface to the PC speaker
#sysbeep0	at pcppi?

com0	at isa? port 0x3f8 irq 4	# standard PC serial ports
com1	at isa? port 0x2f8 irq 3

#lpt0	at isa? port 0x278 irq 7	# standard PC parallel ports

wd*	at atabus? drive ? flags 0x0000<|MERGE_RESOLUTION|>--- conflicted
+++ resolved
@@ -1,8 +1,4 @@
-<<<<<<< HEAD
-# $NetBSD: ENCPP1,v 1.18 2017/09/14 07:58:43 mrg Exp $
-=======
 # $NetBSD: ENCPP1,v 1.21 2018/08/01 20:04:13 maxv Exp $
->>>>>>> b2b84690
 #
 # Ampro EnCorePP1 machine description file
 # 
@@ -27,11 +23,7 @@
 
 options 	INCLUDE_CONFIG_FILE	# embed config file in kernel binary
 
-<<<<<<< HEAD
-#ident 		"ENCPP1-$Revision: 1.18 $"
-=======
 #ident 		"ENCPP1-$Revision: 1.21 $"
->>>>>>> b2b84690
 
 maxusers	32
 
