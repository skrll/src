--- conflicted
+++ resolved
@@ -1,8 +1,4 @@
-<<<<<<< HEAD
-# $NetBSD: ENCPP1,v 1.24 2020/09/27 13:48:54 roy Exp $
-=======
 # $NetBSD: ENCPP1,v 1.25 2021/01/21 06:51:56 nia Exp $
->>>>>>> 9e014010
 #
 # Ampro EnCorePP1 machine description file
 # 
@@ -27,11 +23,7 @@
 
 options 	INCLUDE_CONFIG_FILE	# embed config file in kernel binary
 
-<<<<<<< HEAD
-#ident 		"ENCPP1-$Revision: 1.24 $"
-=======
 #ident 		"ENCPP1-$Revision: 1.25 $"
->>>>>>> 9e014010
 
 maxusers	32
 
