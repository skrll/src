--- conflicted
+++ resolved
@@ -17,10 +17,7 @@
 # ARM-specific debug options (for compat arch/arm/*)
 defflag  opt_arm_debug.h	ARM_LOCK_CAS_DEBUG
 defflag  opt_arm_debug.h	VERBOSE_INIT_ARM
-<<<<<<< HEAD
 defparam opt_arm_debug.h	EARLYCONS
-=======
->>>>>>> c0efb6f0
 
 # Timer options
 defflag opt_arm_timer.h		__HAVE_GENERIC_CPU_INITCLOCKS
