--- conflicted
+++ resolved
@@ -5,7 +5,8 @@
 
 #include <arm/asm.h>
 
-<<<<<<< HEAD
+#ifdef __aarch64__
+
 #ifdef _LOCORE
 .macro	adrl 	reg, addr
 	adrp	\reg, \addr
@@ -13,9 +14,6 @@
 .endm
 #endif
 
-=======
-#ifdef __aarch64__
->>>>>>> d27527d1
 #define	fp	x29
 #define	lr	x30
 #endif
