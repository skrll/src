--- conflicted
+++ resolved
@@ -7,11 +7,7 @@
 
 #ifdef __aarch64__
 
-<<<<<<< HEAD
-#ifdef _LOCORE
-=======
 #ifdef __ASSEMBLER__
->>>>>>> d0e1fb4f
 .macro	adrl 	reg, addr
 	adrp	\reg, \addr
 	add	\reg, \reg, #:lo12:\addr
