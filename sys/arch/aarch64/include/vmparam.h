/* $NetBSD: vmparam.h,v 1.18 2021/03/21 07:32:44 skrll Exp $ */

/*-
 * Copyright (c) 2014 The NetBSD Foundation, Inc.
 * All rights reserved.
 *
 * This code is derived from software contributed to The NetBSD Foundation
 * by Matt Thomas of 3am Software Foundry.
 *
 * Redistribution and use in source and binary forms, with or without
 * modification, are permitted provided that the following conditions
 * are met:
 * 1. Redistributions of source code must retain the above copyright
 *    notice, this list of conditions and the following disclaimer.
 * 2. Redistributions in binary form must reproduce the above copyright
 *    notice, this list of conditions and the following disclaimer in the
 *    documentation and/or other materials provided with the distribution.
 *
 * THIS SOFTWARE IS PROVIDED BY THE NETBSD FOUNDATION, INC. AND CONTRIBUTORS
 * ``AS IS'' AND ANY EXPRESS OR IMPLIED WARRANTIES, INCLUDING, BUT NOT LIMITED
 * TO, THE IMPLIED WARRANTIES OF MERCHANTABILITY AND FITNESS FOR A PARTICULAR
 * PURPOSE ARE DISCLAIMED.  IN NO EVENT SHALL THE FOUNDATION OR CONTRIBUTORS
 * BE LIABLE FOR ANY DIRECT, INDIRECT, INCIDENTAL, SPECIAL, EXEMPLARY, OR
 * CONSEQUENTIAL DAMAGES (INCLUDING, BUT NOT LIMITED TO, PROCUREMENT OF
 * SUBSTITUTE GOODS OR SERVICES; LOSS OF USE, DATA, OR PROFITS; OR BUSINESS
 * INTERRUPTION) HOWEVER CAUSED AND ON ANY THEORY OF LIABILITY, WHETHER IN
 * CONTRACT, STRICT LIABILITY, OR TORT (INCLUDING NEGLIGENCE OR OTHERWISE)
 * ARISING IN ANY WAY OUT OF THE USE OF THIS SOFTWARE, EVEN IF ADVISED OF THE
 * POSSIBILITY OF SUCH DAMAGE.
 */

#ifndef _AARCH64_VMPARAM_H_
#define _AARCH64_VMPARAM_H_

#ifdef __aarch64__

#define	__USE_TOPDOWN_VM

/*
 * Default pager_map of 16MB is small and we have plenty of VA to burn.
 */
#define	PAGER_MAP_DEFAULT_SIZE	(512 * 1024 * 1024)

/*
 * Defaults for Unified Buffer Cache parameters.
 */

#ifndef UBC_WINSHIFT
#define	UBC_WINSHIFT	16	/* 64kB */
#endif
#ifndef UBC_NWINS
#define	UBC_NWINS	4096	/* 256MB */
#endif

/*
 * AARCH64 supports 3 page sizes: 4KB, 16KB, 64KB.  Each page table can
 * even have its own page size.
 */

#ifdef AARCH64_PAGE_SHIFT
#if (1 << AARCH64_PAGE_SHIFT) & ~0x141000
#error AARCH64_PAGE_SHIFT contains an unsupported value.
#endif
#define PAGE_SHIFT	AARCH64_PAGE_SHIFT
#else
#define PAGE_SHIFT	12
#endif
#define PAGE_SIZE	(1 << PAGE_SHIFT)
#define PAGE_MASK	(PAGE_SIZE - 1)

#if PAGE_SHIFT <= 14
#define USPACE		32768
#else
#define USPACE		65536
#endif
#define	UPAGES		(USPACE >> PAGE_SHIFT)

/*
 * USRSTACK is the top (end) of the user stack.  The user VA space is a
 * 48-bit address space starting at 0.  Place the stack at its top end.
 */
#define USRSTACK	VM_MAXUSER_ADDRESS

#ifndef MAXTSIZ
#define	MAXTSIZ		(1L << 30)	/* max text size (1GB) */
#endif

#ifndef MAXDSIZ
#define	MAXDSIZ		(1L << 36)	/* max data size (64GB) */
#endif

#ifndef MAXSSIZ
#define	MAXSSIZ		(1L << 26)	/* max stack size (64MB) */
#endif

#ifndef DFLDSIZ
#define	DFLDSIZ		(1L << 32)	/* default data size (4GB) */
#endif

#ifndef DFLSSIZ
#define	DFLSSIZ		(1L << 23)	/* default stack size (8MB) */
#endif

#define USRSTACK32	VM_MAXUSER_ADDRESS32

#ifndef	MAXDSIZ32
#define	MAXDSIZ32	(3U*1024*1024*1024)	/* max data size */
#endif

#ifndef	MAXSSIZ32
#define	MAXSSIZ32	(64*1024*1024)		/* max stack size */
#endif

#ifndef DFLDSIZ32
#define	DFLDSIZ32	(1L << 27)	/* 32bit default data size (128MB) */
#endif

#ifndef DFLSSIZ32
#define	DFLSSIZ32	(1L << 21)	/* 32bit default stack size (2MB) */
#endif

#define	VM_MIN_ADDRESS		((vaddr_t) 0x0)
#define	VM_MAXUSER_ADDRESS	((vaddr_t) (1L << 48) - PAGE_SIZE)
#define	VM_MAX_ADDRESS		VM_MAXUSER_ADDRESS

#define VM_MAXUSER_ADDRESS32	((vaddr_t) 0xfffff000)

/*
 * kernel virtual space layout:
 *   0xffff_0000_0000_0000  -   64T  direct mapping
 *   0xffff_4000_0000_0000  -   32T  (KASAN SHADOW MAP)
 *   0xffff_6000_0000_0000  -   32T  (not used)
 *   0xffff_8000_0000_0000  -    1G  EFI_RUNTIME
 *   0xffff_8000_4000_0000  -   64T  (not used)
 *   0xffff_c000_0000_0000  -   64T  KERNEL VM Space (including text/data/bss)
<<<<<<< HEAD
 *  (0xffff_c000_4000_0000     -1GB) KERNEL VM start of KVA
=======
 *  (0xffff_c000_4000_0000     -1GB) KERNEL VM start of KVM
>>>>>>> 5d5fa66b
 *   0xffff_ffff_f000_0000  -  254M  KERNEL_IO for pmap_devmap
 *   0xffff_ffff_ffe0_0000  -    2M  RESERVED
 */
#define VM_MIN_KERNEL_ADDRESS	((vaddr_t) 0xffffc00000000000L)
#define VM_MAX_KERNEL_ADDRESS	((vaddr_t) 0xffffffffffe00000L)

/*
 * last 254MB of kernel vm area (0xfffffffff0000000-0xffffffffffe00000)
 * may be used for devmap.  see aarch64/pmap.c:pmap_devmap_*
 */
#define VM_KERNEL_IO_ADDRESS	0xfffffffff0000000L
#define VM_KERNEL_IO_SIZE	(VM_MAX_KERNEL_ADDRESS - VM_KERNEL_IO_ADDRESS)

#define VM_KERNEL_VM_BASE	(0xffffc00040000000L)
#define VM_KERNEL_VM_SIZE	(VM_KERNEL_IO_ADDRESS - VM_KERNEL_VM_BASE)
/*
 * Reserved space for EFI runtime services
 */
#define	EFI_RUNTIME_VA		0xffff800000000000L
#define	EFI_RUNTIME_SIZE	0x0000000040000000L

/* virtual sizes (bytes) for various kernel submaps */
#define USRIOSIZE		(PAGE_SIZE / 8)
#define VM_PHYS_SIZE		(USRIOSIZE * PAGE_SIZE)

#define VM_DEFAULT_ADDRESS32_TOPDOWN(da, sz) \
	trunc_page(USRSTACK32 - MAXSSIZ32 - (sz) - user_stack_guard_size)
#define VM_DEFAULT_ADDRESS32_BOTTOMUP(da, sz) \
	round_page((vaddr_t)(da) + (vsize_t)MAXDSIZ32)

/*
 * Since we have the address space, we map all of physical memory (RAM)
 * using block page table entries.
 */
#define AARCH64_DIRECTMAP_MASK	((vaddr_t) 0xffff000000000000L)
#define AARCH64_DIRECTMAP_SIZE	(1UL << 46)	/* 64TB */
#define AARCH64_DIRECTMAP_START	AARCH64_DIRECTMAP_MASK
#define AARCH64_DIRECTMAP_END	(AARCH64_DIRECTMAP_START + AARCH64_DIRECTMAP_SIZE)
#define AARCH64_KVA_P(va)	(((vaddr_t) (va) & AARCH64_DIRECTMAP_MASK) != 0)
#define AARCH64_PA_TO_KVA(pa)	((vaddr_t) ((pa) | AARCH64_DIRECTMAP_START))
#define AARCH64_KVA_TO_PA(va)	((paddr_t) ((va) & ~AARCH64_DIRECTMAP_MASK))

/* */
#define VM_PHYSSEG_MAX		64              /* XXX */
#define VM_PHYSSEG_STRAT	VM_PSTRAT_BSEARCH

#define VM_NFREELIST		1
#define VM_FREELIST_DEFAULT	0

#elif defined(__arm__)

#include <arm/vmparam.h>

#endif /* __aarch64__/__arm__ */

#endif /* _AARCH64_VMPARAM_H_ */<|MERGE_RESOLUTION|>--- conflicted
+++ resolved
@@ -133,11 +133,7 @@
  *   0xffff_8000_0000_0000  -    1G  EFI_RUNTIME
  *   0xffff_8000_4000_0000  -   64T  (not used)
  *   0xffff_c000_0000_0000  -   64T  KERNEL VM Space (including text/data/bss)
-<<<<<<< HEAD
- *  (0xffff_c000_4000_0000     -1GB) KERNEL VM start of KVA
-=======
  *  (0xffff_c000_4000_0000     -1GB) KERNEL VM start of KVM
->>>>>>> 5d5fa66b
  *   0xffff_ffff_f000_0000  -  254M  KERNEL_IO for pmap_devmap
  *   0xffff_ffff_ffe0_0000  -    2M  RESERVED
  */
