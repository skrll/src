<<<<<<< HEAD
/* $NetBSD: vmparam.h,v 1.17 2020/11/10 07:51:19 skrll Exp $ */
=======
/* $NetBSD: vmparam.h,v 1.18 2021/03/21 07:32:44 skrll Exp $ */
>>>>>>> 9e014010

/*-
 * Copyright (c) 2014 The NetBSD Foundation, Inc.
 * All rights reserved.
 *
 * This code is derived from software contributed to The NetBSD Foundation
 * by Matt Thomas of 3am Software Foundry.
 *
 * Redistribution and use in source and binary forms, with or without
 * modification, are permitted provided that the following conditions
 * are met:
 * 1. Redistributions of source code must retain the above copyright
 *    notice, this list of conditions and the following disclaimer.
 * 2. Redistributions in binary form must reproduce the above copyright
 *    notice, this list of conditions and the following disclaimer in the
 *    documentation and/or other materials provided with the distribution.
 *
 * THIS SOFTWARE IS PROVIDED BY THE NETBSD FOUNDATION, INC. AND CONTRIBUTORS
 * ``AS IS'' AND ANY EXPRESS OR IMPLIED WARRANTIES, INCLUDING, BUT NOT LIMITED
 * TO, THE IMPLIED WARRANTIES OF MERCHANTABILITY AND FITNESS FOR A PARTICULAR
 * PURPOSE ARE DISCLAIMED.  IN NO EVENT SHALL THE FOUNDATION OR CONTRIBUTORS
 * BE LIABLE FOR ANY DIRECT, INDIRECT, INCIDENTAL, SPECIAL, EXEMPLARY, OR
 * CONSEQUENTIAL DAMAGES (INCLUDING, BUT NOT LIMITED TO, PROCUREMENT OF
 * SUBSTITUTE GOODS OR SERVICES; LOSS OF USE, DATA, OR PROFITS; OR BUSINESS
 * INTERRUPTION) HOWEVER CAUSED AND ON ANY THEORY OF LIABILITY, WHETHER IN
 * CONTRACT, STRICT LIABILITY, OR TORT (INCLUDING NEGLIGENCE OR OTHERWISE)
 * ARISING IN ANY WAY OUT OF THE USE OF THIS SOFTWARE, EVEN IF ADVISED OF THE
 * POSSIBILITY OF SUCH DAMAGE.
 */

#ifndef _AARCH64_VMPARAM_H_
#define _AARCH64_VMPARAM_H_

#ifdef __aarch64__

#define	__USE_TOPDOWN_VM

/*
 * Default pager_map of 16MB is small and we have plenty of VA to burn.
 */
#define	PAGER_MAP_DEFAULT_SIZE	(512 * 1024 * 1024)

/*
 * Defaults for Unified Buffer Cache parameters.
 */

#ifndef UBC_WINSHIFT
#define	UBC_WINSHIFT	16	/* 64kB */
#endif
#ifndef UBC_NWINS
#define	UBC_NWINS	4096	/* 256MB */
#endif

/*
 * AARCH64 supports 3 page sizes: 4KB, 16KB, 64KB.  Each page table can
 * even have its own page size.
 */

#ifdef AARCH64_PAGE_SHIFT
#if (1 << AARCH64_PAGE_SHIFT) & ~0x141000
#error AARCH64_PAGE_SHIFT contains an unsupported value.
#endif
#define PAGE_SHIFT	AARCH64_PAGE_SHIFT
#else
#define PAGE_SHIFT	12
#endif
#define PAGE_SIZE	(1 << PAGE_SHIFT)
#define PAGE_MASK	(PAGE_SIZE - 1)

#if PAGE_SHIFT <= 14
#define USPACE		32768
#else
#define USPACE		65536
#endif
#define	UPAGES		(USPACE >> PAGE_SHIFT)

/*
 * USRSTACK is the top (end) of the user stack.  The user VA space is a
 * 48-bit address space starting at 0.  Place the stack at its top end.
 */
#define USRSTACK	VM_MAXUSER_ADDRESS

#ifndef MAXTSIZ
#define	MAXTSIZ		(1L << 30)	/* max text size (1GB) */
#endif

#ifndef MAXDSIZ
#define	MAXDSIZ		(1L << 36)	/* max data size (64GB) */
#endif

#ifndef MAXSSIZ
#define	MAXSSIZ		(1L << 26)	/* max stack size (64MB) */
#endif

#ifndef DFLDSIZ
#define	DFLDSIZ		(1L << 32)	/* default data size (4GB) */
#endif

#ifndef DFLSSIZ
#define	DFLSSIZ		(1L << 23)	/* default stack size (8MB) */
#endif

#define USRSTACK32	VM_MAXUSER_ADDRESS32

#ifndef	MAXDSIZ32
#define	MAXDSIZ32	(3U*1024*1024*1024)	/* max data size */
#endif

#ifndef	MAXSSIZ32
#define	MAXSSIZ32	(64*1024*1024)		/* max stack size */
#endif

#ifndef DFLDSIZ32
#define	DFLDSIZ32	(1L << 27)	/* 32bit default data size (128MB) */
#endif

#ifndef DFLSSIZ32
#define	DFLSSIZ32	(1L << 21)	/* 32bit default stack size (2MB) */
#endif

#define	VM_MIN_ADDRESS		((vaddr_t) 0x0)
#define	VM_MAXUSER_ADDRESS	((vaddr_t) (1L << 48) - PAGE_SIZE)
#define	VM_MAX_ADDRESS		VM_MAXUSER_ADDRESS

#define VM_MAXUSER_ADDRESS32	((vaddr_t) 0xfffff000)

/*
 * kernel virtual space layout:
 *   0xffff_0000_0000_0000  -   64T  direct mapping
 *   0xffff_4000_0000_0000  -   32T  (KASAN SHADOW MAP)
 *   0xffff_6000_0000_0000  -   32T  (not used)
 *   0xffff_8000_0000_0000  -    1G  EFI_RUNTIME
 *   0xffff_8000_4000_0000  -   64T  (not used)
 *   0xffff_c000_0000_0000  -   64T  KERNEL VM Space (including text/data/bss)
<<<<<<< HEAD
=======
 *  (0xffff_c000_4000_0000     -1GB) KERNEL VM start of KVM
>>>>>>> 9e014010
 *   0xffff_ffff_f000_0000  -  254M  KERNEL_IO for pmap_devmap
 *   0xffff_ffff_ffe0_0000  -    2M  RESERVED
 */
#define VM_MIN_KERNEL_ADDRESS	((vaddr_t) 0xffffc00000000000L)
#define VM_MAX_KERNEL_ADDRESS	((vaddr_t) 0xffffffffffe00000L)

/*
 * last 254MB of kernel vm area (0xfffffffff0000000-0xffffffffffe00000)
 * may be used for devmap.  see aarch64/pmap.c:pmap_devmap_*
 */
#define VM_KERNEL_IO_ADDRESS	0xfffffffff0000000L
#define VM_KERNEL_IO_SIZE	(VM_MAX_KERNEL_ADDRESS - VM_KERNEL_IO_ADDRESS)

<<<<<<< HEAD
#define VM_KERNEL_VM_BASE	VM_MIN_KERNEL_ADDRESS
#define VM_KERNEL_VM_SIZE	(VM_MAX_KERNEL_ADDRESS - VM_KERNEL_VM_BASE)

=======
#define VM_KERNEL_VM_BASE	(0xffffc00040000000L)
#define VM_KERNEL_VM_SIZE	(VM_KERNEL_IO_ADDRESS - VM_KERNEL_VM_BASE)
>>>>>>> 9e014010
/*
 * Reserved space for EFI runtime services
 */
#define	EFI_RUNTIME_VA		0xffff800000000000L
#define	EFI_RUNTIME_SIZE	0x0000000040000000L

/* virtual sizes (bytes) for various kernel submaps */
#define USRIOSIZE		(PAGE_SIZE / 8)
#define VM_PHYS_SIZE		(USRIOSIZE * PAGE_SIZE)

#define VM_DEFAULT_ADDRESS32_TOPDOWN(da, sz) \
	trunc_page(USRSTACK32 - MAXSSIZ32 - (sz) - user_stack_guard_size)
#define VM_DEFAULT_ADDRESS32_BOTTOMUP(da, sz) \
	round_page((vaddr_t)(da) + (vsize_t)MAXDSIZ32)

/*
 * Since we have the address space, we map all of physical memory (RAM)
 * using block page table entries.
 */
#define AARCH64_DIRECTMAP_MASK	((vaddr_t) 0xffff000000000000L)
#define AARCH64_DIRECTMAP_SIZE	(1UL << 46)	/* 64TB */
#define AARCH64_DIRECTMAP_START	AARCH64_DIRECTMAP_MASK
#define AARCH64_DIRECTMAP_END	(AARCH64_DIRECTMAP_START + AARCH64_DIRECTMAP_SIZE)
#define AARCH64_KVA_P(va)	(((vaddr_t) (va) & AARCH64_DIRECTMAP_MASK) != 0)
#define AARCH64_PA_TO_KVA(pa)	((vaddr_t) ((pa) | AARCH64_DIRECTMAP_START))
#define AARCH64_KVA_TO_PA(va)	((paddr_t) ((va) & ~AARCH64_DIRECTMAP_MASK))

/* */
#define VM_PHYSSEG_MAX		64              /* XXX */
#define VM_PHYSSEG_STRAT	VM_PSTRAT_BSEARCH

#define VM_NFREELIST		1
#define VM_FREELIST_DEFAULT	0

#elif defined(__arm__)

#include <arm/vmparam.h>

#endif /* __aarch64__/__arm__ */

#endif /* _AARCH64_VMPARAM_H_ */<|MERGE_RESOLUTION|>--- conflicted
+++ resolved
@@ -1,8 +1,4 @@
-<<<<<<< HEAD
-/* $NetBSD: vmparam.h,v 1.17 2020/11/10 07:51:19 skrll Exp $ */
-=======
 /* $NetBSD: vmparam.h,v 1.18 2021/03/21 07:32:44 skrll Exp $ */
->>>>>>> 9e014010
 
 /*-
  * Copyright (c) 2014 The NetBSD Foundation, Inc.
@@ -137,10 +133,7 @@
  *   0xffff_8000_0000_0000  -    1G  EFI_RUNTIME
  *   0xffff_8000_4000_0000  -   64T  (not used)
  *   0xffff_c000_0000_0000  -   64T  KERNEL VM Space (including text/data/bss)
-<<<<<<< HEAD
-=======
  *  (0xffff_c000_4000_0000     -1GB) KERNEL VM start of KVM
->>>>>>> 9e014010
  *   0xffff_ffff_f000_0000  -  254M  KERNEL_IO for pmap_devmap
  *   0xffff_ffff_ffe0_0000  -    2M  RESERVED
  */
@@ -154,14 +147,8 @@
 #define VM_KERNEL_IO_ADDRESS	0xfffffffff0000000L
 #define VM_KERNEL_IO_SIZE	(VM_MAX_KERNEL_ADDRESS - VM_KERNEL_IO_ADDRESS)
 
-<<<<<<< HEAD
-#define VM_KERNEL_VM_BASE	VM_MIN_KERNEL_ADDRESS
-#define VM_KERNEL_VM_SIZE	(VM_MAX_KERNEL_ADDRESS - VM_KERNEL_VM_BASE)
-
-=======
 #define VM_KERNEL_VM_BASE	(0xffffc00040000000L)
 #define VM_KERNEL_VM_SIZE	(VM_KERNEL_IO_ADDRESS - VM_KERNEL_VM_BASE)
->>>>>>> 9e014010
 /*
  * Reserved space for EFI runtime services
  */
