--- conflicted
+++ resolved
@@ -146,11 +146,6 @@
 	__asm("mrs %0, tpidr_el1" : "=r"(l));
 	return l;
 }
-<<<<<<< HEAD
-#define curlwp			(curcpu()->ci_curlwp)
-#define curpcb			((struct pcb *)lwp_getpcb(curlwp))
-=======
->>>>>>> e49c001e
 
 /* forward declaration; defined in sys/lwp.h. */
 static __inline struct cpu_info *lwp_getcpu(struct lwp *);
