<<<<<<< HEAD
/* $NetBSD: cpu.h,v 1.30 2020/12/07 10:56:12 jmcneill Exp $ */
=======
/* $NetBSD: cpu.h,v 1.34 2021/03/27 12:15:09 jmcneill Exp $ */
>>>>>>> 9e014010

/*-
 * Copyright (c) 2014, 2020 The NetBSD Foundation, Inc.
 * All rights reserved.
 *
 * This code is derived from software contributed to The NetBSD Foundation
 * by Matt Thomas of 3am Software Foundry.
 *
 * Redistribution and use in source and binary forms, with or without
 * modification, are permitted provided that the following conditions
 * are met:
 * 1. Redistributions of source code must retain the above copyright
 *    notice, this list of conditions and the following disclaimer.
 * 2. Redistributions in binary form must reproduce the above copyright
 *    notice, this list of conditions and the following disclaimer in the
 *    documentation and/or other materials provided with the distribution.
 *
 * THIS SOFTWARE IS PROVIDED BY THE NETBSD FOUNDATION, INC. AND CONTRIBUTORS
 * ``AS IS'' AND ANY EXPRESS OR IMPLIED WARRANTIES, INCLUDING, BUT NOT LIMITED
 * TO, THE IMPLIED WARRANTIES OF MERCHANTABILITY AND FITNESS FOR A PARTICULAR
 * PURPOSE ARE DISCLAIMED.  IN NO EVENT SHALL THE FOUNDATION OR CONTRIBUTORS
 * BE LIABLE FOR ANY DIRECT, INDIRECT, INCIDENTAL, SPECIAL, EXEMPLARY, OR
 * CONSEQUENTIAL DAMAGES (INCLUDING, BUT NOT LIMITED TO, PROCUREMENT OF
 * SUBSTITUTE GOODS OR SERVICES; LOSS OF USE, DATA, OR PROFITS; OR BUSINESS
 * INTERRUPTION) HOWEVER CAUSED AND ON ANY THEORY OF LIABILITY, WHETHER IN
 * CONTRACT, STRICT LIABILITY, OR TORT (INCLUDING NEGLIGENCE OR OTHERWISE)
 * ARISING IN ANY WAY OUT OF THE USE OF THIS SOFTWARE, EVEN IF ADVISED OF THE
 * POSSIBILITY OF SUCH DAMAGE.
 */

#ifndef _AARCH64_CPU_H_
#define _AARCH64_CPU_H_

#include <arm/cpu.h>

#ifdef __aarch64__

#ifdef _KERNEL_OPT
#include "opt_multiprocessor.h"
#endif

#include <sys/param.h>

#if defined(_KERNEL) || defined(_KMEMUSER)
#include <sys/evcnt.h>

#include <aarch64/frame.h>
#include <aarch64/armreg.h>

struct clockframe {
	struct trapframe cf_tf;
};

/* (spsr & 15) == SPSR_M_EL0T(64bit,0) or USER(32bit,0) */
#define CLKF_USERMODE(cf)	((((cf)->cf_tf.tf_spsr) & 0x0f) == 0)
#define CLKF_PC(cf)		((cf)->cf_tf.tf_pc)
#define CLKF_INTR(cf)		((void)(cf), curcpu()->ci_intr_depth > 1)

/*
 * LWP_PC: Find out the program counter for the given lwp.
 */
#define LWP_PC(l)		((l)->l_md.md_utf->tf_pc)

#include <sys/cpu_data.h>
#include <sys/device_if.h>
#include <sys/intr.h>

struct aarch64_cpufuncs {
	void (*cf_set_ttbr0)(uint64_t);
	void (*cf_icache_sync_range)(vaddr_t, vsize_t);
};

struct cpu_info {
	struct cpu_data ci_data;
	device_t ci_dev;
	cpuid_t ci_cpuid;

	/*
	 * the following are in their own cache line, as they are stored to
	 * regularly by remote CPUs; when they were mixed with other fields
	 * we observed frequent cache misses.
	 */
	int ci_want_resched __aligned(COHERENCY_UNIT);
	/* XXX pending IPIs? */

	/*
	 * this is stored frequently, and is fetched by remote CPUs.
	 */
	struct lwp *ci_curlwp __aligned(COHERENCY_UNIT);
	struct lwp *ci_onproc;

	/*
	 * largely CPU-private.
	 */
	struct lwp *ci_softlwps[SOFTINT_COUNT] __aligned(COHERENCY_UNIT);

	uint64_t ci_lastintr;

	int ci_mtx_oldspl;
	int ci_mtx_count;

	int ci_cpl;		/* current processor level (spl) */
	int ci_hwpl;		/* current hardware priority */
	volatile u_int ci_softints;
	volatile u_int ci_intr_depth;

	int ci_kfpu_spl;

	/* event counters */
	struct evcnt ci_vfp_use;
	struct evcnt ci_vfp_reuse;
	struct evcnt ci_vfp_save;
	struct evcnt ci_vfp_release;
	struct evcnt ci_uct_trap;
	struct evcnt ci_intr_preempt;

	/* FDT or similar supplied "cpu capacity" */
	uint32_t ci_capacity_dmips_mhz;

	/* interrupt controller */
	u_int ci_gic_redist;	/* GICv3 redistributor index */
	uint64_t ci_gic_sgir;	/* GICv3 SGIR target */

	/* ACPI */
	uint32_t ci_acpiid;	/* ACPI Processor Unique ID */

	struct aarch64_sysctl_cpu_id ci_id;

	struct aarch64_cache_info *ci_cacheinfo;
	struct aarch64_cpufuncs ci_cpufuncs;

} __aligned(COHERENCY_UNIT);

#ifdef _KERNEL
static inline struct lwp * __attribute__ ((const))
aarch64_curlwp(void)
{
	struct lwp *l;
	__asm("mrs %0, tpidr_el1" : "=r"(l));
	return l;
}

/* forward declaration; defined in sys/lwp.h. */
static __inline struct cpu_info *lwp_getcpu(struct lwp *);

#define	curcpu()		(lwp_getcpu(aarch64_curlwp()))
#define	setsoftast(ci)		(cpu_signotify((ci)->ci_onproc))
#undef curlwp
#define	curlwp			(aarch64_curlwp())

int	cpu_maxproc(void);
void	cpu_signotify(struct lwp *l);
void	cpu_need_proftick(struct lwp *l);

void	cpu_hatch(struct cpu_info *);

extern struct cpu_info *cpu_info[];
extern struct cpu_info cpu_info_store[];

#define CPU_INFO_ITERATOR	int
#if defined(MULTIPROCESSOR) || defined(_MODULE)
#define cpu_number()		(curcpu()->ci_index)
#define CPU_IS_PRIMARY(ci)	((ci)->ci_index == 0)
#define CPU_INFO_FOREACH(cii, ci)					\
	cii = 0, ci = cpu_info[0];					\
	cii < (ncpu ? ncpu : 1) && (ci = cpu_info[cii]) != NULL;	\
	cii++
#else /* MULTIPROCESSOR */
#define cpu_number()		0
#define CPU_IS_PRIMARY(ci)	true
#define CPU_INFO_FOREACH(cii, ci)					\
	cii = 0, __USE(cii), ci = curcpu(); ci != NULL; ci = NULL
#endif /* MULTIPROCESSOR */

#define	LWP0_CPU_INFO	(&cpu_info_store[0])

#define	__HAVE_CPU_DOSOFTINTS_CI

static inline void
cpu_dosoftints_ci(struct cpu_info *ci)
{
#if defined(__HAVE_FAST_SOFTINTS) && !defined(__HAVE_PIC_FAST_SOFTINTS)
	void dosoftints(void);

	if (ci->ci_intr_depth == 0 && (ci->ci_softints >> ci->ci_cpl) > 0) {
		dosoftints();
	}
#endif
}

static inline void
cpu_dosoftints(void)
{
#if defined(__HAVE_FAST_SOFTINTS) && !defined(__HAVE_PIC_FAST_SOFTINTS)
	cpu_dosoftints_ci(curcpu());
#endif
}


#endif /* _KERNEL */

#endif /* _KERNEL || _KMEMUSER */

#endif

#endif /* _AARCH64_CPU_H_ */<|MERGE_RESOLUTION|>--- conflicted
+++ resolved
@@ -1,8 +1,4 @@
-<<<<<<< HEAD
-/* $NetBSD: cpu.h,v 1.30 2020/12/07 10:56:12 jmcneill Exp $ */
-=======
 /* $NetBSD: cpu.h,v 1.34 2021/03/27 12:15:09 jmcneill Exp $ */
->>>>>>> 9e014010
 
 /*-
  * Copyright (c) 2014, 2020 The NetBSD Foundation, Inc.
