/* $NetBSD: cpu.h,v 1.26 2020/08/12 13:19:35 skrll Exp $ */

/*-
 * Copyright (c) 2014, 2020 The NetBSD Foundation, Inc.
 * All rights reserved.
 *
 * This code is derived from software contributed to The NetBSD Foundation
 * by Matt Thomas of 3am Software Foundry.
 *
 * Redistribution and use in source and binary forms, with or without
 * modification, are permitted provided that the following conditions
 * are met:
 * 1. Redistributions of source code must retain the above copyright
 *    notice, this list of conditions and the following disclaimer.
 * 2. Redistributions in binary form must reproduce the above copyright
 *    notice, this list of conditions and the following disclaimer in the
 *    documentation and/or other materials provided with the distribution.
 *
 * THIS SOFTWARE IS PROVIDED BY THE NETBSD FOUNDATION, INC. AND CONTRIBUTORS
 * ``AS IS'' AND ANY EXPRESS OR IMPLIED WARRANTIES, INCLUDING, BUT NOT LIMITED
 * TO, THE IMPLIED WARRANTIES OF MERCHANTABILITY AND FITNESS FOR A PARTICULAR
 * PURPOSE ARE DISCLAIMED.  IN NO EVENT SHALL THE FOUNDATION OR CONTRIBUTORS
 * BE LIABLE FOR ANY DIRECT, INDIRECT, INCIDENTAL, SPECIAL, EXEMPLARY, OR
 * CONSEQUENTIAL DAMAGES (INCLUDING, BUT NOT LIMITED TO, PROCUREMENT OF
 * SUBSTITUTE GOODS OR SERVICES; LOSS OF USE, DATA, OR PROFITS; OR BUSINESS
 * INTERRUPTION) HOWEVER CAUSED AND ON ANY THEORY OF LIABILITY, WHETHER IN
 * CONTRACT, STRICT LIABILITY, OR TORT (INCLUDING NEGLIGENCE OR OTHERWISE)
 * ARISING IN ANY WAY OUT OF THE USE OF THIS SOFTWARE, EVEN IF ADVISED OF THE
 * POSSIBILITY OF SUCH DAMAGE.
 */

#ifndef _AARCH64_CPU_H_
#define _AARCH64_CPU_H_

#include <arm/cpu.h>

#ifdef __aarch64__

#ifdef _KERNEL_OPT
#include "opt_multiprocessor.h"
#include "opt_pmap.h"
#endif

#include <sys/param.h>

#if defined(_KERNEL) || defined(_KMEMUSER)
#include <sys/evcnt.h>

#include <aarch64/frame.h>
#include <aarch64/armreg.h>

struct clockframe {
	struct trapframe cf_tf;
};

/* (spsr & 15) == SPSR_M_EL0T(64bit,0) or USER(32bit,0) */
#define CLKF_USERMODE(cf)	((((cf)->cf_tf.tf_spsr) & 0x0f) == 0)
#define CLKF_PC(cf)		((cf)->cf_tf.tf_pc)
#define CLKF_INTR(cf)		((void)(cf), curcpu()->ci_intr_depth > 1)

/*
 * LWP_PC: Find out the program counter for the given lwp.
 */
#define LWP_PC(l)		((l)->l_md.md_utf->tf_pc)

#include <sys/cpu_data.h>
#include <sys/device_if.h>
#include <sys/intr.h>

struct aarch64_cpufuncs {
	void (*cf_set_ttbr0)(uint64_t);
	void (*cf_icache_sync_range)(vaddr_t, vsize_t);
};

struct cpu_info {
	struct cpu_data ci_data;
	device_t ci_dev;
	cpuid_t ci_cpuid;

	/*
	 * the following are in their own cache line, as they are stored to
	 * regularly by remote CPUs; when they were mixed with other fields
	 * we observed frequent cache misses.
	 */
	int ci_want_resched __aligned(COHERENCY_UNIT);
	/* XXX pending IPIs? */

	/*
	 * this is stored frequently, and is fetched by remote CPUs.
	 */
	struct lwp *ci_curlwp __aligned(COHERENCY_UNIT);
	struct lwp *ci_onproc;

	/*
	 * largely CPU-private.
	 */
	struct lwp *ci_softlwps[SOFTINT_COUNT] __aligned(COHERENCY_UNIT);

	uint64_t ci_lastintr;

	int ci_mtx_oldspl;
	int ci_mtx_count;

	int ci_cpl;
	volatile u_int ci_softints;
	volatile u_int ci_intr_depth;

#if defined(PMAP_COMMON)
        struct pmap_tlb_info *
                        ci_tlb_info;
        struct pmap *   ci_pmap_lastuser;
        struct pmap *   ci_pmap_cur;
        tlb_asid_t      ci_pmap_asid_cur;
#endif
	int ci_kfpu_spl;

	/* event counters */
	struct evcnt ci_vfp_use;
	struct evcnt ci_vfp_reuse;
	struct evcnt ci_vfp_save;
	struct evcnt ci_vfp_release;
	struct evcnt ci_uct_trap;

	/* FDT or similar supplied "cpu capacity" */
	uint32_t ci_capacity_dmips_mhz;

	/* interrupt controller */
	u_int ci_gic_redist;	/* GICv3 redistributor index */
	uint64_t ci_gic_sgir;	/* GICv3 SGIR target */

	/* ACPI */
	uint64_t ci_acpiid;	/* ACPI Processor Unique ID */

	struct aarch64_sysctl_cpu_id ci_id;

	struct aarch64_cache_info *ci_cacheinfo;
	struct aarch64_cpufuncs ci_cpufuncs;

} __aligned(COHERENCY_UNIT);

#ifdef _KERNEL
static inline struct lwp * __attribute__ ((const))
aarch64_curlwp(void)
{
	struct lwp *l;
	__asm("mrs %0, tpidr_el1" : "=r"(l));
	return l;
}

/* forward declaration; defined in sys/lwp.h. */
static __inline struct cpu_info *lwp_getcpu(struct lwp *);

#define	curcpu()		(lwp_getcpu(aarch64_curlwp()))
#define	setsoftast(ci)		(cpu_signotify((ci)->ci_onproc))
#undef curlwp
#define	curlwp			(aarch64_curlwp())
<<<<<<< HEAD
#define	curpcb			((struct pcb *)lwp_getpcb(curlwp))
=======
>>>>>>> 6ffcb1ea

void	cpu_signotify(struct lwp *l);
void	cpu_need_proftick(struct lwp *l);

void	cpu_hatch(struct cpu_info *);

extern struct cpu_info *cpu_info[];
extern struct cpu_info cpu_info_store[];

#define CPU_INFO_ITERATOR	cpuid_t
#if defined(MULTIPROCESSOR) || defined(_MODULE)
#define cpu_number()		(curcpu()->ci_index)
#define CPU_IS_PRIMARY(ci)	((ci)->ci_index == 0)
#define CPU_INFO_FOREACH(cii, ci)					\
	cii = 0, ci = cpu_info[0];					\
	cii < (ncpu ? ncpu : 1) && (ci = cpu_info[cii]) != NULL;	\
	cii++
#else /* MULTIPROCESSOR */
#define cpu_number()		0
#define CPU_IS_PRIMARY(ci)	true
#define CPU_INFO_FOREACH(cii, ci)					\
	cii = 0, __USE(cii), ci = curcpu(); ci != NULL; ci = NULL
#endif /* MULTIPROCESSOR */

#define	LWP0_CPU_INFO	(&cpu_info_store[0])

static inline void
cpu_dosoftints(void)
{
#if defined(__HAVE_FAST_SOFTINTS) && !defined(__HAVE_PIC_FAST_SOFTINTS)
	void dosoftints(void);
	struct cpu_info * const ci = curcpu();

	if (ci->ci_intr_depth == 0 && (ci->ci_softints >> ci->ci_cpl) > 0)
		dosoftints();
#endif
}

#endif /* _KERNEL */

#endif /* _KERNEL || _KMEMUSER */

#endif

#endif /* _AARCH64_CPU_H_ */<|MERGE_RESOLUTION|>--- conflicted
+++ resolved
@@ -154,10 +154,7 @@
 #define	setsoftast(ci)		(cpu_signotify((ci)->ci_onproc))
 #undef curlwp
 #define	curlwp			(aarch64_curlwp())
-<<<<<<< HEAD
 #define	curpcb			((struct pcb *)lwp_getpcb(curlwp))
-=======
->>>>>>> 6ffcb1ea
 
 void	cpu_signotify(struct lwp *l);
 void	cpu_need_proftick(struct lwp *l);
