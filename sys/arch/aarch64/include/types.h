<<<<<<< HEAD
/* $NetBSD: types.h,v 1.16 2020/09/14 10:06:35 ryo Exp $ */
=======
/* $NetBSD: types.h,v 1.18 2021/03/24 05:00:24 simonb Exp $ */
>>>>>>> 9e014010

/*-
 * Copyright (c) 2014 The NetBSD Foundation, Inc.
 * All rights reserved.
 *
 * This code is derived from software contributed to The NetBSD Foundation
 * by Matt Thomas of 3am Software Foundry.
 *
 * Redistribution and use in source and binary forms, with or without
 * modification, are permitted provided that the following conditions
 * are met:
 * 1. Redistributions of source code must retain the above copyright
 *    notice, this list of conditions and the following disclaimer.
 * 2. Redistributions in binary form must reproduce the above copyright
 *    notice, this list of conditions and the following disclaimer in the
 *    documentation and/or other materials provided with the distribution.
 *
 * THIS SOFTWARE IS PROVIDED BY THE NETBSD FOUNDATION, INC. AND CONTRIBUTORS
 * ``AS IS'' AND ANY EXPRESS OR IMPLIED WARRANTIES, INCLUDING, BUT NOT LIMITED
 * TO, THE IMPLIED WARRANTIES OF MERCHANTABILITY AND FITNESS FOR A PARTICULAR
 * PURPOSE ARE DISCLAIMED.  IN NO EVENT SHALL THE FOUNDATION OR CONTRIBUTORS
 * BE LIABLE FOR ANY DIRECT, INDIRECT, INCIDENTAL, SPECIAL, EXEMPLARY, OR
 * CONSEQUENTIAL DAMAGES (INCLUDING, BUT NOT LIMITED TO, PROCUREMENT OF
 * SUBSTITUTE GOODS OR SERVICES; LOSS OF USE, DATA, OR PROFITS; OR BUSINESS
 * INTERRUPTION) HOWEVER CAUSED AND ON ANY THEORY OF LIABILITY, WHETHER IN
 * CONTRACT, STRICT LIABILITY, OR TORT (INCLUDING NEGLIGENCE OR OTHERWISE)
 * ARISING IN ANY WAY OUT OF THE USE OF THIS SOFTWARE, EVEN IF ADVISED OF THE
 * POSSIBILITY OF SUCH DAMAGE.
 */

#ifndef	_AARCH64_TYPES_H_
#define _AARCH64_TYPES_H_

#ifdef __aarch64__

#include <sys/cdefs.h>
#include <sys/featuretest.h>
#include <arm/int_types.h>

#if defined(_KERNEL) || defined(_KMEMUSER) || defined(_KERNTYPES) ||	\
    defined(_STANDALONE)
typedef	unsigned long	vm_offset_t;	/* deprecated */
typedef	unsigned long	vm_size_t;	/* deprecated */

typedef unsigned long	paddr_t;
typedef unsigned long	psize_t;
typedef unsigned long	vaddr_t;
typedef unsigned long	vsize_t;
#define PRIxPADDR	"lx"
#define PRIxPSIZE	"lx"
#define PRIuPSIZE	"lu"
#define PRIxVADDR	"lx"
#define PRIxVSIZE	"lx"
#define PRIuVSIZE	"lu"

typedef __uint64_t register_t;
typedef __uint32_t register32_t;
#define PRIxREGISTER	PRIx64
#define PRIxREGISTER32	PRIx32

typedef unsigned short	tlb_asid_t;

#if defined(_KERNEL)
#define LBL_X19	0
#define LBL_X20	1
#define LBL_X21	2
#define LBL_X22	3
#define LBL_X23	4
#define LBL_X24	5
#define LBL_X25	6
#define LBL_X26	7
#define LBL_X27	8
#define LBL_X28	9
#define LBL_X29	10
#define LBL_LR	11
#define LBL_SP	12
#define LBL_MAX	13
typedef struct label_t {	/* Used by setjmp & longjmp */
	register_t lb_reg[LBL_MAX];	/* x19 .. x30, sp */
} label_t;
#endif

#endif

/*
 * This should have always been an 8-bit type.
 */
typedef	unsigned char	__cpu_simple_lock_nv_t;
typedef __uint64_t __register_t;

#define __SIMPLELOCK_LOCKED	1
#define __SIMPLELOCK_UNLOCKED	0

#define __HAVE_ATOMIC64_OPS
#define __HAVE_BUS_SPACE_8
#define __HAVE_COMMON___TLS_GET_ADDR
#define __HAVE_CPU_COUNTER
#define __HAVE_CPU_DATA_FIRST
#define __HAVE_CPU_MAXPROC
#define __HAVE_FAST_SOFTINTS
#define __HAVE_MINIMAL_EMUL
#define __HAVE_MM_MD_DIRECT_MAPPED_PHYS
#define __HAVE_MM_MD_KERNACC
#define __HAVE_NEW_STYLE_BUS_H
#define __HAVE_OLD_DISKLABEL	/* compatibility */
#define __HAVE_SYSCALL_INTERN
#define __HAVE_TLS_VARIANT_I
#define __HAVE___LWP_GETPRIVATE_FAST
#define __HAVE_UCAS_FULL

#if defined(_KERNEL) || defined(_KMEMUSER)
#define PCU_FPU			0
#define PCU_UNIT_COUNT		1
#endif

#if defined(_KERNEL)
#define __HAVE_RAS
#endif

#elif defined(__arm__)

#include <arm/types.h>

#endif

#endif	/* _AARCH64_TYPES_H_ */<|MERGE_RESOLUTION|>--- conflicted
+++ resolved
@@ -1,8 +1,4 @@
-<<<<<<< HEAD
-/* $NetBSD: types.h,v 1.16 2020/09/14 10:06:35 ryo Exp $ */
-=======
 /* $NetBSD: types.h,v 1.18 2021/03/24 05:00:24 simonb Exp $ */
->>>>>>> 9e014010
 
 /*-
  * Copyright (c) 2014 The NetBSD Foundation, Inc.
