/*	$NetBSD: asan.h,v 1.13 2020/09/20 15:30:11 skrll Exp $	*/

/*
 * Copyright (c) 2018-2020 Maxime Villard, m00nbsd.net
 * All rights reserved.
 *
 * This code is part of the KASAN subsystem of the NetBSD kernel.
 *
 * Redistribution and use in source and binary forms, with or without
 * modification, are permitted provided that the following conditions
 * are met:
 * 1. Redistributions of source code must retain the above copyright
 *    notice, this list of conditions and the following disclaimer.
 * 2. Redistributions in binary form must reproduce the above copyright
 *    notice, this list of conditions and the following disclaimer in the
 *    documentation and/or other materials provided with the distribution.
 *
 * THIS SOFTWARE IS PROVIDED BY THE AUTHOR ``AS IS'' AND ANY EXPRESS OR
 * IMPLIED WARRANTIES, INCLUDING, BUT NOT LIMITED TO, THE IMPLIED WARRANTIES
 * OF MERCHANTABILITY AND FITNESS FOR A PARTICULAR PURPOSE ARE DISCLAIMED.
 * IN NO EVENT SHALL THE AUTHOR BE LIABLE FOR ANY DIRECT, INDIRECT,
 * INCIDENTAL, SPECIAL, EXEMPLARY, OR CONSEQUENTIAL DAMAGES (INCLUDING,
 * BUT NOT LIMITED TO, PROCUREMENT OF SUBSTITUTE GOODS OR SERVICES;
 * LOSS OF USE, DATA, OR PROFITS; OR BUSINESS INTERRUPTION) HOWEVER CAUSED
 * AND ON ANY THEORY OF LIABILITY, WHETHER IN CONTRACT, STRICT LIABILITY,
 * OR TORT (INCLUDING NEGLIGENCE OR OTHERWISE) ARISING IN ANY WAY
 * OUT OF THE USE OF THIS SOFTWARE, EVEN IF ADVISED OF THE POSSIBILITY OF
 * SUCH DAMAGE.
 */

#include <sys/atomic.h>
#include <sys/ksyms.h>

#include <uvm/uvm.h>

#include <aarch64/pmap.h>
#include <aarch64/vmparam.h>
#include <aarch64/cpufunc.h>
#include <aarch64/armreg.h>
#include <aarch64/machdep.h>

#define __MD_VIRTUAL_SHIFT	48	/* 49bit address space, cut half */
#define __MD_KERNMEM_BASE	0xFFFF000000000000 /* kern mem base address */

#define __MD_SHADOW_SIZE	(1ULL << (__MD_VIRTUAL_SHIFT - KASAN_SHADOW_SCALE_SHIFT))
#define KASAN_MD_SHADOW_START	(AARCH64_KSEG_END)
#define KASAN_MD_SHADOW_END	(KASAN_MD_SHADOW_START + __MD_SHADOW_SIZE)

static bool __md_early __read_mostly = true;

static inline int8_t *
kasan_md_addr_to_shad(const void *addr)
{
	vaddr_t va = (vaddr_t)addr;
	return (int8_t *)(KASAN_MD_SHADOW_START +
	    ((va - __MD_KERNMEM_BASE) >> KASAN_SHADOW_SCALE_SHIFT));
}

static inline bool
kasan_md_unsupported(vaddr_t addr)
{
	return (addr < VM_MIN_KERNEL_ADDRESS) ||
	    (addr >= VM_KERNEL_IO_ADDRESS);
}

static paddr_t
__md_palloc(void)
{
	paddr_t pa;

	if (__predict_false(__md_early)) {
		pa = (paddr_t)pmapboot_pagealloc();
		return pa;
	}

	vaddr_t va;
	if (!uvm.page_init_done) {
		va = uvm_pageboot_alloc(PAGE_SIZE);
		pa = AARCH64_KVA_TO_PA(va);
	} else {
		struct vm_page *pg;
retry:
		pg = uvm_pagealloc(NULL, 0, NULL, 0);
		if (pg == NULL) {
			uvm_wait(__func__);
			goto retry;
		}

		pa = VM_PAGE_TO_PHYS(pg);
		va = AARCH64_PA_TO_KVA(pa);
	}

	__builtin_memset((void *)va, 0, PAGE_SIZE);
	return pa;
}

static inline paddr_t
__md_palloc_large(void)
{
	struct pglist pglist;
	int ret;

	if (!uvm.page_init_done)
		return 0;

	ret = uvm_pglistalloc(L2_SIZE, 0, ~0UL, L2_SIZE, 0,
	    &pglist, 1, 0);
	if (ret != 0)
		return 0;

	/* The page may not be zeroed. */
	return VM_PAGE_TO_PHYS(TAILQ_FIRST(&pglist));
}

static void
kasan_md_shadow_map_page(vaddr_t va)
{
	pd_entry_t *l0, *l1, *l2, *l3;
	paddr_t l0pa, pa;
	pd_entry_t pde;
	size_t idx;

	l0pa = reg_ttbr1_el1_read();
	if (__predict_false(__md_early)) {
		l0 = (void *)KERN_PHYSTOV(l0pa);
	} else {
		l0 = (void *)AARCH64_PA_TO_KVA(l0pa);
	}

	idx = l0pde_index(va);
	pde = l0[idx];
	if (!l0pde_valid(pde)) {
		pa = __md_palloc();
		atomic_swap_64(&l0[idx], pa | L0_TABLE);
	} else {
		pa = l0pde_pa(pde);
	}
	if (__predict_false(__md_early)) {
		l1 = (void *)KERN_PHYSTOV(pa);
	} else {
		l1 = (void *)AARCH64_PA_TO_KVA(pa);
	}

	idx = l1pde_index(va);
	pde = l1[idx];
	if (!l1pde_valid(pde)) {
		pa = __md_palloc();
		atomic_swap_64(&l1[idx], pa | L1_TABLE);
	} else {
		pa = l1pde_pa(pde);
	}
	if (__predict_false(__md_early)) {
		l2 = (void *)KERN_PHYSTOV(pa);
	} else {
		l2 = (void *)AARCH64_PA_TO_KVA(pa);
	}

	idx = l2pde_index(va);
	pde = l2[idx];
	if (!l2pde_valid(pde)) {
		/* If possible, use L2_BLOCK to map it in advance. */
		if ((pa = __md_palloc_large()) != 0) {
			atomic_swap_64(&l2[idx], pa | L2_BLOCK |
			    LX_BLKPAG_UXN | LX_BLKPAG_PXN | LX_BLKPAG_AF |
			    LX_BLKPAG_SH_IS | LX_BLKPAG_AP_RW);
			aarch64_tlbi_by_va(va);
			__builtin_memset((void *)va, 0, L2_SIZE);
			return;
		}
		pa = __md_palloc();
		atomic_swap_64(&l2[idx], pa | L2_TABLE);
	} else if (l2pde_is_block(pde)) {
		/* This VA is already mapped as a block. */
		return;
	} else {
		pa = l2pde_pa(pde);
	}
	if (__predict_false(__md_early)) {
		l3 = (void *)KERN_PHYSTOV(pa);
	} else {
		l3 = (void *)AARCH64_PA_TO_KVA(pa);
	}

	idx = l3pte_index(va);
	pde = l3[idx];
	if (!l3pte_valid(pde)) {
		pa = __md_palloc();
		atomic_swap_64(&l3[idx], pa | L3_PAGE | LX_BLKPAG_UXN |
		    LX_BLKPAG_PXN | LX_BLKPAG_AF | LX_BLKPAG_SH_IS |
		    LX_BLKPAG_AP_RW | LX_BLKPAG_ATTR_NORMAL_WB);
	}
}

static void
kasan_md_early_init(void *stack)
{
	kasan_shadow_map(stack, USPACE);
	__md_early = false;
}

static void
kasan_md_init(void)
{

	CTASSERT((__MD_SHADOW_SIZE / L0_SIZE) == 64);

	/* The VAs we've created until now. */
	vaddr_t eva = pmap_growkernel(VM_KERNEL_VM_BASE);
<<<<<<< HEAD

=======
>>>>>>> 08a4cc29
	kasan_shadow_map((void *)VM_MIN_KERNEL_ADDRESS,
	    eva - VM_MIN_KERNEL_ADDRESS);
}

static inline bool
__md_unwind_end(const char *name)
{
	if (!strncmp(name, "el0_trap", 8) ||
	    !strncmp(name, "el1_trap", 8)) {
		return true;
	}

	return false;
}

static void
kasan_md_unwind(void)
{
	uint64_t lr, *fp;
	const char *mod;
	const char *sym;
	size_t nsym;
	int error;

	fp = (uint64_t *)__builtin_frame_address(0);
	nsym = 0;

	while (1) {
		/*
		 * normal stack frame
		 *  fp[0]  saved fp(x29) value
		 *  fp[1]  saved lr(x30) value
		 */
		lr = fp[1];

		if (lr < VM_MIN_KERNEL_ADDRESS) {
			break;
		}
		error = ksyms_getname(&mod, &sym, (vaddr_t)lr, KSYMS_PROC);
		if (error) {
			break;
		}
		printf("#%zu %p in %s <%s>\n", nsym, (void *)lr, sym, mod);
		if (__md_unwind_end(sym)) {
			break;
		}

		fp = (uint64_t *)fp[0];
		if (fp == NULL) {
			break;
		}
		nsym++;

		if (nsym >= 15) {
			break;
		}
	}
}<|MERGE_RESOLUTION|>--- conflicted
+++ resolved
@@ -206,10 +206,7 @@
 
 	/* The VAs we've created until now. */
 	vaddr_t eva = pmap_growkernel(VM_KERNEL_VM_BASE);
-<<<<<<< HEAD
-
-=======
->>>>>>> 08a4cc29
+
 	kasan_shadow_map((void *)VM_MIN_KERNEL_ADDRESS,
 	    eva - VM_MIN_KERNEL_ADDRESS);
 }
