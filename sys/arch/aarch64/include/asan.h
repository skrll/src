<<<<<<< HEAD
/*	$NetBSD: asan.h,v 1.16 2020/12/11 18:03:33 skrll Exp $	*/
=======
/*	$NetBSD: asan.h,v 1.18 2021/04/29 09:27:29 skrll Exp $	*/
>>>>>>> 9e014010

/*
 * Copyright (c) 2018-2020 Maxime Villard, m00nbsd.net
 * All rights reserved.
 *
 * This code is part of the KASAN subsystem of the NetBSD kernel.
 *
 * Redistribution and use in source and binary forms, with or without
 * modification, are permitted provided that the following conditions
 * are met:
 * 1. Redistributions of source code must retain the above copyright
 *    notice, this list of conditions and the following disclaimer.
 * 2. Redistributions in binary form must reproduce the above copyright
 *    notice, this list of conditions and the following disclaimer in the
 *    documentation and/or other materials provided with the distribution.
 *
 * THIS SOFTWARE IS PROVIDED BY THE AUTHOR ``AS IS'' AND ANY EXPRESS OR
 * IMPLIED WARRANTIES, INCLUDING, BUT NOT LIMITED TO, THE IMPLIED WARRANTIES
 * OF MERCHANTABILITY AND FITNESS FOR A PARTICULAR PURPOSE ARE DISCLAIMED.
 * IN NO EVENT SHALL THE AUTHOR BE LIABLE FOR ANY DIRECT, INDIRECT,
 * INCIDENTAL, SPECIAL, EXEMPLARY, OR CONSEQUENTIAL DAMAGES (INCLUDING,
 * BUT NOT LIMITED TO, PROCUREMENT OF SUBSTITUTE GOODS OR SERVICES;
 * LOSS OF USE, DATA, OR PROFITS; OR BUSINESS INTERRUPTION) HOWEVER CAUSED
 * AND ON ANY THEORY OF LIABILITY, WHETHER IN CONTRACT, STRICT LIABILITY,
 * OR TORT (INCLUDING NEGLIGENCE OR OTHERWISE) ARISING IN ANY WAY
 * OUT OF THE USE OF THIS SOFTWARE, EVEN IF ADVISED OF THE POSSIBILITY OF
 * SUCH DAMAGE.
 */

#include <sys/atomic.h>
#include <sys/ksyms.h>

#include <uvm/uvm.h>

#include <aarch64/pmap.h>
#include <aarch64/vmparam.h>
#include <aarch64/armreg.h>
#include <aarch64/machdep.h>

#include <arm/cpufunc.h>

#define __MD_VIRTUAL_SHIFT	48	/* 49bit address space, cut half */
#define __MD_KERNMEM_BASE	0xFFFF000000000000 /* kern mem base address */

#define __MD_SHADOW_SIZE	(1ULL << (__MD_VIRTUAL_SHIFT - KASAN_SHADOW_SCALE_SHIFT))
#define KASAN_MD_SHADOW_START	(AARCH64_DIRECTMAP_END)
#define KASAN_MD_SHADOW_END	(KASAN_MD_SHADOW_START + __MD_SHADOW_SIZE)

static bool __md_early __read_mostly = true;

static inline int8_t *
kasan_md_addr_to_shad(const void *addr)
{
	vaddr_t va = (vaddr_t)addr;
	return (int8_t *)(KASAN_MD_SHADOW_START +
	    ((va - __MD_KERNMEM_BASE) >> KASAN_SHADOW_SCALE_SHIFT));
}

static inline bool
kasan_md_unsupported(vaddr_t addr)
{
	return (addr < VM_MIN_KERNEL_ADDRESS) ||
	    (addr >= VM_KERNEL_IO_ADDRESS);
}

static paddr_t
__md_palloc(void)
{
	paddr_t pa;

	if (__predict_false(__md_early)) {
		pa = (paddr_t)pmapboot_pagealloc();
		return pa;
	}
<<<<<<< HEAD

	vaddr_t va;
	if (!uvm.page_init_done) {
		va = uvm_pageboot_alloc(PAGE_SIZE);
		pa = AARCH64_KVA_TO_PA(va);
	} else {
		struct vm_page *pg;
retry:
		pg = uvm_pagealloc(NULL, 0, NULL, 0);
		if (pg == NULL) {
			uvm_wait(__func__);
			goto retry;
		}

		pa = VM_PAGE_TO_PHYS(pg);
		va = AARCH64_PA_TO_KVA(pa);
	}

=======

	vaddr_t va;
	if (!uvm.page_init_done) {
		va = uvm_pageboot_alloc(PAGE_SIZE);
		pa = AARCH64_KVA_TO_PA(va);
	} else {
		struct vm_page *pg;
retry:
		pg = uvm_pagealloc(NULL, 0, NULL, 0);
		if (pg == NULL) {
			uvm_wait(__func__);
			goto retry;
		}

		pa = VM_PAGE_TO_PHYS(pg);
		va = AARCH64_PA_TO_KVA(pa);
	}

>>>>>>> 9e014010
	__builtin_memset((void *)va, 0, PAGE_SIZE);
	return pa;
}

static inline paddr_t
__md_palloc_large(void)
{
	struct pglist pglist;
	int ret;

	if (!uvm.page_init_done)
		return 0;

	ret = uvm_pglistalloc(L2_SIZE, 0, ~0UL, L2_SIZE, 0,
	    &pglist, 1, 0);
	if (ret != 0)
		return 0;

	/* The page may not be zeroed. */
	return VM_PAGE_TO_PHYS(TAILQ_FIRST(&pglist));
}

static void
kasan_md_shadow_map_page(vaddr_t va)
{
	pd_entry_t *l0, *l1, *l2, *l3;
	paddr_t l0pa, pa;
	pd_entry_t pde;
	size_t idx;

	l0pa = reg_ttbr1_el1_read();
	if (__predict_false(__md_early)) {
		l0 = (void *)KERN_PHYSTOV(l0pa);
	} else {
		l0 = (void *)AARCH64_PA_TO_KVA(l0pa);
	}

	idx = l0pde_index(va);
	pde = l0[idx];
	if (!l0pde_valid(pde)) {
		pa = __md_palloc();
		atomic_swap_64(&l0[idx], pa | L0_TABLE);
	} else {
		pa = l0pde_pa(pde);
	}
	if (__predict_false(__md_early)) {
		l1 = (void *)KERN_PHYSTOV(pa);
	} else {
		l1 = (void *)AARCH64_PA_TO_KVA(pa);
	}

	idx = l1pde_index(va);
	pde = l1[idx];
	if (!l1pde_valid(pde)) {
		pa = __md_palloc();
		atomic_swap_64(&l1[idx], pa | L1_TABLE);
	} else {
		pa = l1pde_pa(pde);
	}
	if (__predict_false(__md_early)) {
		l2 = (void *)KERN_PHYSTOV(pa);
	} else {
		l2 = (void *)AARCH64_PA_TO_KVA(pa);
	}

	idx = l2pde_index(va);
	pde = l2[idx];
	if (!l2pde_valid(pde)) {
		/* If possible, use L2_BLOCK to map it in advance. */
		if ((pa = __md_palloc_large()) != 0) {
			atomic_swap_64(&l2[idx], pa | L2_BLOCK |
			    LX_BLKPAG_UXN | LX_BLKPAG_PXN | LX_BLKPAG_AF |
			    LX_BLKPAG_SH_IS | LX_BLKPAG_AP_RW);
			aarch64_tlbi_by_va(va);
			__builtin_memset((void *)va, 0, L2_SIZE);
			return;
		}
		pa = __md_palloc();
		atomic_swap_64(&l2[idx], pa | L2_TABLE);
	} else if (l2pde_is_block(pde)) {
		/* This VA is already mapped as a block. */
		return;
	} else {
		pa = l2pde_pa(pde);
	}
	if (__predict_false(__md_early)) {
		l3 = (void *)KERN_PHYSTOV(pa);
	} else {
		l3 = (void *)AARCH64_PA_TO_KVA(pa);
	}

	idx = l3pte_index(va);
	pde = l3[idx];
	if (!l3pte_valid(pde)) {
		pa = __md_palloc();
		atomic_swap_64(&l3[idx], pa | L3_PAGE | LX_BLKPAG_UXN |
		    LX_BLKPAG_PXN | LX_BLKPAG_AF | LX_BLKPAG_SH_IS |
		    LX_BLKPAG_AP_RW | LX_BLKPAG_ATTR_NORMAL_WB);
<<<<<<< HEAD
		aarch64_tlbi_by_va(va);
=======
>>>>>>> 9e014010
	}
	dsb(ishst);
	isb();
}

static void
kasan_md_early_init(void *stack)
{
	kasan_shadow_map(stack, USPACE);
	__md_early = false;
}

static void
kasan_md_init(void)
{

	CTASSERT((__MD_SHADOW_SIZE / L0_SIZE) == 64);

	extern vaddr_t kasan_kernelstart;
	extern vaddr_t kasan_kernelsize;

	kasan_shadow_map((void *)kasan_kernelstart, kasan_kernelsize);

	/* The VAs we've created until now. */
	vaddr_t eva = pmap_growkernel(VM_KERNEL_VM_BASE);
<<<<<<< HEAD
	kasan_shadow_map((void *)VM_MIN_KERNEL_ADDRESS,
	    eva - VM_MIN_KERNEL_ADDRESS);
=======
	kasan_shadow_map((void *)VM_KERNEL_VM_BASE, eva - VM_KERNEL_VM_BASE);
>>>>>>> 9e014010
}

static inline bool
__md_unwind_end(const char *name)
{
	if (!strncmp(name, "el0_trap", 8) ||
	    !strncmp(name, "el1_trap", 8)) {
		return true;
	}

	return false;
}

static void
kasan_md_unwind(void)
{
	uint64_t lr, *fp;
	const char *mod;
	const char *sym;
	size_t nsym;
	int error;

	fp = (uint64_t *)__builtin_frame_address(0);
	nsym = 0;

	while (1) {
		/*
		 * normal stack frame
		 *  fp[0]  saved fp(x29) value
		 *  fp[1]  saved lr(x30) value
		 */
		lr = fp[1];

		if (lr < VM_MIN_KERNEL_ADDRESS) {
			break;
		}
		error = ksyms_getname(&mod, &sym, (vaddr_t)lr, KSYMS_PROC);
		if (error) {
			break;
		}
		printf("#%zu %p in %s <%s>\n", nsym, (void *)lr, sym, mod);
		if (__md_unwind_end(sym)) {
			break;
		}

		fp = (uint64_t *)fp[0];
		if (fp == NULL) {
			break;
		}
		nsym++;

		if (nsym >= 15) {
			break;
		}
	}
}<|MERGE_RESOLUTION|>--- conflicted
+++ resolved
@@ -1,8 +1,4 @@
-<<<<<<< HEAD
-/*	$NetBSD: asan.h,v 1.16 2020/12/11 18:03:33 skrll Exp $	*/
-=======
 /*	$NetBSD: asan.h,v 1.18 2021/04/29 09:27:29 skrll Exp $	*/
->>>>>>> 9e014010
 
 /*
  * Copyright (c) 2018-2020 Maxime Villard, m00nbsd.net
@@ -77,7 +73,6 @@
 		pa = (paddr_t)pmapboot_pagealloc();
 		return pa;
 	}
-<<<<<<< HEAD
 
 	vaddr_t va;
 	if (!uvm.page_init_done) {
@@ -96,26 +91,6 @@
 		va = AARCH64_PA_TO_KVA(pa);
 	}
 
-=======
-
-	vaddr_t va;
-	if (!uvm.page_init_done) {
-		va = uvm_pageboot_alloc(PAGE_SIZE);
-		pa = AARCH64_KVA_TO_PA(va);
-	} else {
-		struct vm_page *pg;
-retry:
-		pg = uvm_pagealloc(NULL, 0, NULL, 0);
-		if (pg == NULL) {
-			uvm_wait(__func__);
-			goto retry;
-		}
-
-		pa = VM_PAGE_TO_PHYS(pg);
-		va = AARCH64_PA_TO_KVA(pa);
-	}
-
->>>>>>> 9e014010
 	__builtin_memset((void *)va, 0, PAGE_SIZE);
 	return pa;
 }
@@ -214,10 +189,6 @@
 		atomic_swap_64(&l3[idx], pa | L3_PAGE | LX_BLKPAG_UXN |
 		    LX_BLKPAG_PXN | LX_BLKPAG_AF | LX_BLKPAG_SH_IS |
 		    LX_BLKPAG_AP_RW | LX_BLKPAG_ATTR_NORMAL_WB);
-<<<<<<< HEAD
-		aarch64_tlbi_by_va(va);
-=======
->>>>>>> 9e014010
 	}
 	dsb(ishst);
 	isb();
@@ -243,12 +214,7 @@
 
 	/* The VAs we've created until now. */
 	vaddr_t eva = pmap_growkernel(VM_KERNEL_VM_BASE);
-<<<<<<< HEAD
-	kasan_shadow_map((void *)VM_MIN_KERNEL_ADDRESS,
-	    eva - VM_MIN_KERNEL_ADDRESS);
-=======
 	kasan_shadow_map((void *)VM_KERNEL_VM_BASE, eva - VM_KERNEL_VM_BASE);
->>>>>>> 9e014010
 }
 
 static inline bool
