<<<<<<< HEAD
/*	$NetBSD: cpufunc.h,v 1.19 2020/12/04 08:29:11 skrll Exp $	*/
=======
/*	$NetBSD: cpufunc.h,v 1.20 2021/05/27 06:11:20 ryo Exp $	*/
>>>>>>> e2aa5677

/*
 * Copyright (c) 2017 Ryo Shimizu <ryo@nerv.org>
 * All rights reserved.
 *
 * Redistribution and use in source and binary forms, with or without
 * modification, are permitted provided that the following conditions
 * are met:
 * 1. Redistributions of source code must retain the above copyright
 *    notice, this list of conditions and the following disclaimer.
 * 2. Redistributions in binary form must reproduce the above copyright
 *    notice, this list of conditions and the following disclaimer in the
 *    documentation and/or other materials provided with the distribution.
 *
 * THIS SOFTWARE IS PROVIDED BY THE AUTHOR ``AS IS'' AND ANY EXPRESS OR
 * IMPLIED WARRANTIES, INCLUDING, BUT NOT LIMITED TO, THE IMPLIED
 * WARRANTIES OF MERCHANTABILITY AND FITNESS FOR A PARTICULAR PURPOSE ARE
 * DISCLAIMED.  IN NO EVENT SHALL THE AUTHOR BE LIABLE FOR ANY DIRECT,
 * INDIRECT, INCIDENTAL, SPECIAL, EXEMPLARY, OR CONSEQUENTIAL DAMAGES
 * (INCLUDING, BUT NOT LIMITED TO, PROCUREMENT OF SUBSTITUTE GOODS OR
 * SERVICES; LOSS OF USE, DATA, OR PROFITS; OR BUSINESS INTERRUPTION)
 * HOWEVER CAUSED AND ON ANY THEORY OF LIABILITY, WHETHER IN CONTRACT,
 * STRICT LIABILITY, OR TORT (INCLUDING NEGLIGENCE OR OTHERWISE) ARISING
 * IN ANY WAY OUT OF THE USE OF THIS SOFTWARE, EVEN IF ADVISED OF THE
 * POSSIBILITY OF SUCH DAMAGE.
 */

#ifndef _AARCH64_CPUFUNC_H_
#define _AARCH64_CPUFUNC_H_

#ifdef _KERNEL

#include <arm/armreg.h>
#include <sys/device_if.h>

struct aarch64_cache_unit {
	u_int cache_type;
#define CACHE_TYPE_VPIPT	0	/* VMID-aware PIPT */
#define CACHE_TYPE_VIVT		1	/* ASID-tagged VIVT */
#define CACHE_TYPE_VIPT		2
#define CACHE_TYPE_PIPT		3
	u_int cache_line_size;
	u_int cache_ways;
	u_int cache_sets;
	u_int cache_way_size;
	u_int cache_size;
};

struct aarch64_cache_info {
	u_int cacheable;
#define CACHE_CACHEABLE_NONE	0
#define CACHE_CACHEABLE_ICACHE	1	/* instruction cache only */
#define CACHE_CACHEABLE_DCACHE	2	/* data cache only */
#define CACHE_CACHEABLE_IDCACHE	3	/* instruction and data caches */
#define CACHE_CACHEABLE_UNIFIED	4	/* unified cache */
	struct aarch64_cache_unit icache;
	struct aarch64_cache_unit dcache;
};

#define MAX_CACHE_LEVEL	8		/* ARMv8 has maximum 8 level cache */
extern u_int aarch64_cache_vindexsize;	/* cachesize/way (VIVT/VIPT) */
extern u_int aarch64_cache_prefer_mask;
extern u_int cputype;			/* compat arm */

extern int aarch64_bti_enabled;
extern int aarch64_pan_enabled;
extern int aarch64_pac_enabled;

void aarch64_pan_init(int);
int aarch64_pac_init(int);

int set_cpufuncs(void);
void aarch64_getcacheinfo(int);
void aarch64_printcacheinfo(device_t);

void aarch64_dcache_wbinv_all(void);
void aarch64_dcache_inv_all(void);
void aarch64_dcache_wb_all(void);
void aarch64_icache_inv_all(void);

/* cache op in cpufunc_asm_armv8.S */
void aarch64_nullop(void);
uint32_t aarch64_cpuid(void);
void aarch64_icache_sync_range(vaddr_t, vsize_t);
void aarch64_icache_inv_range(vaddr_t, vsize_t);
void aarch64_icache_barrier_range(vaddr_t, vsize_t);
void aarch64_idcache_wbinv_range(vaddr_t, vsize_t);
void aarch64_dcache_wbinv_range(vaddr_t, vsize_t);
void aarch64_dcache_inv_range(vaddr_t, vsize_t);
void aarch64_dcache_wb_range(vaddr_t, vsize_t);
void aarch64_icache_inv_all(void);
void aarch64_drain_writebuf(void);

/* tlb op in cpufunc_asm_armv8.S */
#define cpu_set_ttbr0(t)		curcpu()->ci_cpufuncs.cf_set_ttbr0((t))
void aarch64_set_ttbr0(uint64_t);
void aarch64_set_ttbr0_thunderx(uint64_t);
void aarch64_tlbi_all(void);			/* all ASID, all VA */
void aarch64_tlbi_by_asid(int);			/*  an ASID, all VA */
void aarch64_tlbi_by_va(vaddr_t);		/* all ASID, a VA */
void aarch64_tlbi_by_va_ll(vaddr_t);		/* all ASID, a VA, lastlevel */
void aarch64_tlbi_by_asid_va(int, vaddr_t);	/*  an ASID, a VA */
void aarch64_tlbi_by_asid_va_ll(int, vaddr_t);	/*  an ASID, a VA, lastlevel */


/* misc */
#define cpu_idnum()			aarch64_cpuid()

/* cache op */

#define cpu_dcache_wbinv_all()		aarch64_dcache_wbinv_all()
#define cpu_dcache_inv_all()		aarch64_dcache_inv_all()
#define cpu_dcache_wb_all()		aarch64_dcache_wb_all()
#define cpu_idcache_wbinv_all()		\
	(aarch64_dcache_wbinv_all(), aarch64_icache_inv_all())
#define cpu_icache_sync_all()		\
	(aarch64_dcache_wb_all(), aarch64_icache_inv_all())
#define cpu_icache_inv_all()		aarch64_icache_inv_all()

#define cpu_dcache_wbinv_range(v,s)	aarch64_dcache_wbinv_range((v),(s))
#define cpu_dcache_inv_range(v,s)	aarch64_dcache_inv_range((v),(s))
#define cpu_dcache_wb_range(v,s)	aarch64_dcache_wb_range((v),(s))
#define cpu_idcache_wbinv_range(v,s)	aarch64_idcache_wbinv_range((v),(s))
#define cpu_icache_sync_range(v,s)	\
	curcpu()->ci_cpufuncs.cf_icache_sync_range((v),(s))

#define cpu_sdcache_wbinv_range(v,p,s)	((void)0)
#define cpu_sdcache_inv_range(v,p,s)	((void)0)
#define cpu_sdcache_wb_range(v,p,s)	((void)0)

/* others */
#define cpu_drain_writebuf()		aarch64_drain_writebuf()

extern u_int arm_dcache_align;
extern u_int arm_dcache_align_mask;

static inline bool
cpu_gtmr_exists_p(void)
{

	return true;
}

static inline u_int
cpu_clusterid(void)
{

	return __SHIFTOUT(reg_mpidr_el1_read(), MPIDR_AFF1);
}

static inline bool
cpu_earlydevice_va_p(void)
{
	extern bool pmap_devmap_bootstrap_done;	/* in pmap.c */

	/* This function may be called before enabling MMU, or mapping KVA */
	if ((reg_sctlr_el1_read() & SCTLR_M) == 0)
		return false;

	/* device mapping will be availabled after pmap_devmap_bootstrap() */
	if (!pmap_devmap_bootstrap_done)
		return false;

	return true;
}

#endif /* _KERNEL */

/* definitions of TAG and PAC in pointers */
#define AARCH64_ADDRTOP_TAG_BIT		55
#define AARCH64_ADDRTOP_TAG		__BIT(55)	/* ECR_EL1.TBI[01]=1 */
#define AARCH64_ADDRTOP_MSB		__BIT(63)	/* ECR_EL1.TBI[01]=0 */
#define AARCH64_ADDRESS_TAG_MASK	__BITS(63,56)	/* if TCR.TBI[01]=1 */
#define AARCH64_ADDRESS_PAC_MASK	__BITS(54,48)	/* depend on VIRT_BIT */
#define AARCH64_ADDRESS_TAGPAC_MASK	\
			(AARCH64_ADDRESS_TAG_MASK|AARCH64_ADDRESS_PAC_MASK)

#ifdef _KERNEL
/*
 * Which is the address space of this VA?
 * return the space considering TBI. (PAC is not yet)
 *
 * return value: AARCH64_ADDRSPACE_{LOWER,UPPER}{_OUTOFRANGE}?
 */
#define AARCH64_ADDRSPACE_LOWER			0	/* -> TTBR0 */
#define AARCH64_ADDRSPACE_UPPER			1	/* -> TTBR1 */
#define AARCH64_ADDRSPACE_LOWER_OUTOFRANGE	-1	/* certainly fault */
#define AARCH64_ADDRSPACE_UPPER_OUTOFRANGE	-2	/* certainly fault */
static inline int
aarch64_addressspace(vaddr_t va)
{
	uint64_t addrtop, tbi;

	addrtop = va & AARCH64_ADDRTOP_TAG;
	tbi = addrtop ? TCR_TBI1 : TCR_TBI0;
	if (reg_tcr_el1_read() & tbi) {
		if (addrtop == 0) {
			/* lower address, and TBI0 enabled */
			if ((va & AARCH64_ADDRESS_PAC_MASK) != 0)
				return AARCH64_ADDRSPACE_LOWER_OUTOFRANGE;
			return AARCH64_ADDRSPACE_LOWER;
		}
		/* upper address, and TBI1 enabled */
		if ((va & AARCH64_ADDRESS_PAC_MASK) != AARCH64_ADDRESS_PAC_MASK)
			return AARCH64_ADDRSPACE_UPPER_OUTOFRANGE;
		return AARCH64_ADDRSPACE_UPPER;
	}

	addrtop = va & AARCH64_ADDRTOP_MSB;
	if (addrtop == 0) {
		/* lower address, and TBI0 disabled */
		if ((va & AARCH64_ADDRESS_TAGPAC_MASK) != 0)
			return AARCH64_ADDRSPACE_LOWER_OUTOFRANGE;
		return AARCH64_ADDRSPACE_LOWER;
	}
	/* upper address, and TBI1 disabled */
	if ((va & AARCH64_ADDRESS_TAGPAC_MASK) != AARCH64_ADDRESS_TAGPAC_MASK)
		return AARCH64_ADDRSPACE_UPPER_OUTOFRANGE;
	return AARCH64_ADDRSPACE_UPPER;
}

static inline vaddr_t
aarch64_untag_address(vaddr_t va)
{
	uint64_t addrtop, tbi;

	addrtop = va & AARCH64_ADDRTOP_TAG;
	tbi = addrtop ? TCR_TBI1 : TCR_TBI0;
	if (reg_tcr_el1_read() & tbi) {
		if (addrtop == 0) {
			/* lower address, and TBI0 enabled */
			return va & ~AARCH64_ADDRESS_TAG_MASK;
		}
		/* upper address, and TBI1 enabled */
		return va | AARCH64_ADDRESS_TAG_MASK;
	}

	/* TBI[01] is disabled, nothing to do */
	return va;
}

#endif /* _KERNEL */

static __inline uint64_t
aarch64_strip_pac(uint64_t __val)
{
	if (__val & AARCH64_ADDRTOP_TAG)
		return __val | AARCH64_ADDRESS_TAGPAC_MASK;
	return __val & ~AARCH64_ADDRESS_TAGPAC_MASK;
}

#endif /* _AARCH64_CPUFUNC_H_ */<|MERGE_RESOLUTION|>--- conflicted
+++ resolved
@@ -1,8 +1,4 @@
-<<<<<<< HEAD
-/*	$NetBSD: cpufunc.h,v 1.19 2020/12/04 08:29:11 skrll Exp $	*/
-=======
 /*	$NetBSD: cpufunc.h,v 1.20 2021/05/27 06:11:20 ryo Exp $	*/
->>>>>>> e2aa5677
 
 /*
  * Copyright (c) 2017 Ryo Shimizu <ryo@nerv.org>
