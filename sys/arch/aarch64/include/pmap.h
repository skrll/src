--- conflicted
+++ resolved
@@ -166,13 +166,8 @@
 #define L3_TRUNC_BLOCK(x)	((x) & L3_FRAME)
 #define L3_ROUND_BLOCK(x)	L3_TRUNC_BLOCK((x) + L3_SIZE - 1)
 
-<<<<<<< HEAD
-#define DEVMAP_TRUNC_ADDR(x)	L3_TRUNC_BLOCK((x))
-#define DEVMAP_ROUND_SIZE(x)	L3_ROUND_BLOCK((x))
-=======
 #define DEVMAP_ALIGN(x)		L3_TRUNC_BLOCK((x))
 #define DEVMAP_SIZE(x)		L3_ROUND_BLOCK((x))
->>>>>>> 559f2a07
 
 #define	DEVMAP_ENTRY(va, pa, sz)			\
 	{						\
@@ -183,10 +178,6 @@
 		.pd_flags = PMAP_DEV			\
 	}
 #define	DEVMAP_ENTRY_END	{ 0 }
-
-
-
-
 
 /* Hooks for the pool allocator */
 paddr_t vtophys(vaddr_t);
