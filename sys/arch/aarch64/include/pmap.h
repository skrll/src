<<<<<<< HEAD
/* $NetBSD: pmap.h,v 1.43 2020/09/19 13:33:08 skrll Exp $ */
=======
/* $NetBSD: pmap.h,v 1.47 2021/04/30 20:07:23 skrll Exp $ */
>>>>>>> 9e014010

/*-
 * Copyright (c) 2014 The NetBSD Foundation, Inc.
 * All rights reserved.
 *
 * This code is derived from software contributed to The NetBSD Foundation
 * by Matt Thomas of 3am Software Foundry.
 *
 * Redistribution and use in source and binary forms, with or without
 * modification, are permitted provided that the following conditions
 * are met:
 * 1. Redistributions of source code must retain the above copyright
 *    notice, this list of conditions and the following disclaimer.
 * 2. Redistributions in binary form must reproduce the above copyright
 *    notice, this list of conditions and the following disclaimer in the
 *    documentation and/or other materials provided with the distribution.
 *
 * THIS SOFTWARE IS PROVIDED BY THE NETBSD FOUNDATION, INC. AND CONTRIBUTORS
 * ``AS IS'' AND ANY EXPRESS OR IMPLIED WARRANTIES, INCLUDING, BUT NOT LIMITED
 * TO, THE IMPLIED WARRANTIES OF MERCHANTABILITY AND FITNESS FOR A PARTICULAR
 * PURPOSE ARE DISCLAIMED.  IN NO EVENT SHALL THE FOUNDATION OR CONTRIBUTORS
 * BE LIABLE FOR ANY DIRECT, INDIRECT, INCIDENTAL, SPECIAL, EXEMPLARY, OR
 * CONSEQUENTIAL DAMAGES (INCLUDING, BUT NOT LIMITED TO, PROCUREMENT OF
 * SUBSTITUTE GOODS OR SERVICES; LOSS OF USE, DATA, OR PROFITS; OR BUSINESS
 * INTERRUPTION) HOWEVER CAUSED AND ON ANY THEORY OF LIABILITY, WHETHER IN
 * CONTRACT, STRICT LIABILITY, OR TORT (INCLUDING NEGLIGENCE OR OTHERWISE)
 * ARISING IN ANY WAY OUT OF THE USE OF THIS SOFTWARE, EVEN IF ADVISED OF THE
 * POSSIBILITY OF SUCH DAMAGE.
 */

#ifndef _AARCH64_PMAP_H_
#define _AARCH64_PMAP_H_

#ifdef __aarch64__

#ifdef _KERNEL
#ifdef _KERNEL_OPT
#include "opt_kasan.h"
#endif

#include <sys/types.h>
#include <sys/pool.h>
#include <sys/queue.h>
#include <uvm/uvm_pglist.h>

#include <aarch64/armreg.h>
#include <aarch64/pte.h>

#define PMAP_NEED_PROCWR
#define PMAP_GROWKERNEL
#define PMAP_STEAL_MEMORY

#define __HAVE_VM_PAGE_MD
#define __HAVE_PMAP_PV_TRACK	1

#ifndef KASAN
#define PMAP_MAP_POOLPAGE(pa)		AARCH64_PA_TO_KVA(pa)
#define PMAP_UNMAP_POOLPAGE(va)		AARCH64_KVA_TO_PA(va)

#define PMAP_DIRECT
static __inline int
pmap_direct_process(paddr_t pa, voff_t pgoff, size_t len,
    int (*process)(void *, size_t, void *), void *arg)
{
	vaddr_t va = AARCH64_PA_TO_KVA(pa);

	return process((void *)(va + pgoff), len, arg);
}
#endif

struct pmap {
	kmutex_t pm_lock;
	struct pool *pm_pvpool;
	pd_entry_t *pm_l0table;			/* L0 table: 512G*512 */
	paddr_t pm_l0table_pa;

	LIST_HEAD(, vm_page) pm_vmlist;		/* for L[0123] tables */
	LIST_HEAD(, pv_entry) pm_pvlist;	/* all pv of this process */

	struct pmap_statistics pm_stats;
	unsigned int pm_refcnt;
	unsigned int pm_idlepdp;
	int pm_asid;
	bool pm_activated;
};

/*
 * should be kept <=32 bytes sized to reduce memory consumption & cache misses,
 * but it doesn't...
 */
struct pv_entry {
	struct pv_entry *pv_next;
	struct pmap *pv_pmap;
	vaddr_t pv_va;	/* for embedded entry (pp_pv) also includes flags */
	void *pv_ptep;	/* pointer for fast pte lookup */
	LIST_ENTRY(pv_entry) pv_proc;	/* belonging to the process */
};

struct pmap_page {
	kmutex_t pp_pvlock;
	struct pv_entry pp_pv;
};

/* try to keep vm_page at or under 128 bytes to reduce cache misses */
struct vm_page_md {
	struct pmap_page mdpg_pp;
};
/* for page descriptor page only */
#define	mdpg_ptep_parent	mdpg_pp.pp_pv.pv_ptep

#define VM_MDPAGE_INIT(pg)					\
	do {							\
		PMAP_PAGE_INIT(&(pg)->mdpage.mdpg_pp);		\
	} while (/*CONSTCOND*/ 0)

#define PMAP_PAGE_INIT(pp)						\
	do {								\
		mutex_init(&(pp)->pp_pvlock, MUTEX_NODEBUG, IPL_NONE);	\
		(pp)->pp_pv.pv_next = NULL;				\
		(pp)->pp_pv.pv_pmap = NULL;				\
		(pp)->pp_pv.pv_va = 0;					\
		(pp)->pp_pv.pv_ptep = NULL;				\
	} while (/*CONSTCOND*/ 0)

/* saved permission bit for referenced/modified emulation */
#define LX_BLKPAG_OS_READ		LX_BLKPAG_OS_0
#define LX_BLKPAG_OS_WRITE		LX_BLKPAG_OS_1
#define LX_BLKPAG_OS_WIRED		LX_BLKPAG_OS_2
#define LX_BLKPAG_OS_BOOT		LX_BLKPAG_OS_3
#define LX_BLKPAG_OS_RWMASK		(LX_BLKPAG_OS_WRITE|LX_BLKPAG_OS_READ)

/* memory attributes are configured MAIR_EL1 in locore */
#define LX_BLKPAG_ATTR_NORMAL_WB	__SHIFTIN(0, LX_BLKPAG_ATTR_INDX)
#define LX_BLKPAG_ATTR_NORMAL_NC	__SHIFTIN(1, LX_BLKPAG_ATTR_INDX)
#define LX_BLKPAG_ATTR_NORMAL_WT	__SHIFTIN(2, LX_BLKPAG_ATTR_INDX)
#define LX_BLKPAG_ATTR_DEVICE_MEM	__SHIFTIN(3, LX_BLKPAG_ATTR_INDX)
#define LX_BLKPAG_ATTR_DEVICE_MEM_SO	__SHIFTIN(4, LX_BLKPAG_ATTR_INDX)
#define LX_BLKPAG_ATTR_MASK		LX_BLKPAG_ATTR_INDX

#define lxpde_pa(pde)		((paddr_t)((pde) & LX_TBL_PA))
#define lxpde_valid(pde)	(((pde) & LX_VALID) == LX_VALID)
#define l0pde_pa(pde)		lxpde_pa(pde)
#define l0pde_index(v)		(((vaddr_t)(v) & L0_ADDR_BITS) >> L0_SHIFT)
#define l0pde_valid(pde)	lxpde_valid(pde)
/* l0pte always contains table entries */

#define l1pde_pa(pde)		lxpde_pa(pde)
#define l1pde_index(v)		(((vaddr_t)(v) & L1_ADDR_BITS) >> L1_SHIFT)
#define l1pde_valid(pde)	lxpde_valid(pde)
#define l1pde_is_block(pde)	(((pde) & LX_TYPE) == LX_TYPE_BLK)
#define l1pde_is_table(pde)	(((pde) & LX_TYPE) == LX_TYPE_TBL)

#define l2pde_pa(pde)		lxpde_pa(pde)
#define l2pde_index(v)		(((vaddr_t)(v) & L2_ADDR_BITS) >> L2_SHIFT)
#define l2pde_valid(pde)	lxpde_valid(pde)
#define l2pde_is_block(pde)	(((pde) & LX_TYPE) == LX_TYPE_BLK)
#define l2pde_is_table(pde)	(((pde) & LX_TYPE) == LX_TYPE_TBL)

#define l3pte_pa(pde)		lxpde_pa(pde)
#define l3pte_executable(pde,user)	\
    (((pde) & ((user) ? LX_BLKPAG_UXN : LX_BLKPAG_PXN)) == 0)
#define l3pte_readable(pde)	((pde) & LX_BLKPAG_AF)
#define l3pte_writable(pde)	\
    (((pde) & (LX_BLKPAG_AF|LX_BLKPAG_AP)) == (LX_BLKPAG_AF|LX_BLKPAG_AP_RW))
#define l3pte_index(v)		(((vaddr_t)(v) & L3_ADDR_BITS) >> L3_SHIFT)
#define l3pte_valid(pde)	lxpde_valid(pde)
#define l3pte_is_page(pde)	(((pde) & LX_TYPE) == L3_TYPE_PAG)
/* l3pte contains always page entries */

void pmap_bootstrap(vaddr_t, vaddr_t);
bool pmap_fault_fixup(struct pmap *, vaddr_t, vm_prot_t, bool user);

/* for ddb */
pt_entry_t *kvtopte(vaddr_t);
void pmap_db_pmap_print(struct pmap *, void (*)(const char *, ...) __printflike(1, 2));
void pmap_db_mdpg_print(struct vm_page *, void (*)(const char *, ...) __printflike(1, 2));

pd_entry_t *pmap_l0table(struct pmap *);

/* change attribute of kernel segment */
static inline pt_entry_t
pmap_kvattr(pt_entry_t *ptep, vm_prot_t prot)
{
	pt_entry_t pte = *ptep;
	const pt_entry_t opte = pte;

	pte &= ~(LX_BLKPAG_AF|LX_BLKPAG_AP);
	switch (prot & (VM_PROT_READ|VM_PROT_WRITE)) {
	case 0:
		break;
	case VM_PROT_READ:
		pte |= (LX_BLKPAG_AF|LX_BLKPAG_AP_RO);
		break;
	case VM_PROT_WRITE:
	case VM_PROT_READ|VM_PROT_WRITE:
		pte |= (LX_BLKPAG_AF|LX_BLKPAG_AP_RW);
		break;
	}

	if ((prot & VM_PROT_EXECUTE) == 0) {
		pte |= LX_BLKPAG_PXN;
	} else {
		pte |= LX_BLKPAG_AF;
		pte &= ~LX_BLKPAG_PXN;
	}

	*ptep = pte;

	return opte;
}

/* pmapboot.c */
pd_entry_t *pmapboot_pagealloc(void);
void pmapboot_enter(vaddr_t, paddr_t, psize_t, psize_t, pt_entry_t,
    void (*pr)(const char *, ...) __printflike(1, 2));
void pmapboot_enter_range(vaddr_t, paddr_t, psize_t, pt_entry_t,
    void (*)(const char *, ...) __printflike(1, 2));
int pmapboot_protect(vaddr_t, vaddr_t, vm_prot_t);

/* Hooks for the pool allocator */
paddr_t vtophys(vaddr_t);
#define VTOPHYS_FAILED		((paddr_t)-1L)	/* POOL_PADDR_INVALID */
#define POOL_VTOPHYS(va)	vtophys((vaddr_t) (va))

/* devmap */
struct pmap_devmap {
	vaddr_t pd_va;		/* virtual address */
	paddr_t pd_pa;		/* physical address */
	psize_t pd_size;	/* size of region */
	vm_prot_t pd_prot;	/* protection code */
	u_int pd_flags;		/* flags for pmap_kenter_pa() */
};

void pmap_devmap_register(const struct pmap_devmap *);
void pmap_devmap_bootstrap(vaddr_t, const struct pmap_devmap *);
const struct pmap_devmap *pmap_devmap_find_pa(paddr_t, psize_t);
const struct pmap_devmap *pmap_devmap_find_va(vaddr_t, vsize_t);
vaddr_t pmap_devmap_phystov(paddr_t);
paddr_t pmap_devmap_vtophys(paddr_t);

#define L1_TRUNC_BLOCK(x)	((x) & L1_FRAME)
#define L1_ROUND_BLOCK(x)	L1_TRUNC_BLOCK((x) + L1_SIZE - 1)
#define L2_TRUNC_BLOCK(x)	((x) & L2_FRAME)
#define L2_ROUND_BLOCK(x)	L2_TRUNC_BLOCK((x) + L2_SIZE - 1)
#define L3_TRUNC_BLOCK(x)	((x) & L3_FRAME)
#define L3_ROUND_BLOCK(x)	L3_TRUNC_BLOCK((x) + L3_SIZE - 1)

#define DEVMAP_ALIGN(x)		L3_TRUNC_BLOCK((x))
#define DEVMAP_SIZE(x)		L3_ROUND_BLOCK((x))

#define	DEVMAP_ENTRY(va, pa, sz)			\
	{						\
		.pd_va = DEVMAP_ALIGN(va),		\
		.pd_pa = DEVMAP_ALIGN(pa),		\
		.pd_size = DEVMAP_SIZE(sz),			\
		.pd_prot = VM_PROT_READ|VM_PROT_WRITE,	\
		.pd_flags = PMAP_DEV			\
	}
#define	DEVMAP_ENTRY_END	{ 0 }

/* mmap cookie and flags */
#define AARCH64_MMAP_FLAG_SHIFT		(64 - PGSHIFT)
#define AARCH64_MMAP_FLAG_MASK		0xf
#define AARCH64_MMAP_WRITEBACK		0UL
#define AARCH64_MMAP_NOCACHE		1UL
#define AARCH64_MMAP_WRITECOMBINE	2UL
#define AARCH64_MMAP_DEVICE		3UL

#define ARM_MMAP_MASK			__BITS(63, AARCH64_MMAP_FLAG_SHIFT)
#define ARM_MMAP_WRITECOMBINE		__SHIFTIN(AARCH64_MMAP_WRITECOMBINE, ARM_MMAP_MASK)
#define ARM_MMAP_WRITEBACK		__SHIFTIN(AARCH64_MMAP_WRITEBACK, ARM_MMAP_MASK)
#define ARM_MMAP_NOCACHE		__SHIFTIN(AARCH64_MMAP_NOCACHE, ARM_MMAP_MASK)
#define ARM_MMAP_DEVICE			__SHIFTIN(AARCH64_MMAP_DEVICE, ARM_MMAP_MASK)

#define	PMAP_PTE			0x10000000 /* kenter_pa */
#define	PMAP_DEV			0x20000000 /* kenter_pa */
#define	PMAP_DEV_SO			0x40000000 /* kenter_pa */
#define	PMAP_DEV_MASK			(PMAP_DEV | PMAP_DEV_SO)

static inline u_int
aarch64_mmap_flags(paddr_t mdpgno)
{
	u_int nflag, pflag;

	/*
	 * aarch64 arch has 5 memory attributes defined:
	 *
	 *  WriteBack      - write back cache
	 *  WriteThru      - write through cache
	 *  NoCache        - no cache
	 *  Device(nGnRE)  - no Gathering, no Reordering, Early write ack
	 *  Device(nGnRnE) - no Gathering, no Reordering, no Early write ack
	 *
	 * but pmap has PMAP_{NOCACHE,WRITE_COMBINE,WRITE_BACK} flags.
	 */

	nflag = (mdpgno >> AARCH64_MMAP_FLAG_SHIFT) & AARCH64_MMAP_FLAG_MASK;
	switch (nflag) {
	case AARCH64_MMAP_DEVICE:
		pflag = PMAP_DEV;
		break;
	case AARCH64_MMAP_WRITECOMBINE:
		pflag = PMAP_WRITE_COMBINE;
		break;
	case AARCH64_MMAP_WRITEBACK:
		pflag = PMAP_WRITE_BACK;
		break;
	case AARCH64_MMAP_NOCACHE:
	default:
		pflag = PMAP_NOCACHE;
		break;
	}
	return pflag;
}

#define pmap_phys_address(pa)		aarch64_ptob((pa))
#define pmap_mmap_flags(ppn)		aarch64_mmap_flags((ppn))

#define pmap_update(pmap)		((void)0)
#define pmap_copy(dp,sp,d,l,s)		((void)0)
#define pmap_wired_count(pmap)		((pmap)->pm_stats.wired_count)
#define pmap_resident_count(pmap)	((pmap)->pm_stats.resident_count)

void	pmap_procwr(struct proc *, vaddr_t, int);
bool	pmap_extract_coherency(pmap_t, vaddr_t, paddr_t *, bool *);
void	pmap_icache_sync_range(pmap_t, vaddr_t, vaddr_t);

void	pmap_pv_init(void);
void	pmap_pv_track(paddr_t, psize_t);
void	pmap_pv_untrack(paddr_t, psize_t);
void	pmap_pv_protect(paddr_t, vm_prot_t);

#define	PMAP_MAPSIZE1	L2_SIZE

#endif /* _KERNEL */

#elif defined(__arm__)

#include <arm/pmap.h>

#endif /* __arm__/__aarch64__ */

#endif /* !_AARCH64_PMAP_ */<|MERGE_RESOLUTION|>--- conflicted
+++ resolved
@@ -1,8 +1,4 @@
-<<<<<<< HEAD
-/* $NetBSD: pmap.h,v 1.43 2020/09/19 13:33:08 skrll Exp $ */
-=======
 /* $NetBSD: pmap.h,v 1.47 2021/04/30 20:07:23 skrll Exp $ */
->>>>>>> 9e014010
 
 /*-
  * Copyright (c) 2014 The NetBSD Foundation, Inc.
