--- conflicted
+++ resolved
@@ -47,72 +47,6 @@
 
 #include <aarch64/pte.h>
 
-<<<<<<< HEAD
-=======
-#define PMAP_NEED_PROCWR
-#define PMAP_GROWKERNEL
-#define PMAP_STEAL_MEMORY
-
-#define __HAVE_VM_PAGE_MD
-
-#ifndef KASAN
-#define PMAP_MAP_POOLPAGE(pa)		AARCH64_PA_TO_KVA(pa)
-#define PMAP_UNMAP_POOLPAGE(va)		AARCH64_KVA_TO_PA(va)
-
-#define PMAP_DIRECT
-static __inline int
-pmap_direct_process(paddr_t pa, voff_t pgoff, size_t len,
-    int (*process)(void *, size_t, void *), void *arg)
-{
-	vaddr_t va = AARCH64_PA_TO_KVA(pa);
-
-	return process((void *)(va + pgoff), len, arg);
-}
-#endif
-
-struct pmap {
-	kmutex_t pm_lock;
-	struct pool *pm_pvpool;
-	pd_entry_t *pm_l0table;			/* L0 table: 512G*512 */
-	paddr_t pm_l0table_pa;
-
-	TAILQ_HEAD(, vm_page) pm_vmlist;	/* for L[0123] tables */
-
-	struct pmap_statistics pm_stats;
-	unsigned int pm_refcnt;
-	unsigned int pm_idlepdp;
-	int pm_asid;
-	bool pm_activated;
-};
-
-struct pv_entry;
-struct vm_page_md {
-	kmutex_t mdpg_pvlock;
-	TAILQ_ENTRY(vm_page) mdpg_vmlist;	/* L[0123] table vm_page list */
-	TAILQ_HEAD(, pv_entry) mdpg_pvhead;
-
-	pd_entry_t *mdpg_ptep_parent;	/* for page descriptor page only */
-
-	/* VM_PROT_READ means referenced, VM_PROT_WRITE means modified */
-	uint32_t mdpg_flags;
-};
-
-/* each mdpg_pvlock will be initialized in pmap_init() */
-#define VM_MDPAGE_INIT(pg)				\
-	do {						\
-		TAILQ_INIT(&(pg)->mdpage.mdpg_pvhead);	\
-		(pg)->mdpage.mdpg_flags = 0;		\
-	} while (/*CONSTCOND*/ 0)
-
-
-/* saved permission bit for referenced/modified emulation */
-#define LX_BLKPAG_OS_READ		LX_BLKPAG_OS_0
-#define LX_BLKPAG_OS_WRITE		LX_BLKPAG_OS_1
-#define LX_BLKPAG_OS_WIRED		LX_BLKPAG_OS_2
-#define LX_BLKPAG_OS_BOOT		LX_BLKPAG_OS_3
-#define LX_BLKPAG_OS_RWMASK		(LX_BLKPAG_OS_WRITE|LX_BLKPAG_OS_READ)
-
->>>>>>> 5aaa6a98
 /* memory attributes are configured MAIR_EL1 in locore */
 #define LX_BLKPAG_ATTR_NORMAL_WB	__SHIFTIN(0, LX_BLKPAG_ATTR_INDX)
 #define LX_BLKPAG_ATTR_NORMAL_NC	__SHIFTIN(1, LX_BLKPAG_ATTR_INDX)
@@ -333,6 +267,7 @@
 #include <aarch64/pmap_common.h>
 #else
 
+#define PMAP_NEED_PROCWR
 #define PMAP_GROWKERNEL
 #define PMAP_STEAL_MEMORY
 
@@ -390,11 +325,7 @@
 #define pmap_wired_count(pmap)		((pmap)->pm_stats.wired_count)
 #define pmap_resident_count(pmap)	((pmap)->pm_stats.resident_count)
 
-<<<<<<< HEAD
-=======
 void	pmap_procwr(struct proc *, vaddr_t, int);
-bool	pmap_extract_coherency(pmap_t, vaddr_t, paddr_t *, bool *);
->>>>>>> 5aaa6a98
 void	pmap_icache_sync_range(pmap_t, vaddr_t, vaddr_t);
 
 #define	PMAP_MAPSIZE1	L2_SIZE
