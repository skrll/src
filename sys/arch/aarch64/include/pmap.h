--- conflicted
+++ resolved
@@ -48,87 +48,6 @@
 #include <aarch64/armreg.h>
 #include <aarch64/pte.h>
 
-<<<<<<< HEAD
-=======
-#define PMAP_NEED_PROCWR
-#define PMAP_GROWKERNEL
-#define PMAP_STEAL_MEMORY
-
-#define __HAVE_VM_PAGE_MD
-#define __HAVE_PMAP_PV_TRACK	1
-
-#ifndef KASAN
-#define PMAP_MAP_POOLPAGE(pa)		AARCH64_PA_TO_KVA(pa)
-#define PMAP_UNMAP_POOLPAGE(va)		AARCH64_KVA_TO_PA(va)
-
-#define PMAP_DIRECT
-static __inline int
-pmap_direct_process(paddr_t pa, voff_t pgoff, size_t len,
-    int (*process)(void *, size_t, void *), void *arg)
-{
-	vaddr_t va = AARCH64_PA_TO_KVA(pa);
-
-	return process((void *)(va + pgoff), len, arg);
-}
-#endif
-
-struct pmap {
-	kmutex_t pm_lock;
-	struct pool *pm_pvpool;
-	pd_entry_t *pm_l0table;			/* L0 table: 512G*512 */
-	paddr_t pm_l0table_pa;
-
-	LIST_HEAD(, vm_page) pm_vmlist;		/* for L[0123] tables */
-
-	struct pmap_statistics pm_stats;
-	unsigned int pm_refcnt;
-	unsigned int pm_idlepdp;
-	int pm_asid;
-	bool pm_activated;
-};
-
-/* sized to reduce memory consumption & cache misses (32 bytes) */
-struct pv_entry {
-	struct pv_entry *pv_next;
-	struct pmap *pv_pmap;
-	vaddr_t pv_va;	/* for embedded entry (pp_pv) also includes flags */
-	void *pv_ptep;	/* pointer for fast pte lookup */
-};
-
-struct pmap_page {
-	kmutex_t pp_pvlock;
-	struct pv_entry pp_pv;
-};
-
-/* try to keep vm_page at or under 128 bytes to reduce cache misses */
-struct vm_page_md {
-	struct pmap_page mdpg_pp;
-};
-/* for page descriptor page only */
-#define	mdpg_ptep_parent	mdpg_pp.pp_pv.pv_ptep
-
-#define VM_MDPAGE_INIT(pg)					\
-	do {							\
-		PMAP_PAGE_INIT(&(pg)->mdpage.mdpg_pp);		\
-	} while (/*CONSTCOND*/ 0)
-
-#define PMAP_PAGE_INIT(pp)						\
-	do {								\
-		mutex_init(&(pp)->pp_pvlock, MUTEX_NODEBUG, IPL_VM);	\
-		(pp)->pp_pv.pv_next = NULL;				\
-		(pp)->pp_pv.pv_pmap = NULL;				\
-		(pp)->pp_pv.pv_va = 0;					\
-		(pp)->pp_pv.pv_ptep = NULL;				\
-	} while (/*CONSTCOND*/ 0)
-
-/* saved permission bit for referenced/modified emulation */
-#define LX_BLKPAG_OS_READ		LX_BLKPAG_OS_0
-#define LX_BLKPAG_OS_WRITE		LX_BLKPAG_OS_1
-#define LX_BLKPAG_OS_WIRED		LX_BLKPAG_OS_2
-#define LX_BLKPAG_OS_BOOT		LX_BLKPAG_OS_3
-#define LX_BLKPAG_OS_RWMASK		(LX_BLKPAG_OS_WRITE|LX_BLKPAG_OS_READ)
-
->>>>>>> 53ce85ea
 /* memory attributes are configured MAIR_EL1 in locore */
 #define LX_BLKPAG_ATTR_NORMAL_WB	__SHIFTIN(0, LX_BLKPAG_ATTR_INDX)
 #define LX_BLKPAG_ATTR_NORMAL_NC	__SHIFTIN(1, LX_BLKPAG_ATTR_INDX)
@@ -370,36 +289,39 @@
 	bool pm_activated;
 };
 
-struct pv_entry;
+/* sized to reduce memory consumption & cache misses (32 bytes) */
+struct pv_entry {
+	struct pv_entry *pv_next;
+	struct pmap *pv_pmap;
+	vaddr_t pv_va;	/* for embedded entry (pp_pv) also includes flags */
+	void *pv_ptep;	/* pointer for fast pte lookup */
+};
 
 struct pmap_page {
 	kmutex_t pp_pvlock;
-	LIST_HEAD(, pv_entry) pp_pvhead;
-
-	/* VM_PROT_READ means referenced, VM_PROT_WRITE means modified */
-	uint32_t pp_flags;
-};
-
+	struct pv_entry pp_pv;
+};
+
+/* try to keep vm_page at or under 128 bytes to reduce cache misses */
 struct vm_page_md {
-	LIST_ENTRY(vm_page) mdpg_vmlist;	/* L[0123] table vm_page list */
-	pd_entry_t *mdpg_ptep_parent;	/* for page descriptor page only */
-
 	struct pmap_page mdpg_pp;
 };
+/* for page descriptor page only */
+#define	mdpg_ptep_parent	mdpg_pp.pp_pv.pv_ptep
 
 #define VM_MDPAGE_INIT(pg)					\
 	do {							\
-		(pg)->mdpage.mdpg_ptep_parent = NULL;		\
-		PMAP_PAGE_INIT(&(pg)->mdpage.mdpg_pp, 0);		\
+		PMAP_PAGE_INIT(&(pg)->mdpage.mdpg_pp, 0);	\
 	} while (/*CONSTCOND*/ 0)
 
 #define PMAP_PAGE_INIT(pp, pa)						\
 	do {								\
 		mutex_init(&(pp)->pp_pvlock, MUTEX_NODEBUG, IPL_VM);	\
-		LIST_INIT(&(pp)->pp_pvhead);				\
-		(pp)->pp_flags = 0;					\
+		(pp)->pp_pv.pv_next = NULL;				\
+		(pp)->pp_pv.pv_pmap = NULL;				\
+		(pp)->pp_pv.pv_va = 0;					\
+		(pp)->pp_pv.pv_ptep = NULL;				\
 	} while (/*CONSTCOND*/ 0)
-
 
 /* saved permission bit for referenced/modified emulation */
 #define LX_BLKPAG_OS_READ		LX_BLKPAG_OS_0
