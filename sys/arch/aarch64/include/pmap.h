--- conflicted
+++ resolved
@@ -1,8 +1,4 @@
-<<<<<<< HEAD
-/* $NetBSD: pmap.h,v 1.46 2021/03/20 14:30:50 skrll Exp $ */
-=======
 /* $NetBSD: pmap.h,v 1.48 2021/05/19 12:16:01 skrll Exp $ */
->>>>>>> e2aa5677
 
 /*-
  * Copyright (c) 2014 The NetBSD Foundation, Inc.
