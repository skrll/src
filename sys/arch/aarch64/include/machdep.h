--- conflicted
+++ resolved
@@ -66,18 +66,6 @@
 
 extern char *booted_kernel;
 
-<<<<<<< HEAD
-#ifdef MULTIPROCESSOR
-extern u_int arm_cpu_max;
-#endif
-/*
- * note that we use void * as all the platforms have different ideas on what
- * the structure is
- */
-vaddr_t initarm(void *);
-
-=======
->>>>>>> 473983a1
 /*
  * note that we use void * as all the platforms have different ideas on what
  * the structure is
