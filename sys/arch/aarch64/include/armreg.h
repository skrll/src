/* $NetBSD: armreg.h,v 1.28 2019/09/15 15:16:30 tnn Exp $ */

/*-
 * Copyright (c) 2014 The NetBSD Foundation, Inc.
 * All rights reserved.
 *
 * This code is derived from software contributed to The NetBSD Foundation
 * by Matt Thomas of 3am Software Foundry.
 *
 * Redistribution and use in source and binary forms, with or without
 * modification, are permitted provided that the following conditions
 * are met:
 * 1. Redistributions of source code must retain the above copyright
 *    notice, this list of conditions and the following disclaimer.
 * 2. Redistributions in binary form must reproduce the above copyright
 *    notice, this list of conditions and the following disclaimer in the
 *    documentation and/or other materials provided with the distribution.
 *
 * THIS SOFTWARE IS PROVIDED BY THE NETBSD FOUNDATION, INC. AND CONTRIBUTORS
 * ``AS IS'' AND ANY EXPRESS OR IMPLIED WARRANTIES, INCLUDING, BUT NOT LIMITED
 * TO, THE IMPLIED WARRANTIES OF MERCHANTABILITY AND FITNESS FOR A PARTICULAR
 * PURPOSE ARE DISCLAIMED.  IN NO EVENT SHALL THE FOUNDATION OR CONTRIBUTORS
 * BE LIABLE FOR ANY DIRECT, INDIRECT, INCIDENTAL, SPECIAL, EXEMPLARY, OR
 * CONSEQUENTIAL DAMAGES (INCLUDING, BUT NOT LIMITED TO, PROCUREMENT OF
 * SUBSTITUTE GOODS OR SERVICES; LOSS OF USE, DATA, OR PROFITS; OR BUSINESS
 * INTERRUPTION) HOWEVER CAUSED AND ON ANY THEORY OF LIABILITY, WHETHER IN
 * CONTRACT, STRICT LIABILITY, OR TORT (INCLUDING NEGLIGENCE OR OTHERWISE)
 * ARISING IN ANY WAY OUT OF THE USE OF THIS SOFTWARE, EVEN IF ADVISED OF THE
 * POSSIBILITY OF SUCH DAMAGE.
 */

#ifndef _AARCH64_ARMREG_H_
#define _AARCH64_ARMREG_H_

#include <arm/cputypes.h>
#include <sys/types.h>

#define AARCH64REG_READ_INLINE2(regname, regdesc)		\
static __inline uint64_t					\
reg_##regname##_read(void)					\
{								\
	uint64_t __rv;						\
	__asm __volatile("mrs %0, " #regdesc : "=r"(__rv));	\
	return __rv;						\
}

#define AARCH64REG_WRITE_INLINE2(regname, regdesc)		\
static __inline void						\
reg_##regname##_write(uint64_t __val)				\
{								\
	__asm __volatile("msr " #regdesc ", %0" :: "r"(__val));	\
}

#define AARCH64REG_WRITEIMM_INLINE2(regname, regdesc)		\
static __inline void						\
reg_##regname##_write(uint64_t __val)				\
{								\
	__asm __volatile("msr " #regdesc ", %0" :: "n"(__val));	\
}

#define AARCH64REG_READ_INLINE(regname)				\
	AARCH64REG_READ_INLINE2(regname, regname)

#define AARCH64REG_WRITE_INLINE(regname)			\
	AARCH64REG_WRITE_INLINE2(regname, regname)

#define AARCH64REG_WRITEIMM_INLINE(regname)			\
	AARCH64REG_WRITEIMM_INLINE2(regname, regname)

#define AARCH64REG_READWRITE_INLINE2(regname, regdesc)		\
	AARCH64REG_READ_INLINE2(regname, regdesc)		\
	AARCH64REG_WRITE_INLINE2(regname, regdesc)

#define AARCH64REG_ATWRITE_INLINE2(regname, regdesc)		\
static __inline void						\
reg_##regname##_write(uint64_t __val)				\
{								\
	__asm __volatile("at " #regdesc ", %0" :: "r"(__val));	\
}

#define AARCH64REG_ATWRITE_INLINE(regname)			\
	AARCH64REG_ATWRITE_INLINE2(regname, regname)

/*
 * System registers available at EL0 (user)
 */
AARCH64REG_READ_INLINE(ctr_el0)		// Cache Type Register

#define	CTR_EL0_CWG_LINE	__BITS(27,24)	// Cacheback Writeback Granule
#define	CTR_EL0_ERG_LINE	__BITS(23,20)	// Exclusives Reservation Granule
#define	CTR_EL0_DMIN_LINE	__BITS(19,16)	// Dcache MIN LINE size (log2 - 2)
#define	CTR_EL0_L1IP_MASK	__BITS(15,14)
#define	 CTR_EL0_L1IP_AIVIVT	1		//  ASID-tagged Virtual Index, Virtual Tag
#define	 CTR_EL0_L1IP_VIPT	2		//  Virtual Index, Physical Tag
#define	 CTR_EL0_L1IP_PIPT	3		//  Physical Index, Physical Tag
#define	CTR_EL0_IMIN_LINE	__BITS(3,0)	// Icache MIN LINE size (log2 - 2)

AARCH64REG_READ_INLINE(dczid_el0)	// Data Cache Zero ID Register

#define	DCZID_DZP		__BIT(4)	// Data Zero Prohibited
#define	DCZID_BS		__BITS(3,0)	// Block Size (log2 - 2)

AARCH64REG_READ_INLINE(fpcr)		// Floating Point Control Register
AARCH64REG_WRITE_INLINE(fpcr)

#define	FPCR_AHP		__BIT(26)	// Alternative Half Precision
#define	FPCR_DN			__BIT(25)	// Default Nan Control
#define	FPCR_FZ			__BIT(24)	// Flush-To-Zero
#define	FPCR_RMODE		__BITS(23,22)	// Rounding Mode
#define	 FPCR_RN		0		//  Round Nearest
#define	 FPCR_RP		1		//  Round towards Plus infinity
#define	 FPCR_RM		2		//  Round towards Minus infinity
#define	 FPCR_RZ		3		//  Round towards Zero
#define	FPCR_STRIDE		__BITS(21,20)
#define	FPCR_FZ16		__BIT(19)	// Flush-To-Zero for FP16
#define	FPCR_LEN		__BITS(18,16)
#define	FPCR_IDE		__BIT(15)	// Input Denormal Exception enable
#define	FPCR_IXE		__BIT(12)	// IneXact Exception enable
#define	FPCR_UFE		__BIT(11)	// UnderFlow Exception enable
#define	FPCR_OFE		__BIT(10)	// OverFlow Exception enable
#define	FPCR_DZE		__BIT(9)	// Divide by Zero Exception enable
#define	FPCR_IOE		__BIT(8)	// Invalid Operation Exception enable
#define	FPCR_ESUM		0x1F00

AARCH64REG_READ_INLINE(fpsr)		// Floating Point Status Register
AARCH64REG_WRITE_INLINE(fpsr)

#define	FPSR_N32		__BIT(31)	// AARCH32 Negative
#define	FPSR_Z32		__BIT(30)	// AARCH32 Zero
#define	FPSR_C32		__BIT(29)	// AARCH32 Carry
#define	FPSR_V32		__BIT(28)	// AARCH32 Overflow
#define	FPSR_QC			__BIT(27)	// SIMD Saturation
#define	FPSR_IDC		__BIT(7)	// Input Denormal Cumulative status
#define	FPSR_IXC		__BIT(4)	// IneXact Cumulative status
#define	FPSR_UFC		__BIT(3)	// UnderFlow Cumulative status
#define	FPSR_OFC		__BIT(2)	// OverFlow Cumulative status
#define	FPSR_DZC		__BIT(1)	// Divide by Zero Cumulative status
#define	FPSR_IOC		__BIT(0)	// Invalid Operation Cumulative status
#define	FPSR_CSUM		0x1F

AARCH64REG_READ_INLINE(nzcv)		// condition codes
AARCH64REG_WRITE_INLINE(nzcv)

#define	NZCV_N			__BIT(31)	// Negative
#define	NZCV_Z			__BIT(30)	// Zero
#define	NZCV_C			__BIT(29)	// Carry
#define	NZCV_V			__BIT(28)	// Overflow

AARCH64REG_READ_INLINE(tpidr_el0)	// Thread Pointer ID Register (RW)
AARCH64REG_WRITE_INLINE(tpidr_el0)

AARCH64REG_READ_INLINE(tpidrro_el0)	// Thread Pointer ID Register (RO)

/*
 * From here on, these can only be accessed at EL1 (kernel)
 */

/*
 * These are readonly registers
 */
AARCH64REG_READ_INLINE(aidr_el1)

AARCH64REG_READ_INLINE2(cbar_el1, s3_1_c15_c3_0)	// Cortex-A57

#define	CBAR_PA			__BITS(47,18)

AARCH64REG_READ_INLINE(ccsidr_el1)

#define	CCSIDR_WT		__BIT(31)	// Write-through supported
#define	CCSIDR_WB		__BIT(30)	// Write-back supported
#define	CCSIDR_RA		__BIT(29)	// Read-allocation supported
#define	CCSIDR_WA		__BIT(28)	// Write-allocation supported
#define	CCSIDR_NUMSET		__BITS(27,13)	// (Number of sets in cache) - 1
#define	CCSIDR_ASSOC		__BITS(12,3)	// (Associativity of cache) - 1
#define	CCSIDR_LINESIZE 	__BITS(2,0)	// Number of bytes in cache line

AARCH64REG_READ_INLINE(clidr_el1)

#define	CLIDR_LOUU		__BITS(29,27)	// Level of Unification Uniprocessor
#define	CLIDR_LOC		__BITS(26,24)	// Level of Coherency
#define	CLIDR_LOUIS		__BITS(23,21)	// Level of Unification InnerShareable*/
#define	CLIDR_CTYPE7		__BITS(20,18)	// Cache Type field for level7
#define	CLIDR_CTYPE6		__BITS(17,15)	// Cache Type field for level6
#define	CLIDR_CTYPE5		__BITS(14,12)	// Cache Type field for level5
#define	CLIDR_CTYPE4		__BITS(11,9)	// Cache Type field for level4
#define	CLIDR_CTYPE3		__BITS(8,6)	// Cache Type field for level3
#define	CLIDR_CTYPE2		__BITS(5,3)	// Cache Type field for level2
#define	CLIDR_CTYPE1		__BITS(2,0)	// Cache Type field for level1
#define	 CLIDR_TYPE_NOCACHE	 0		//  No cache
#define	 CLIDR_TYPE_ICACHE	 1		//  Instruction cache only
#define	 CLIDR_TYPE_DCACHE	 2		//  Data cache only
#define	 CLIDR_TYPE_IDCACHE	 3		//  Separate inst and data caches
#define	 CLIDR_TYPE_UNIFIEDCACHE 4		//  Unified cache

AARCH64REG_READ_INLINE(currentel)
AARCH64REG_READ_INLINE(id_aa64afr0_el1)
AARCH64REG_READ_INLINE(id_aa64afr1_el1)
AARCH64REG_READ_INLINE(id_aa64dfr0_el1)

#define	ID_AA64DFR0_EL1_CTX_CMPS	__BITS(31,28)
#define	ID_AA64DFR0_EL1_WRPS		__BITS(20,23)
#define	ID_AA64DFR0_EL1_BRPS		__BITS(12,15)
#define	ID_AA64DFR0_EL1_PMUVER		__BITS(8,11)
#define	 ID_AA64DFR0_EL1_PMUVER_NONE	 0
#define	 ID_AA64DFR0_EL1_PMUVER_V3	 1
#define	 ID_AA64DFR0_EL1_PMUVER_NOV3	 2
#define	ID_AA64DFR0_EL1_TRACEVER	__BITS(4,7)
#define	 ID_AA64DFR0_EL1_TRACEVER_NONE	 0
#define	 ID_AA64DFR0_EL1_TRACEVER_IMPL	 1
#define	ID_AA64DFR0_EL1_DEBUGVER	__BITS(0,3)
#define	 ID_AA64DFR0_EL1_DEBUGVER_V8A	 6

AARCH64REG_READ_INLINE(id_aa64dfr1_el1)

AARCH64REG_READ_INLINE(id_aa64isar0_el1)

#define	ID_AA64ISAR0_EL1_CRC32		__BITS(19,16)
#define	 ID_AA64ISAR0_EL1_CRC32_NONE	 0
#define	 ID_AA64ISAR0_EL1_CRC32_CRC32X	 1
#define	ID_AA64ISAR0_EL1_SHA2		__BITS(15,12)
#define	 ID_AA64ISAR0_EL1_SHA2_NONE	 0
#define	 ID_AA64ISAR0_EL1_SHA2_SHA256HSU 1
#define	ID_AA64ISAR0_EL1_SHA1		__BITS(11,8)
#define	 ID_AA64ISAR0_EL1_SHA1_NONE	 0
#define	 ID_AA64ISAR0_EL1_SHA1_SHA1CPMHSU 1
#define	ID_AA64ISAR0_EL1_AES		__BITS(7,4)
#define	 ID_AA64ISAR0_EL1_AES_NONE	 0
#define	 ID_AA64ISAR0_EL1_AES_AES	 1
#define	 ID_AA64ISAR0_EL1_AES_PMUL	 2

AARCH64REG_READ_INLINE(id_aa64isar1_el1)
AARCH64REG_READ_INLINE(id_aa64mmfr0_el1)

#define	ID_AA64MMFR0_EL1_TGRAN4		__BITS(31,28)
#define	 ID_AA64MMFR0_EL1_TGRAN4_4KB	 0
#define	 ID_AA64MMFR0_EL1_TGRAN4_NONE	 15
#define	ID_AA64MMFR0_EL1_TGRAN64	__BITS(24,27)
#define	 ID_AA64MMFR0_EL1_TGRAN64_64KB	 0
#define	 ID_AA64MMFR0_EL1_TGRAN64_NONE	 15
#define	ID_AA64MMFR0_EL1_TGRAN16	__BITS(20,23)
#define	 ID_AA64MMFR0_EL1_TGRAN16_NONE	 0
#define	 ID_AA64MMFR0_EL1_TGRAN16_16KB	 1
#define	ID_AA64MMFR0_EL1_BIGENDEL0	__BITS(16,19)
#define	 ID_AA64MMFR0_EL1_BIGENDEL0_NONE 0
#define	 ID_AA64MMFR0_EL1_BIGENDEL0_MIX	 1
#define	ID_AA64MMFR0_EL1_SNSMEM		__BITS(12,15)
#define	 ID_AA64MMFR0_EL1_SNSMEM_NONE	 0
#define	 ID_AA64MMFR0_EL1_SNSMEM_SNSMEM	 1
#define	ID_AA64MMFR0_EL1_BIGEND		__BITS(8,11)
#define	 ID_AA64MMFR0_EL1_BIGEND_NONE	 0
#define	 ID_AA64MMFR0_EL1_BIGEND_MIX	 1
#define	ID_AA64MMFR0_EL1_ASIDBITS	__BITS(4,7)
#define	 ID_AA64MMFR0_EL1_ASIDBITS_8BIT	 0
#define	 ID_AA64MMFR0_EL1_ASIDBITS_16BIT 2
#define	ID_AA64MMFR0_EL1_PARANGE	__BITS(0,3)
#define	 ID_AA64MMFR0_EL1_PARANGE_4G	 0
#define	 ID_AA64MMFR0_EL1_PARANGE_64G	 1
#define	 ID_AA64MMFR0_EL1_PARANGE_1T	 2
#define	 ID_AA64MMFR0_EL1_PARANGE_4T	 3
#define	 ID_AA64MMFR0_EL1_PARANGE_16T	 4
#define	 ID_AA64MMFR0_EL1_PARANGE_256T	 5

AARCH64REG_READ_INLINE2(a72_cpuactlr_el1, s3_1_c15_c2_0)
AARCH64REG_READ_INLINE(id_aa64mmfr1_el1)
AARCH64REG_READ_INLINE(id_aa64mmfr2_el1)
AARCH64REG_READ_INLINE(id_aa64pfr0_el1)
AARCH64REG_READ_INLINE(id_aa64pfr1_el1)
AARCH64REG_READ_INLINE(id_aa64zfr0_el1)
AARCH64REG_READ_INLINE(id_pfr1_el1)
AARCH64REG_READ_INLINE(isr_el1)
AARCH64REG_READ_INLINE(midr_el1)
AARCH64REG_READ_INLINE(mpidr_el1)

#define	MIDR_EL1_IMPL		__BITS(31,24)		// Implementor
#define	MIDR_EL1_VARIANT	__BITS(23,20)		// CPU Variant
#define	MIDR_EL1_ARCH		__BITS(19,16)		// Architecture
#define	MIDR_EL1_PARTNUM	__BITS(15,4)		// PartNum
#define	MIDR_EL1_REVISION	__BITS(3,0)		// Revision

#define	MPIDR_AFF3		__BITS(32,39)
#define	MPIDR_U	 		__BIT(30)		// 1 = Uni-Processor System
#define	MPIDR_MT		__BIT(24)		// 1 = SMT(AFF0 is logical)
#define	MPIDR_AFF2		__BITS(16,23)
#define	MPIDR_AFF1		__BITS(8,15)
#define	MPIDR_AFF0		__BITS(0,7)

AARCH64REG_READ_INLINE(mvfr0_el1)

#define	MVFR0_FPROUND		__BITS(31,28)
#define	 MVFR0_FPROUND_NEAREST	 0
#define	 MVFR0_FPROUND_ALL	 1
#define	MVFR0_FPSHVEC		__BITS(27,24)
#define	 MVFR0_FPSHVEC_NONE	 0
#define	 MVFR0_FPSHVEC_SHVEC	 1
#define	MVFR0_FPSQRT		__BITS(23,20)
#define	 MVFR0_FPSQRT_NONE	 0
#define	 MVFR0_FPSQRT_VSQRT	 1
#define	MVFR0_FPDIVIDE		__BITS(19,16)
#define	 MVFR0_FPDIVIDE_NONE	 0
#define	 MVFR0_FPDIVIDE_VDIV	 1
#define	MVFR0_FPTRAP		__BITS(15,12)
#define	 MVFR0_FPTRAP_NONE	 0
#define	 MVFR0_FPTRAP_TRAP	 1
#define	MVFR0_FPDP		__BITS(11,8)
#define	 MVFR0_FPDP_NONE	 0
#define	 MVFR0_FPDP_VFPV2	 1
#define	 MVFR0_FPDP_VFPV3	 2
#define	MVFR0_FPSP		__BITS(7,4)
#define	 MVFR0_FPSP_NONE	 0
#define	 MVFR0_FPSP_VFPV2	 1
#define	 MVFR0_FPSP_VFPV3	 2
#define	MVFR0_SIMDREG		__BITS(3,0)
#define	 MVFR0_SIMDREG_NONE	 0
#define	 MVFR0_SIMDREG_16x64	 1
#define	 MVFR0_SIMDREG_32x64	 2

AARCH64REG_READ_INLINE(mvfr1_el1)

#define	MVFR1_SIMDFMAC		__BITS(31,28)
#define	 MVFR1_SIMDFMAC_NONE	 0
#define	 MVFR1_SIMDFMAC_FMAC	 1
#define	MVFR1_FPHP		__BITS(27,24)
#define	 MVFR1_FPHP_NONE	 0
#define	 MVFR1_FPHP_HALF_SINGLE	 1
#define	 MVFR1_FPHP_HALF_DOUBLE	 2
#define	 MVFR1_FPHP_HALF_ARITH	 3
#define	MVFR1_SIMDHP		__BITS(23,20)
#define	 MVFR1_SIMDHP_NONE	 0
#define	 MVFR1_SIMDHP_HALF	 1
#define	 MVFR1_SIMDHP_HALF_ARITH 3
#define	MVFR1_SIMDSP		__BITS(19,16)
#define	 MVFR1_SIMDSP_NONE	 0
#define	 MVFR1_SIMDSP_SINGLE	 1
#define	MVFR1_SIMDINT		 __BITS(15,12)
#define	 MVFR1_SIMDINT_NONE	 0
#define	 MVFR1_SIMDINT_INTEGER	 1
#define	MVFR1_SIMDLS		__BITS(11,8)
#define	 MVFR1_SIMDLS_NONE	 0
#define	 MVFR1_SIMDLS_LOADSTORE	 1
#define	MVFR1_FPDNAN		__BITS(7,4)
#define	 MVFR1_FPDNAN_NONE	 0
#define	 MVFR1_FPDNAN_NAN	 1
#define	MVFR1_FPFTZ		__BITS(3,0)
#define	 MVFR1_FPFTZ_NONE	 0
#define	 MVFR1_FPFTZ_DENORMAL	 1

AARCH64REG_READ_INLINE(mvfr2_el1)

#define	MVFR2_FPMISC		__BITS(7,4)
#define	 MVFR2_FPMISC_NONE	 0
#define	 MVFR2_FPMISC_SEL	 1
#define	 MVFR2_FPMISC_DROUND	 2
#define	 MVFR2_FPMISC_ROUNDINT	 3
#define	 MVFR2_FPMISC_MAXMIN	 4
#define	MVFR2_SIMDMISC		__BITS(3,0)
#define	 MVFR2_SIMDMISC_NONE	 0
#define	 MVFR2_SIMDMISC_DROUND	 1
#define	 MVFR2_SIMDMISC_ROUNDINT 2
#define	 MVFR2_SIMDMISC_MAXMIN	 3

AARCH64REG_READ_INLINE(revidr_el1)

/*
 * These are read/write registers
 */
AARCH64REG_READ_INLINE(cpacr_el1)	// Coprocessor Access Control Regiser
AARCH64REG_WRITE_INLINE(cpacr_el1)

#define	CPACR_TTA		__BIT(28)	 // System Register Access Traps
#define	CPACR_FPEN		__BITS(21,20)
#define  CPACR_FPEN_NONE	 __SHIFTIN(0, CPACR_FPEN)
#define	 CPACR_FPEN_EL1		 __SHIFTIN(1, CPACR_FPEN)
#define	 CPACR_FPEN_NONE_2	 __SHIFTIN(2, CPACR_FPEN)
#define	 CPACR_FPEN_ALL		 __SHIFTIN(3, CPACR_FPEN)

AARCH64REG_READ_INLINE(csselr_el1)	// Cache Size Selection Register
AARCH64REG_WRITE_INLINE(csselr_el1)

#define	CSSELR_LEVEL		__BITS(3,1)	// Cache level of required cache
#define	CSSELR_IND		__BIT(0)	// Instruction not Data bit

AARCH64REG_READ_INLINE(daif)		// Debug Async Irq Fiq mask register
AARCH64REG_WRITE_INLINE(daif)
AARCH64REG_WRITEIMM_INLINE(daifclr)
AARCH64REG_WRITEIMM_INLINE(daifset)

#define	DAIF_D			__BIT(9)	// Debug Exception Mask
#define	DAIF_A			__BIT(8)	// SError Abort Mask
#define	DAIF_I			__BIT(7)	// IRQ Mask
#define	DAIF_F			__BIT(6)	// FIQ Mask
#define	DAIF_SETCLR_SHIFT	6		// for daifset/daifclr #imm shift

AARCH64REG_READ_INLINE(elr_el1)		// Exception Link Register
AARCH64REG_WRITE_INLINE(elr_el1)

AARCH64REG_READ_INLINE(esr_el1)		// Exception Symdrone Register
AARCH64REG_WRITE_INLINE(esr_el1)

#define	ESR_EC			__BITS(31,26) // Exception Cause
#define	 ESR_EC_UNKNOWN		 0x00	// AXX: Unknown Reason
#define	 ESR_EC_WFX		 0x01	// AXX: WFI or WFE instruction execution
#define	 ESR_EC_CP15_RT		 0x03	// A32: MCR/MRC access to CP15 !EC=0
#define	 ESR_EC_CP15_RRT	 0x04	// A32: MCRR/MRRC access to CP15 !EC=0
#define	 ESR_EC_CP14_RT		 0x05	// A32: MCR/MRC access to CP14
#define	 ESR_EC_CP14_DT		 0x06	// A32: LDC/STC access to CP14
#define	 ESR_EC_FP_ACCESS	 0x07	// AXX: Access to SIMD/FP Registers
#define	 ESR_EC_FPID		 0x08	// A32: MCR/MRC access to CP10 !EC=7
#define	 ESR_EC_CP14_RRT	 0x0c	// A32: MRRC access to CP14
#define	 ESR_EC_ILL_STATE	 0x0e	// AXX: Illegal Execution State
#define	 ESR_EC_SVC_A32		 0x11	// A32: SVC Instruction Execution
#define	 ESR_EC_HVC_A32		 0x12	// A32: HVC Instruction Execution
#define	 ESR_EC_SMC_A32		 0x13	// A32: SMC Instruction Execution
#define	 ESR_EC_SVC_A64		 0x15	// A64: SVC Instruction Execution
#define	 ESR_EC_HVC_A64		 0x16	// A64: HVC Instruction Execution
#define	 ESR_EC_SMC_A64		 0x17	// A64: SMC Instruction Execution
#define	 ESR_EC_SYS_REG		 0x18	// A64: MSR/MRS/SYS instruction (!EC0/1/7)
#define	 ESR_EC_INSN_ABT_EL0	 0x20	// AXX: Instruction Abort (EL0)
#define	 ESR_EC_INSN_ABT_EL1	 0x21	// AXX: Instruction Abort (EL1)
#define	 ESR_EC_PC_ALIGNMENT	 0x22	// AXX: Misaligned PC
#define	 ESR_EC_DATA_ABT_EL0	 0x24	// AXX: Data Abort (EL0)
#define	 ESR_EC_DATA_ABT_EL1	 0x25	// AXX: Data Abort (EL1)
#define	 ESR_EC_SP_ALIGNMENT 	 0x26	// AXX: Misaligned SP
#define	 ESR_EC_FP_TRAP_A32	 0x28	// A32: FP Exception
#define	 ESR_EC_FP_TRAP_A64	 0x2c	// A64: FP Exception
#define	 ESR_EC_SERROR	 	 0x2f	// AXX: SError Interrupt
#define	 ESR_EC_BRKPNT_EL0	 0x30	// AXX: Breakpoint Exception (EL0)
#define	 ESR_EC_BRKPNT_EL1	 0x31	// AXX: Breakpoint Exception (EL1)
#define	 ESR_EC_SW_STEP_EL0	 0x32	// AXX: Software Step (EL0)
#define	 ESR_EC_SW_STEP_EL1	 0x33	// AXX: Software Step (EL1)
#define	 ESR_EC_WTCHPNT_EL0	 0x34	// AXX: Watchpoint (EL0)
#define	 ESR_EC_WTCHPNT_EL1	 0x35	// AXX: Watchpoint (EL1)
#define	 ESR_EC_BKPT_INSN_A32	 0x38	// A32: BKPT Instruction Execution
#define	 ESR_EC_VECTOR_CATCH	 0x3a	// A32: Vector Catch Exception
#define	 ESR_EC_BKPT_INSN_A64	 0x3c	// A64: BKPT Instruction Execution
#define	ESR_IL			__BIT(25)	// Instruction Length (1=32-bit)
#define	ESR_ISS			__BITS(24,0)	// Instruction Specific Syndrome
#define	ESR_ISS_CV		__BIT(24)	// common
#define	ESR_ISS_COND		__BITS(23,20)	// common
#define	ESR_ISS_WFX_TRAP_INSN	__BIT(0)	// for ESR_EC_WFX
#define	ESR_ISS_MRC_OPC2	__BITS(19,17)	// for ESR_EC_CP15_RT
#define	ESR_ISS_MRC_OPC1	__BITS(16,14)	// for ESR_EC_CP15_RT
#define	ESR_ISS_MRC_CRN		__BITS(13,10)	// for ESR_EC_CP15_RT
#define	ESR_ISS_MRC_RT		__BITS(9,5)	// for ESR_EC_CP15_RT
#define	ESR_ISS_MRC_CRM		__BITS(4,1)	// for ESR_EC_CP15_RT
#define	ESR_ISS_MRC_DIRECTION	__BIT(0)	// for ESR_EC_CP15_RT
#define	ESR_ISS_MCRR_OPC1	__BITS(19,16)	// for ESR_EC_CP15_RRT
#define	ESR_ISS_MCRR_RT2	__BITS(14,10)	// for ESR_EC_CP15_RRT
#define	ESR_ISS_MCRR_RT		__BITS(9,5)	// for ESR_EC_CP15_RRT
#define	ESR_ISS_MCRR_CRM	__BITS(4,1)	// for ESR_EC_CP15_RRT
#define	ESR_ISS_MCRR_DIRECTION	__BIT(0)	// for ESR_EC_CP15_RRT
#define	ESR_ISS_HVC_IMM16	__BITS(15,0)	// for ESR_EC_{SVC,HVC}
// ...
#define	ESR_ISS_INSNABORT_EA	__BIT(9)	// for ESC_RC_INSN_ABT_EL[01]
#define	ESR_ISS_INSNABORT_S1PTW	__BIT(7)	// for ESC_RC_INSN_ABT_EL[01]
#define	ESR_ISS_INSNABORT_IFSC	__BITS(0,5)	// for ESC_RC_INSN_ABT_EL[01]
#define	ESR_ISS_DATAABORT_ISV	__BIT(24)	// for ESC_RC_DATA_ABT_EL[01]
#define	ESR_ISS_DATAABORT_SAS	__BITS(23,22)	// for ESC_RC_DATA_ABT_EL[01]
#define	ESR_ISS_DATAABORT_SSE	__BIT(21)	// for ESC_RC_DATA_ABT_EL[01]
#define	ESR_ISS_DATAABORT_SRT	__BITS(19,16)	// for ESC_RC_DATA_ABT_EL[01]
#define	ESR_ISS_DATAABORT_SF	__BIT(15)	// for ESC_RC_DATA_ABT_EL[01]
#define	ESR_ISS_DATAABORT_AR	__BIT(14)	// for ESC_RC_DATA_ABT_EL[01]
#define	ESR_ISS_DATAABORT_EA	__BIT(9)	// for ESC_RC_DATA_ABT_EL[01]
#define	ESR_ISS_DATAABORT_CM	__BIT(8)	// for ESC_RC_DATA_ABT_EL[01]
#define	ESR_ISS_DATAABORT_S1PTW	__BIT(7)	// for ESC_RC_DATA_ABT_EL[01]
#define	ESR_ISS_DATAABORT_WnR	__BIT(6)	// for ESC_RC_DATA_ABT_EL[01]
#define	ESR_ISS_DATAABORT_DFSC	__BITS(0,5)	// for ESC_RC_DATA_ABT_EL[01]

#define	ESR_ISS_FSC_ADDRESS_SIZE_FAULT_0		0x00
#define	ESR_ISS_FSC_ADDRESS_SIZE_FAULT_1		0x01
#define	ESR_ISS_FSC_ADDRESS_SIZE_FAULT_2		0x02
#define	ESR_ISS_FSC_ADDRESS_SIZE_FAULT_3		0x03
#define	ESR_ISS_FSC_TRANSLATION_FAULT_0			0x04
#define	ESR_ISS_FSC_TRANSLATION_FAULT_1			0x05
#define	ESR_ISS_FSC_TRANSLATION_FAULT_2			0x06
#define	ESR_ISS_FSC_TRANSLATION_FAULT_3			0x07
#define	ESR_ISS_FSC_ACCESS_FAULT_0			0x08
#define	ESR_ISS_FSC_ACCESS_FAULT_1			0x09
#define	ESR_ISS_FSC_ACCESS_FAULT_2			0x0a
#define	ESR_ISS_FSC_ACCESS_FAULT_3			0x0b
#define	ESR_ISS_FSC_PERM_FAULT_0			0x0c
#define	ESR_ISS_FSC_PERM_FAULT_1			0x0d
#define	ESR_ISS_FSC_PERM_FAULT_2			0x0e
#define	ESR_ISS_FSC_PERM_FAULT_3			0x0f
#define	ESR_ISS_FSC_SYNC_EXTERNAL_ABORT			0x10
#define	ESR_ISS_FSC_SYNC_EXTERNAL_ABORT_TTWALK_0	0x14
#define	ESR_ISS_FSC_SYNC_EXTERNAL_ABORT_TTWALK_1	0x15
#define	ESR_ISS_FSC_SYNC_EXTERNAL_ABORT_TTWALK_2	0x16
#define	ESR_ISS_FSC_SYNC_EXTERNAL_ABORT_TTWALK_3	0x17
#define	ESR_ISS_FSC_SYNC_PARITY_ERROR			0x18
#define	ESR_ISS_FSC_SYNC_PARITY_ERROR_ON_TTWALK_0	0x1c
#define	ESR_ISS_FSC_SYNC_PARITY_ERROR_ON_TTWALK_1	0x1d
#define	ESR_ISS_FSC_SYNC_PARITY_ERROR_ON_TTWALK_2	0x1e
#define	ESR_ISS_FSC_SYNC_PARITY_ERROR_ON_TTWALK_3	0x1f
#define	ESR_ISS_FSC_ALIGNMENT_FAULT			0x21
#define	ESR_ISS_FSC_TLB_CONFLICT_FAULT			0x30
#define	ESR_ISS_FSC_LOCKDOWN_ABORT			0x34
#define	ESR_ISS_FSC_UNSUPPORTED_EXCLUSIVE		0x35
#define	ESR_ISS_FSC_FIRST_LEVEL_DOMAIN_FAULT		0x3d
#define	ESR_ISS_FSC_SECOND_LEVEL_DOMAIN_FAULT		0x3e


AARCH64REG_READ_INLINE(far_el1)		// Fault Address Register
AARCH64REG_WRITE_INLINE(far_el1)

AARCH64REG_READ_INLINE2(l2ctlr_el1, s3_1_c11_c0_2)  // Cortex-A53,57,72,73
AARCH64REG_WRITE_INLINE2(l2ctlr_el1, s3_1_c11_c0_2) // Cortex-A53,57,72,73

#define	L2CTLR_NUMOFCORE	__BITS(25,24)	// Number of cores
#define	L2CTLR_CPUCACHEPROT	__BIT(22)	// CPU Cache Protection
#define	L2CTLR_SCUL2CACHEPROT	__BIT(21)	// SCU-L2 Cache Protection
#define	L2CTLR_L2_INPUT_LATENCY	__BIT(5)	// L2 Data RAM input latency
#define	L2CTLR_L2_OUTPUT_LATENCY __BIT(0)	// L2 Data RAM output latency

AARCH64REG_READ_INLINE(mair_el1) // Memory Attribute Indirection Register
AARCH64REG_WRITE_INLINE(mair_el1)

#define	MAIR_ATTR0		 __BITS(7,0)
#define	MAIR_ATTR1		 __BITS(15,8)
#define	MAIR_ATTR2		 __BITS(23,16)
#define	MAIR_ATTR3		 __BITS(31,24)
#define	MAIR_ATTR4		 __BITS(39,32)
#define	MAIR_ATTR5		 __BITS(47,40)
#define	MAIR_ATTR6		 __BITS(55,48)
#define	MAIR_ATTR7		 __BITS(63,56)
#define	MAIR_DEVICE_nGnRnE	 0x00	// NoGathering,NoReordering,NoEarlyWriteAck.
#define	MAIR_NORMAL_NC		 0x44
#define	MAIR_NORMAL_WT		 0xbb
#define	MAIR_NORMAL_WB		 0xff

AARCH64REG_READ_INLINE(par_el1)		// Physical Address Register
AARCH64REG_WRITE_INLINE(par_el1)

#define	PAR_ATTR		__BITS(63,56)	// F=0 memory attributes
#define	PAR_PA			__BITS(47,12)	// F=0 physical address
#define	PAR_NS			__BIT(9)	// F=0 non-secure
#define	PAR_S			__BIT(9)	// F=1 failure stage
#define	PAR_SHA			__BITS(8,7)	// F=0 shareability attribute
#define	 PAR_SHA_NONE		 0
#define	 PAR_SHA_OUTER		 2
#define	 PAR_SHA_INNER		 3
#define	PAR_PTW			__BIT(8)	// F=1 partial table walk
#define	PAR_FST			__BITS(6,1)	// F=1 fault status code
#define	PAR_F			__BIT(0)	// translation failed

AARCH64REG_READ_INLINE(rmr_el1)		// Reset Management Register
AARCH64REG_WRITE_INLINE(rmr_el1)

AARCH64REG_READ_INLINE(rvbar_el1)	// Reset Vector Base Address Register
AARCH64REG_WRITE_INLINE(rvbar_el1)

AARCH64REG_ATWRITE_INLINE(s1e0r);	// Address Translate Stages 1
AARCH64REG_ATWRITE_INLINE(s1e0w);
AARCH64REG_ATWRITE_INLINE(s1e1r);
AARCH64REG_ATWRITE_INLINE(s1e1w);

AARCH64REG_READ_INLINE(sctlr_el1)	// System Control Register
AARCH64REG_WRITE_INLINE(sctlr_el1)

#define	SCTLR_RES0		0xc8222400	// Reserved ARMv8.0, write 0
#define	SCTLR_RES1		0x30d00800	// Reserved ARMv8.0, write 1
#define	SCTLR_M			__BIT(0)
#define	SCTLR_A			__BIT(1)
#define	SCTLR_C			__BIT(2)
#define	SCTLR_SA		__BIT(3)
#define	SCTLR_SA0		__BIT(4)
#define	SCTLR_CP15BEN		__BIT(5)
#define	SCTLR_THEE		__BIT(6)
#define	SCTLR_ITD		__BIT(7)
#define	SCTLR_SED		__BIT(8)
#define	SCTLR_UMA		__BIT(9)
#define	SCTLR_I			__BIT(12)
#define	SCTLR_DZE		__BIT(14)
#define	SCTLR_UCT		__BIT(15)
#define	SCTLR_nTWI		__BIT(16)
#define	SCTLR_nTWE		__BIT(18)
#define	SCTLR_WXN		__BIT(19)
#define	SCTLR_IESB		__BIT(21)
#define	SCTLR_SPAN		__BIT(23)
#define	SCTLR_EOE		__BIT(24)
#define	SCTLR_EE		__BIT(25)
#define	SCTLR_UCI		__BIT(26)
#define	SCTLR_nTLSMD		__BIT(28)
#define	SCTLR_LSMAOE		__BIT(29)

// current EL stack pointer
static __inline uint64_t
reg_sp_read(void)
{
	uint64_t __rv;
	__asm __volatile ("mov %0, sp" : "=r"(__rv));
	return __rv;
}

AARCH64REG_READ_INLINE(sp_el0)		// EL0 Stack Pointer
AARCH64REG_WRITE_INLINE(sp_el0)

AARCH64REG_READ_INLINE(spsel)		// Stack Pointer Select
AARCH64REG_WRITE_INLINE(spsel)

#define	SPSEL_SP		__BIT(0);	// use SP_EL0 at all exception levels

AARCH64REG_READ_INLINE(spsr_el1)	// Saved Program Status Register
AARCH64REG_WRITE_INLINE(spsr_el1)

#define	SPSR_NZCV 		__BITS(31,28)	// mask of N Z C V
#define	 SPSR_N	 		__BIT(31)	// Negative
#define	 SPSR_Z	 		__BIT(30)	// Zero
#define	 SPSR_C	 		__BIT(29)	// Carry
#define	 SPSR_V	 		__BIT(28)	// oVerflow
#define	SPSR_A32_Q 		__BIT(27)	// A32: Overflow
#define	SPSR_A32_J 		__BIT(24)	// A32: Jazelle Mode
#define	SPSR_A32_IT1 		__BIT(23)	// A32: IT[1]
#define	SPSR_A32_IT0 		__BIT(22)	// A32: IT[0]
#define	SPSR_SS	 		__BIT(21)	// Software Step
#define	SPSR_SS_SHIFT		21
#define	SPSR_IL	 		__BIT(20)	// Instruction Length
#define	SPSR_GE	 		__BITS(19,16)	// A32: SIMD GE
#define	SPSR_IT7 		__BIT(15)	// A32: IT[7]
#define	SPSR_IT6 		__BIT(14)	// A32: IT[6]
#define	SPSR_IT5 		__BIT(13)	// A32: IT[5]
#define	SPSR_IT4 		__BIT(12)	// A32: IT[4]
#define	SPSR_IT3 		__BIT(11)	// A32: IT[3]
#define	SPSR_IT2 		__BIT(10)	// A32: IT[2]
#define	SPSR_A64_D 		__BIT(9)	// A64: Debug Exception Mask
#define	SPSR_A32_E 		__BIT(9)	// A32: BE Endian Mode
#define	SPSR_A	 		__BIT(8)	// Async abort (SError) Mask
#define	SPSR_I	 		__BIT(7)	// IRQ Mask
#define	SPSR_F	 		__BIT(6)	// FIQ Mask
#define	SPSR_A32_T 		__BIT(5)	// A32 Thumb Mode
#define	SPSR_A32		__BIT(4)	// A32 Mode (a part of SPSR_M)
#define	SPSR_M	 		__BITS(4,0)	// Execution State
#define	 SPSR_M_EL3H 		 0x0d
#define	 SPSR_M_EL3T 		 0x0c
#define	 SPSR_M_EL2H 		 0x09
#define	 SPSR_M_EL2T 		 0x08
#define	 SPSR_M_EL1H 		 0x05
#define	 SPSR_M_EL1T 		 0x04
#define	 SPSR_M_EL0T 		 0x00
#define	 SPSR_M_SYS32		 0x1f
#define	 SPSR_M_UND32		 0x1b
#define	 SPSR_M_ABT32		 0x17
#define	 SPSR_M_SVC32		 0x13
#define	 SPSR_M_IRQ32		 0x12
#define	 SPSR_M_FIQ32		 0x11
#define	 SPSR_M_USR32		 0x10

AARCH64REG_READ_INLINE(tcr_el1)		// Translation Control Register
AARCH64REG_WRITE_INLINE(tcr_el1)

<<<<<<< HEAD
//XXXNH pte.h?
#define TCR_PAGE_SIZE1(tcr)	(1L << ((1L << __SHIFTOUT(tcr, TCR_TG1)) + 8))
=======

/* TCR_EL1 - Translation Control Register */
#define TCR_TBI1		__BIT(38)		/* ignore Top Byte TTBR1_EL1 */
#define TCR_TBI0		__BIT(37)		/* ignore Top Byte TTBR0_EL1 */
#define TCR_AS64K		__BIT(36)		/* Use 64K ASIDs */
#define TCR_IPS			__BITS(34,32)		/* Intermediate PhysAdr Size */
#define  TCR_IPS_4PB		__SHIFTIN(6,TCR_IPS)	/* 52 bits (  4 PB) */
#define  TCR_IPS_256TB		__SHIFTIN(5,TCR_IPS)	/* 48 bits (256 TB) */
#define  TCR_IPS_16TB		__SHIFTIN(4,TCR_IPS)	/* 44 bits  (16 TB) */
#define  TCR_IPS_4TB		__SHIFTIN(3,TCR_IPS)	/* 42 bits  ( 4 TB) */
#define  TCR_IPS_1TB		__SHIFTIN(2,TCR_IPS)	/* 40 bits  ( 1 TB) */
#define  TCR_IPS_64GB		__SHIFTIN(1,TCR_IPS)	/* 36 bits  (64 GB) */
#define  TCR_IPS_4GB		__SHIFTIN(0,TCR_IPS)	/* 32 bits   (4 GB) */
#define TCR_TG1			__BITS(31,30)		/* TTBR1 Page Granule Size */
#define  TCR_TG1_16KB		__SHIFTIN(1,TCR_TG1)	/* 16KB page size */
#define  TCR_TG1_4KB		__SHIFTIN(2,TCR_TG1)	/* 4KB page size */
#define  TCR_TG1_64KB		__SHIFTIN(3,TCR_TG1)	/* 64KB page size */
#define TCR_SH1			__BITS(29,28)
#define  TCR_SH1_NONE		__SHIFTIN(0,TCR_SH1)
#define  TCR_SH1_OUTER		__SHIFTIN(2,TCR_SH1)
#define  TCR_SH1_INNER		__SHIFTIN(3,TCR_SH1)
#define TCR_ORGN1		__BITS(27,26)		/* TTBR1 Outer cacheability */
#define  TCR_ORGN1_NC		__SHIFTIN(0,TCR_ORGN1)	/* Non Cacheable */
#define  TCR_ORGN1_WB_WA	__SHIFTIN(1,TCR_ORGN1)	/* WriteBack WriteAllocate */
#define  TCR_ORGN1_WT		__SHIFTIN(2,TCR_ORGN1)	/* WriteThrough */
#define  TCR_ORGN1_WB		__SHIFTIN(3,TCR_ORGN1)	/* WriteBack */
#define TCR_IRGN1		__BITS(25,24)		/* TTBR1 Inner cacheability */
#define  TCR_IRGN1_NC		__SHIFTIN(0,TCR_IRGN1)	/* Non Cacheable */
#define  TCR_IRGN1_WB_WA	__SHIFTIN(1,TCR_IRGN1)	/* WriteBack WriteAllocate */
#define  TCR_IRGN1_WT		__SHIFTIN(2,TCR_IRGN1)	/* WriteThrough */
#define  TCR_IRGN1_WB		__SHIFTIN(3,TCR_IRGN1)	/* WriteBack */
#define TCR_EPD1		__BIT(23)		/* Walk Disable for TTBR1_EL1 */
#define TCR_A1			__BIT(22)		/* ASID is in TTBR1_EL1 */
#define TCR_T1SZ		__BITS(21,16)		/* Size offset for TTBR1_EL1 */
#define TCR_TG0			__BITS(15,14)		/* TTBR0 Page Granule Size */
#define  TCR_TG0_4KB		__SHIFTIN(0,TCR_TG0)	/* 4KB page size */
#define  TCR_TG0_64KB		__SHIFTIN(1,TCR_TG0)	/* 64KB page size */
#define  TCR_TG0_16KB		__SHIFTIN(2,TCR_TG0)	/* 16KB page size */
#define TCR_SH0			__BITS(13,12)
#define  TCR_SH0_NONE		__SHIFTIN(0,TCR_SH0)
#define  TCR_SH0_OUTER		__SHIFTIN(2,TCR_SH0)
#define  TCR_SH0_INNER		__SHIFTIN(3,TCR_SH0)
#define TCR_ORGN0		__BITS(11,10)		/* TTBR0 Outer cacheability */
#define  TCR_ORGN0_NC		__SHIFTIN(0,TCR_ORGN0)	/* Non Cacheable */
#define  TCR_ORGN0_WB_WA	__SHIFTIN(1,TCR_ORGN0)	/* WriteBack WriteAllocate */
#define  TCR_ORGN0_WT		__SHIFTIN(2,TCR_ORGN0)	/* WriteThrough */
#define  TCR_ORGN0_WB		__SHIFTIN(3,TCR_ORGN0)	/* WriteBack */
#define TCR_IRGN0		__BITS(9,8)		/* TTBR0 Inner cacheability */
#define  TCR_IRGN0_NC		__SHIFTIN(0,TCR_IRGN0)	/* Non Cacheable */
#define  TCR_IRGN0_WB_WA	__SHIFTIN(1,TCR_IRGN0)	/* WriteBack WriteAllocate */
#define  TCR_IRGN0_WT		__SHIFTIN(2,TCR_IRGN0)	/* WriteThrough */
#define  TCR_IRGN0_WB		__SHIFTIN(3,TCR_IRGN0)	/* WriteBack */
#define TCR_EPD0		__BIT(7)		/* Walk Disable for TTBR0 */
#define TCR_T0SZ		__BITS(5,0)		/* Size offset for TTBR0_EL1 */
>>>>>>> efdc0f87

AARCH64REG_READ_INLINE(tpidr_el1)	// Thread ID Register (EL1)
AARCH64REG_WRITE_INLINE(tpidr_el1)

AARCH64REG_WRITE_INLINE(tpidrro_el0)	// Thread ID Register (RO for EL0)

AARCH64REG_READ_INLINE(ttbr0_el1) // Translation Table Base Register 0 EL1
AARCH64REG_WRITE_INLINE(ttbr0_el1)

AARCH64REG_READ_INLINE(ttbr1_el1) // Translation Table Base Register 1 EL1
AARCH64REG_WRITE_INLINE(ttbr1_el1)

#define TTBR_ASID		__BITS(63,48)
#define TTBR_BADDR		__BITS(47,0)

AARCH64REG_READ_INLINE(vbar_el1)	// Vector Base Address Register
AARCH64REG_WRITE_INLINE(vbar_el1)

/*
 * From here on, these are DEBUG registers
 */
AARCH64REG_READ_INLINE(dbgbcr0_el1) // Debug Breakpoint Control Register 0
AARCH64REG_WRITE_INLINE(dbgbcr0_el1)
AARCH64REG_READ_INLINE(dbgbcr1_el1) // Debug Breakpoint Control Register 1
AARCH64REG_WRITE_INLINE(dbgbcr1_el1)
AARCH64REG_READ_INLINE(dbgbcr2_el1) // Debug Breakpoint Control Register 2
AARCH64REG_WRITE_INLINE(dbgbcr2_el1)
AARCH64REG_READ_INLINE(dbgbcr3_el1) // Debug Breakpoint Control Register 3
AARCH64REG_WRITE_INLINE(dbgbcr3_el1)
AARCH64REG_READ_INLINE(dbgbcr4_el1) // Debug Breakpoint Control Register 4
AARCH64REG_WRITE_INLINE(dbgbcr4_el1)
AARCH64REG_READ_INLINE(dbgbcr5_el1) // Debug Breakpoint Control Register 5
AARCH64REG_WRITE_INLINE(dbgbcr5_el1)
AARCH64REG_READ_INLINE(dbgbcr6_el1) // Debug Breakpoint Control Register 6
AARCH64REG_WRITE_INLINE(dbgbcr6_el1)
AARCH64REG_READ_INLINE(dbgbcr7_el1) // Debug Breakpoint Control Register 7
AARCH64REG_WRITE_INLINE(dbgbcr7_el1)
AARCH64REG_READ_INLINE(dbgbcr8_el1) // Debug Breakpoint Control Register 8
AARCH64REG_WRITE_INLINE(dbgbcr8_el1)
AARCH64REG_READ_INLINE(dbgbcr9_el1) // Debug Breakpoint Control Register 9
AARCH64REG_WRITE_INLINE(dbgbcr9_el1)
AARCH64REG_READ_INLINE(dbgbcr10_el1) // Debug Breakpoint Control Register 10
AARCH64REG_WRITE_INLINE(dbgbcr10_el1)
AARCH64REG_READ_INLINE(dbgbcr11_el1) // Debug Breakpoint Control Register 11
AARCH64REG_WRITE_INLINE(dbgbcr11_el1)
AARCH64REG_READ_INLINE(dbgbcr12_el1) // Debug Breakpoint Control Register 12
AARCH64REG_WRITE_INLINE(dbgbcr12_el1)
AARCH64REG_READ_INLINE(dbgbcr13_el1) // Debug Breakpoint Control Register 13
AARCH64REG_WRITE_INLINE(dbgbcr13_el1)
AARCH64REG_READ_INLINE(dbgbcr14_el1) // Debug Breakpoint Control Register 14
AARCH64REG_WRITE_INLINE(dbgbcr14_el1)
AARCH64REG_READ_INLINE(dbgbcr15_el1) // Debug Breakpoint Control Register 15
AARCH64REG_WRITE_INLINE(dbgbcr15_el1)

#define	DBGBCR_BT		 __BITS(23,20)
#define	DBGBCR_LBN		 __BITS(19,16)
#define	DBGBCR_SSC		 __BITS(15,14)
#define	DBGBCR_HMC		 __BIT(13)
#define	DBGBCR_BAS		 __BITS(8,5)
#define	DBGBCR_PMC		 __BITS(2,1)
#define	DBGBCR_E		 __BIT(0)

AARCH64REG_READ_INLINE(dbgbvr0_el1) // Debug Breakpoint Value Register 0
AARCH64REG_WRITE_INLINE(dbgbvr0_el1)
AARCH64REG_READ_INLINE(dbgbvr1_el1) // Debug Breakpoint Value Register 1
AARCH64REG_WRITE_INLINE(dbgbvr1_el1)
AARCH64REG_READ_INLINE(dbgbvr2_el1) // Debug Breakpoint Value Register 2
AARCH64REG_WRITE_INLINE(dbgbvr2_el1)
AARCH64REG_READ_INLINE(dbgbvr3_el1) // Debug Breakpoint Value Register 3
AARCH64REG_WRITE_INLINE(dbgbvr3_el1)
AARCH64REG_READ_INLINE(dbgbvr4_el1) // Debug Breakpoint Value Register 4
AARCH64REG_WRITE_INLINE(dbgbvr4_el1)
AARCH64REG_READ_INLINE(dbgbvr5_el1) // Debug Breakpoint Value Register 5
AARCH64REG_WRITE_INLINE(dbgbvr5_el1)
AARCH64REG_READ_INLINE(dbgbvr6_el1) // Debug Breakpoint Value Register 6
AARCH64REG_WRITE_INLINE(dbgbvr6_el1)
AARCH64REG_READ_INLINE(dbgbvr7_el1) // Debug Breakpoint Value Register 7
AARCH64REG_WRITE_INLINE(dbgbvr7_el1)
AARCH64REG_READ_INLINE(dbgbvr8_el1) // Debug Breakpoint Value Register 8
AARCH64REG_WRITE_INLINE(dbgbvr8_el1)
AARCH64REG_READ_INLINE(dbgbvr9_el1) // Debug Breakpoint Value Register 9
AARCH64REG_WRITE_INLINE(dbgbvr9_el1)
AARCH64REG_READ_INLINE(dbgbvr10_el1) // Debug Breakpoint Value Register 10
AARCH64REG_WRITE_INLINE(dbgbvr10_el1)
AARCH64REG_READ_INLINE(dbgbvr11_el1) // Debug Breakpoint Value Register 11
AARCH64REG_WRITE_INLINE(dbgbvr11_el1)
AARCH64REG_READ_INLINE(dbgbvr12_el1) // Debug Breakpoint Value Register 12
AARCH64REG_WRITE_INLINE(dbgbvr12_el1)
AARCH64REG_READ_INLINE(dbgbvr13_el1) // Debug Breakpoint Value Register 13
AARCH64REG_WRITE_INLINE(dbgbvr13_el1)
AARCH64REG_READ_INLINE(dbgbvr14_el1) // Debug Breakpoint Value Register 14
AARCH64REG_WRITE_INLINE(dbgbvr14_el1)
AARCH64REG_READ_INLINE(dbgbvr15_el1) // Debug Breakpoint Value Register 15
AARCH64REG_WRITE_INLINE(dbgbvr15_el1)

AARCH64REG_READ_INLINE(dbgwcr0_el1) // Debug Watchpoint Control Register 0
AARCH64REG_WRITE_INLINE(dbgwcr0_el1)
AARCH64REG_READ_INLINE(dbgwcr1_el1) // Debug Watchpoint Control Register 1
AARCH64REG_WRITE_INLINE(dbgwcr1_el1)
AARCH64REG_READ_INLINE(dbgwcr2_el1) // Debug Watchpoint Control Register 2
AARCH64REG_WRITE_INLINE(dbgwcr2_el1)
AARCH64REG_READ_INLINE(dbgwcr3_el1) // Debug Watchpoint Control Register 3
AARCH64REG_WRITE_INLINE(dbgwcr3_el1)
AARCH64REG_READ_INLINE(dbgwcr4_el1) // Debug Watchpoint Control Register 4
AARCH64REG_WRITE_INLINE(dbgwcr4_el1)
AARCH64REG_READ_INLINE(dbgwcr5_el1) // Debug Watchpoint Control Register 5
AARCH64REG_WRITE_INLINE(dbgwcr5_el1)
AARCH64REG_READ_INLINE(dbgwcr6_el1) // Debug Watchpoint Control Register 6
AARCH64REG_WRITE_INLINE(dbgwcr6_el1)
AARCH64REG_READ_INLINE(dbgwcr7_el1) // Debug Watchpoint Control Register 7
AARCH64REG_WRITE_INLINE(dbgwcr7_el1)
AARCH64REG_READ_INLINE(dbgwcr8_el1) // Debug Watchpoint Control Register 8
AARCH64REG_WRITE_INLINE(dbgwcr8_el1)
AARCH64REG_READ_INLINE(dbgwcr9_el1) // Debug Watchpoint Control Register 9
AARCH64REG_WRITE_INLINE(dbgwcr9_el1)
AARCH64REG_READ_INLINE(dbgwcr10_el1) // Debug Watchpoint Control Register 10
AARCH64REG_WRITE_INLINE(dbgwcr10_el1)
AARCH64REG_READ_INLINE(dbgwcr11_el1) // Debug Watchpoint Control Register 11
AARCH64REG_WRITE_INLINE(dbgwcr11_el1)
AARCH64REG_READ_INLINE(dbgwcr12_el1) // Debug Watchpoint Control Register 12
AARCH64REG_WRITE_INLINE(dbgwcr12_el1)
AARCH64REG_READ_INLINE(dbgwcr13_el1) // Debug Watchpoint Control Register 13
AARCH64REG_WRITE_INLINE(dbgwcr13_el1)
AARCH64REG_READ_INLINE(dbgwcr14_el1) // Debug Watchpoint Control Register 14
AARCH64REG_WRITE_INLINE(dbgwcr14_el1)
AARCH64REG_READ_INLINE(dbgwcr15_el1) // Debug Watchpoint Control Register 15
AARCH64REG_WRITE_INLINE(dbgwcr15_el1)

#define	DBGWCR_MASK		 __BITS(28,24)
#define	DBGWCR_WT		 __BIT(20)
#define	DBGWCR_LBN		 __BITS(19,16)
#define	DBGWCR_SSC		 __BITS(15,14)
#define	DBGWCR_HMC		 __BIT(13)
#define	DBGWCR_BAS		 __BITS(12,5)
#define	DBGWCR_LSC		 __BITS(4,3)
#define	DBGWCR_PAC		 __BITS(2,1)
#define	DBGWCR_E		 __BIT(0)

AARCH64REG_READ_INLINE(dbgwvr0_el1) // Debug Watchpoint Value Register 0
AARCH64REG_WRITE_INLINE(dbgwvr0_el1)
AARCH64REG_READ_INLINE(dbgwvr1_el1) // Debug Watchpoint Value Register 1
AARCH64REG_WRITE_INLINE(dbgwvr1_el1)
AARCH64REG_READ_INLINE(dbgwvr2_el1) // Debug Watchpoint Value Register 2
AARCH64REG_WRITE_INLINE(dbgwvr2_el1)
AARCH64REG_READ_INLINE(dbgwvr3_el1) // Debug Watchpoint Value Register 3
AARCH64REG_WRITE_INLINE(dbgwvr3_el1)
AARCH64REG_READ_INLINE(dbgwvr4_el1) // Debug Watchpoint Value Register 4
AARCH64REG_WRITE_INLINE(dbgwvr4_el1)
AARCH64REG_READ_INLINE(dbgwvr5_el1) // Debug Watchpoint Value Register 5
AARCH64REG_WRITE_INLINE(dbgwvr5_el1)
AARCH64REG_READ_INLINE(dbgwvr6_el1) // Debug Watchpoint Value Register 6
AARCH64REG_WRITE_INLINE(dbgwvr6_el1)
AARCH64REG_READ_INLINE(dbgwvr7_el1) // Debug Watchpoint Value Register 7
AARCH64REG_WRITE_INLINE(dbgwvr7_el1)
AARCH64REG_READ_INLINE(dbgwvr8_el1) // Debug Watchpoint Value Register 8
AARCH64REG_WRITE_INLINE(dbgwvr8_el1)
AARCH64REG_READ_INLINE(dbgwvr9_el1) // Debug Watchpoint Value Register 9
AARCH64REG_WRITE_INLINE(dbgwvr9_el1)
AARCH64REG_READ_INLINE(dbgwvr10_el1) // Debug Watchpoint Value Register 10
AARCH64REG_WRITE_INLINE(dbgwvr10_el1)
AARCH64REG_READ_INLINE(dbgwvr11_el1) // Debug Watchpoint Value Register 11
AARCH64REG_WRITE_INLINE(dbgwvr11_el1)
AARCH64REG_READ_INLINE(dbgwvr12_el1) // Debug Watchpoint Value Register 12
AARCH64REG_WRITE_INLINE(dbgwvr12_el1)
AARCH64REG_READ_INLINE(dbgwvr13_el1) // Debug Watchpoint Value Register 13
AARCH64REG_WRITE_INLINE(dbgwvr13_el1)
AARCH64REG_READ_INLINE(dbgwvr14_el1) // Debug Watchpoint Value Register 14
AARCH64REG_WRITE_INLINE(dbgwvr14_el1)
AARCH64REG_READ_INLINE(dbgwvr15_el1) // Debug Watchpoint Value Register 15
AARCH64REG_WRITE_INLINE(dbgwvr15_el1)

#define	DBGWVR_MASK		 __BITS(64,3)


AARCH64REG_READ_INLINE(mdscr_el1) // Monitor Debug System Control Register
AARCH64REG_WRITE_INLINE(mdscr_el1)

#define	MDSCR_RXFULL		__BIT(30)	// for EDSCR.RXfull
#define	MDSCR_TXFULL		__BIT(29)	// for EDSCR.TXfull
#define	MDSCR_RXO		__BIT(27)	// for EDSCR.RXO
#define	MDSCR_TXU		__BIT(26)	// for EDSCR.TXU
#define	MDSCR_INTDIS		__BITS(32,22)	// for EDSCR.INTdis
#define	MDSCR_TDA		__BIT(21)	// for EDSCR.TDA
#define	MDSCR_MDE		__BIT(15)	// Monitor debug events
#define	MDSCR_HDE		__BIT(14)	// for EDSCR.HDE
#define	MDSCR_KDE		__BIT(13)	// Local debug enable
#define	MDSCR_TDCC		__BIT(12)	// Trap Debug CommCh access
#define	MDSCR_ERR		__BIT(6)	// for EDSCR.ERR
#define	MDSCR_SS		__BIT(0)	// Software step

AARCH64REG_WRITE_INLINE(oslar_el1)	// OS Lock Access Register

AARCH64REG_READ_INLINE(oslsr_el1)	// OS Lock Status Register

/*
 * From here on, these are PMC registers
 */

AARCH64REG_READ_INLINE(pmccfiltr_el0)
AARCH64REG_WRITE_INLINE(pmccfiltr_el0)

#define	PMCCFILTR_P		__BIT(31)	// Don't count cycles in EL1
#define	PMCCFILTR_U		__BIT(30)	// Don't count cycles in EL0
#define	PMCCFILTR_NSK		__BIT(29)	// Don't count cycles in NS EL1
#define	PMCCFILTR_NSU 		__BIT(28)	// Don't count cycles in NS EL0
#define	PMCCFILTR_NSH 		__BIT(27)	// Don't count cycles in NS EL2
#define	PMCCFILTR_M		__BIT(26)	// Don't count cycles in EL3

AARCH64REG_READ_INLINE(pmccntr_el0)

AARCH64REG_READ_INLINE(pmceid0_el0)
AARCH64REG_READ_INLINE(pmceid1_el0)

AARCH64REG_WRITE_INLINE(pmcntenclr_el0)
AARCH64REG_WRITE_INLINE(pmcntenset_el0)

AARCH64REG_READ_INLINE(pmcr_el0)
AARCH64REG_WRITE_INLINE(pmcr_el0)

#define	PMCR_IMP		__BITS(31,24)	// Implementor code
#define	PMCR_IDCODE		__BITS(23,16)	// Identification code
#define	PMCR_N			__BITS(15,11)	// Number of event counters
#define	PMCR_LC			__BIT(6)	// Long cycle counter enable
#define	PMCR_DP			__BIT(5)	// Disable cycle counter when event
						// counting is prohibited
#define	PMCR_X			__BIT(4)	// Enable export of events
#define	PMCR_D			__BIT(3)	// Clock divider
#define	PMCR_C			__BIT(2)	// Cycle counter reset
#define	PMCR_P			__BIT(1)	// Event counter reset
#define	PMCR_E			__BIT(0)	// Enable


AARCH64REG_READ_INLINE(pmevcntr1_el0)
AARCH64REG_WRITE_INLINE(pmevcntr1_el0)

AARCH64REG_READ_INLINE(pmevtyper1_el0)
AARCH64REG_WRITE_INLINE(pmevtyper1_el0)

#define	PMEVTYPER_P		__BIT(31)	// Don't count events in EL1
#define	PMEVTYPER_U		__BIT(30)	// Don't count events in EL0
#define	PMEVTYPER_NSK		__BIT(29)	// Don't count events in NS EL1
#define	PMEVTYPER_NSU		__BIT(28)	// Don't count events in NS EL0
#define	PMEVTYPER_NSH		__BIT(27)	// Count events in NS EL2
#define	PMEVTYPER_M		__BIT(26)	// Don't count events in EL3
#define	PMEVTYPER_MT		__BIT(25)	// Count events on all CPUs with same
						// aff1 level
#define	PMEVTYPER_EVTCOUNT	__BITS(15,0)	// Event to count

AARCH64REG_WRITE_INLINE(pmintenclr_el1)
AARCH64REG_WRITE_INLINE(pmintenset_el1)

AARCH64REG_WRITE_INLINE(pmovsclr_el0)
AARCH64REG_READ_INLINE(pmovsset_el0)
AARCH64REG_WRITE_INLINE(pmovsset_el0)

AARCH64REG_WRITE_INLINE(pmselr_el0)

AARCH64REG_WRITE_INLINE(pmswinc_el0)

AARCH64REG_READ_INLINE(pmuserenr_el0)
AARCH64REG_WRITE_INLINE(pmuserenr_el0)

AARCH64REG_READ_INLINE(pmxevcntr_el0)
AARCH64REG_WRITE_INLINE(pmxevcntr_el0)

AARCH64REG_READ_INLINE(pmxevtyper_el0)
AARCH64REG_WRITE_INLINE(pmxevtyper_el0)

/*
 * Generic timer registers
 */

AARCH64REG_READ_INLINE(cntfrq_el0)

AARCH64REG_READ_INLINE(cnthctl_el2)
AARCH64REG_WRITE_INLINE(cnthctl_el2)

#define	CNTHCTL_EVNTDIR		__BIT(3)
#define	CNTHCTL_EVNTEN		__BIT(2)
#define	CNTHCTL_EL1PCEN		__BIT(1)
#define	CNTHCTL_EL1PCTEN	__BIT(0)

AARCH64REG_READ_INLINE(cntkctl_el1)
AARCH64REG_WRITE_INLINE(cntkctl_el1)

#define	CNTKCTL_EL0PTEN		__BIT(9)	// EL0 access for CNTP CVAL/TVAL/CTL
#define	CNTKCTL_PL0PTEN		CNTKCTL_EL0PTEN
#define	CNTKCTL_EL0VTEN		__BIT(8)	// EL0 access for CNTV CVAL/TVAL/CTL
#define	CNTKCTL_PL0VTEN		CNTKCTL_EL0VTEN
#define	CNTKCTL_ELNTI		__BITS(7,4)
#define	CNTKCTL_EVNTDIR		__BIT(3)
#define	CNTKCTL_EVNTEN		__BIT(2)
#define	CNTKCTL_EL0VCTEN	__BIT(1)	// EL0 access for CNTVCT and CNTFRQ
#define	CNTKCTL_PL0VCTEN	CNTKCTL_EL0VCTEN
#define	CNTKCTL_EL0PCTEN	__BIT(0)	// EL0 access for CNTPCT and CNTFRQ
#define	CNTKCTL_PL0PCTEN	CNTKCTL_EL0PCTEN

AARCH64REG_READ_INLINE(cntp_ctl_el0)
AARCH64REG_WRITE_INLINE(cntp_ctl_el0)
AARCH64REG_READ_INLINE(cntp_cval_el0)
AARCH64REG_WRITE_INLINE(cntp_cval_el0)
AARCH64REG_READ_INLINE(cntp_tval_el0)
AARCH64REG_WRITE_INLINE(cntp_tval_el0)
AARCH64REG_READ_INLINE(cntpct_el0)
AARCH64REG_WRITE_INLINE(cntpct_el0)

AARCH64REG_READ_INLINE(cntps_ctl_el1)
AARCH64REG_WRITE_INLINE(cntps_ctl_el1)
AARCH64REG_READ_INLINE(cntps_cval_el1)
AARCH64REG_WRITE_INLINE(cntps_cval_el1)
AARCH64REG_READ_INLINE(cntps_tval_el1)
AARCH64REG_WRITE_INLINE(cntps_tval_el1)

AARCH64REG_READ_INLINE(cntv_ctl_el0)
AARCH64REG_WRITE_INLINE(cntv_ctl_el0)
AARCH64REG_READ_INLINE(cntv_cval_el0)
AARCH64REG_WRITE_INLINE(cntv_cval_el0)
AARCH64REG_READ_INLINE(cntv_tval_el0)
AARCH64REG_WRITE_INLINE(cntv_tval_el0)
AARCH64REG_READ_INLINE(cntvct_el0)
AARCH64REG_WRITE_INLINE(cntvct_el0)

#define	CNTCTL_ISTATUS		__BIT(2)	// Interrupt Asserted
#define	CNTCTL_IMASK		__BIT(1)	// Timer Interrupt is Masked
#define	CNTCTL_ENABLE		__BIT(0)	// Timer Enabled

// ID_AA64PFR0_EL1: AArch64 Processor Feature Register 0
#define	ID_AA64PFR0_EL1_GIC		__BITS(24,27) // GIC CPU IF
#define	ID_AA64PFR0_EL1_GIC_SHIFT	24
#define	 ID_AA64PFR0_EL1_GIC_CPUIF_EN	 1
#define	 ID_AA64PFR0_EL1_GIC_CPUIF_NONE	 0
#define	ID_AA64PFR0_EL1_ADVSIMD		__BITS(23,20) // SIMD
#define	 ID_AA64PFR0_EL1_ADV_SIMD_IMPL	 0x0
#define	 ID_AA64PFR0_EL1_ADV_SIMD_NONE	 0xf
#define	ID_AA64PFR0_EL1_FP		__BITS(19,16) // FP
#define	 ID_AA64PFR0_EL1_FP_IMPL	 0x0
#define	 ID_AA64PFR0_EL1_FP_NONE	 0xf
#define	ID_AA64PFR0_EL1_EL3		__BITS(15,12) // EL3 handling
#define	 ID_AA64PFR0_EL1_EL3_NONE	 0
#define	 ID_AA64PFR0_EL1_EL3_64		 1
#define	 ID_AA64PFR0_EL1_EL3_64_32	 2
#define	ID_AA64PFR0_EL1_EL2		__BITS(11,8) // EL2 handling
#define	 ID_AA64PFR0_EL1_EL2_NONE	 0
#define	 ID_AA64PFR0_EL1_EL2_64	 	 1
#define	 ID_AA64PFR0_EL1_EL2_64_32	 2
#define	ID_AA64PFR0_EL1_EL1		__BITS(7,4) // EL1 handling
#define	 ID_AA64PFR0_EL1_EL1_64	 	 1
#define	 ID_AA64PFR0_EL1_EL1_64_32	 2
#define	ID_AA64PFR0_EL1_EL0		__BITS(3,0) // EL0 handling
#define	 ID_AA64PFR0_EL1_EL0_64	 	 1
#define	 ID_AA64PFR0_EL1_EL0_64_32	 2

/*
 * GICv3 system registers
 */
AARCH64REG_READWRITE_INLINE2(icc_sre_el1, s3_0_c12_c12_5)
AARCH64REG_READWRITE_INLINE2(icc_ctlr_el1, s3_0_c12_c12_4)
AARCH64REG_READWRITE_INLINE2(icc_pmr_el1, s3_0_c4_c6_0)
AARCH64REG_READWRITE_INLINE2(icc_bpr0_el1, s3_0_c12_c8_3)
AARCH64REG_READWRITE_INLINE2(icc_bpr1_el1, s3_0_c12_c12_3)
AARCH64REG_READWRITE_INLINE2(icc_igrpen0_el1, s3_0_c12_c12_6)
AARCH64REG_READWRITE_INLINE2(icc_igrpen1_el1, s3_0_c12_c12_7)
AARCH64REG_READWRITE_INLINE2(icc_eoir0_el1, s3_0_c12_c8_1)
AARCH64REG_READWRITE_INLINE2(icc_eoir1_el1, s3_0_c12_c12_1)
AARCH64REG_READWRITE_INLINE2(icc_sgi1r_el1, s3_0_c12_c11_5)
AARCH64REG_READ_INLINE2(icc_iar1_el1, s3_0_c12_c12_0)

// ICC_SRE_EL1: Interrupt Controller System Register Enable register
#define	ICC_SRE_EL1_DIB		__BIT(2)
#define	ICC_SRE_EL1_DFB		__BIT(1)
#define	ICC_SRE_EL1_SRE		__BIT(0)

// ICC_SRE_EL2: Interrupt Controller System Register Enable register
#define	ICC_SRE_EL2_EN		__BIT(3)
#define	ICC_SRE_EL2_DIB		__BIT(2)
#define	ICC_SRE_EL2_DFB		__BIT(1)
#define	ICC_SRE_EL2_SRE		__BIT(0)

// ICC_BPR[01]_EL1: Interrupt Controller Binary Point Register 0/1
#define	ICC_BPR_EL1_BinaryPoint	__BITS(2,0)

// ICC_CTLR_EL1: Interrupt Controller Control Register
#define	ICC_CTLR_EL1_A3V	__BIT(15)
#define	ICC_CTLR_EL1_SEIS	__BIT(14)
#define	ICC_CTLR_EL1_IDbits	__BITS(13,11)
#define	ICC_CTLR_EL1_PRIbits	__BITS(10,8)
#define	ICC_CTLR_EL1_PMHE	__BIT(6)
#define	ICC_CTLR_EL1_EOImode	__BIT(1)
#define	ICC_CTLR_EL1_CBPR	__BIT(0)

// ICC_IGRPEN[01]_EL1: Interrupt Controller Interrupt Group 0/1 Enable register
#define	ICC_IGRPEN_EL1_Enable	__BIT(0)

// ICC_SGI[01]R_EL1: Interrupt Controller Software Generated Interrupt Group 0/1 Register
#define	ICC_SGIR_EL1_Aff3	__BITS(55,48)
#define	ICC_SGIR_EL1_IRM	__BIT(40)
#define	ICC_SGIR_EL1_Aff2	__BITS(39,32)
#define	ICC_SGIR_EL1_INTID	__BITS(27,24)
#define	ICC_SGIR_EL1_Aff1	__BITS(23,16)
#define	ICC_SGIR_EL1_TargetList	__BITS(15,0)
#define	ICC_SGIR_EL1_Aff	(ICC_SGIR_EL1_Aff3|ICC_SGIR_EL1_Aff2|ICC_SGIR_EL1_Aff1)

// ICC_IAR[01]_EL1: Interrupt Controller Interrupt Acknowledge Register 0/1
#define	ICC_IAR_INTID		__BITS(23,0)
#define	ICC_IAR_INTID_SPURIOUS	1023

/*
 * GICv3 REGISTER ACCESS
 */

#define	icc_sre_read		reg_icc_sre_el1_read
#define	icc_sre_write		reg_icc_sre_el1_write
#define	icc_pmr_read		reg_icc_pmr_el1_read
#define	icc_pmr_write		reg_icc_pmr_el1_write
#define	icc_bpr0_write		reg_icc_bpr0_el1_write
#define	icc_bpr1_write		reg_icc_bpr1_el1_write
#define	icc_ctlr_read		reg_icc_ctlr_el1_read
#define	icc_ctlr_write		reg_icc_ctlr_el1_write
#define	icc_igrpen1_write	reg_icc_igrpen1_el1_write
#define	icc_sgi1r_write		reg_icc_sgi1r_el1_write
#define	icc_iar1_read		reg_icc_iar1_el1_read
#define	icc_eoi1r_write		reg_icc_eoir1_el1_write

#if defined(_KERNEL)

/*
 * CPU REGISTER ACCESS
 */
static __inline register_t
cpu_mpidr_aff_read(void)
{

	return reg_mpidr_el1_read() &
	    (MPIDR_AFF3|MPIDR_AFF2|MPIDR_AFF1|MPIDR_AFF0);
}

/*
 * GENERIC TIMER REGISTER ACCESS
 */
static __inline uint32_t
gtmr_cntfrq_read(void)
{

	return reg_cntfrq_el0_read();
}

static __inline uint32_t
gtmr_cntk_ctl_read(void)
{

	return reg_cntkctl_el1_read();
}

static __inline void
gtmr_cntk_ctl_write(uint32_t val)
{

	reg_cntkctl_el1_write(val);
}

/*
 * Counter-timer Virtual Count timer
 */
static __inline uint64_t
gtmr_cntpct_read(void)
{

	return reg_cntpct_el0_read();
}

static __inline uint64_t
gtmr_cntvct_read(void)
{

	return reg_cntvct_el0_read();
}

/*
 * Counter-timer Virtual Timer Control register
 */
static __inline uint32_t
gtmr_cntv_ctl_read(void)
{

	return reg_cntv_ctl_el0_read();
}

static __inline void
gtmr_cntv_ctl_write(uint32_t val)
{

	reg_cntv_ctl_el0_write(val);
}

/*
 * Counter-timer Physical Timer Control register
 */
static __inline uint32_t
gtmr_cntp_ctl_read(void)
{

	return reg_cntp_ctl_el0_read();
}

static __inline void
gtmr_cntp_ctl_write(uint32_t val)
{

	reg_cntp_ctl_el0_write(val);
}

/*
 * Counter-timer Physical Timer TimerValue register
 */
static __inline uint32_t
gtmr_cntp_tval_read(void)
{

	return reg_cntp_tval_el0_read();
}

static __inline void
gtmr_cntp_tval_write(uint32_t val)
{

	reg_cntp_tval_el0_write(val);
}

/*
 * Counter-timer Virtual Timer TimerValue register
 */
static __inline uint32_t
gtmr_cntv_tval_read(void)
{

	return reg_cntv_tval_el0_read();
}

static __inline void
gtmr_cntv_tval_write(uint32_t val)
{

	reg_cntv_tval_el0_write(val);
}

/*
 * Counter-timer Physical Timer CompareValue register
 */
static __inline uint64_t
gtmr_cntp_cval_read(void)
{

	return reg_cntp_cval_el0_read();
}

static __inline void
gtmr_cntp_cval_write(uint64_t val)
{

	reg_cntp_cval_el0_write(val);
}

/*
 * Counter-timer Virtual Timer CompareValue register
 */
static __inline uint64_t
gtmr_cntv_cval_read(void)
{

	return reg_cntv_cval_el0_read();
}

static __inline void
gtmr_cntv_cval_write(uint64_t val)
{

	reg_cntv_cval_el0_write(val);
}
#endif /* _KERNEL */

/*
 * Structure attached to machdep.cpuN.cpu_id sysctl node.
 * Always add new members to the end, and avoid arrays.
 */
struct aarch64_sysctl_cpu_id {
	uint64_t ac_midr;	/* Main ID Register */
	uint64_t ac_revidr;	/* Revision ID Register */
	uint64_t ac_mpidr;	/* Multiprocessor Affinity Register */

	uint64_t ac_aa64dfr0;	/* A64 Debug Feature Register 0 */
	uint64_t ac_aa64dfr1;	/* A64 Debug Feature Register 1 */

	uint64_t ac_aa64isar0;	/* A64 Instruction Set Attribute Register 0 */
	uint64_t ac_aa64isar1;	/* A64 Instruction Set Attribute Register 1 */

	uint64_t ac_aa64mmfr0;	/* A64 Memroy Model Feature Register 0 */
	uint64_t ac_aa64mmfr1;	/* A64 Memroy Model Feature Register 1 */
	uint64_t ac_aa64mmfr2;	/* A64 Memroy Model Feature Register 2 */

	uint64_t ac_aa64pfr0;	/* A64 Processor Feature Register 0 */
	uint64_t ac_aa64pfr1;	/* A64 Processor Feature Register 1 */

	uint64_t ac_aa64zfr0;	/* A64 SVE Feature ID Register 0 */

	uint32_t ac_mvfr0;	/* Media and VFP Feature Register 0 */
	uint32_t ac_mvfr1;	/* Media and VFP Feature Register 1 */
	uint32_t ac_mvfr2;	/* Media and VFP Feature Register 2 */
};

#endif /* _AARCH64_ARMREG_H_ */<|MERGE_RESOLUTION|>--- conflicted
+++ resolved
@@ -647,11 +647,6 @@
 AARCH64REG_READ_INLINE(tcr_el1)		// Translation Control Register
 AARCH64REG_WRITE_INLINE(tcr_el1)
 
-<<<<<<< HEAD
-//XXXNH pte.h?
-#define TCR_PAGE_SIZE1(tcr)	(1L << ((1L << __SHIFTOUT(tcr, TCR_TG1)) + 8))
-=======
-
 /* TCR_EL1 - Translation Control Register */
 #define TCR_TBI1		__BIT(38)		/* ignore Top Byte TTBR1_EL1 */
 #define TCR_TBI0		__BIT(37)		/* ignore Top Byte TTBR0_EL1 */
@@ -705,7 +700,10 @@
 #define  TCR_IRGN0_WB		__SHIFTIN(3,TCR_IRGN0)	/* WriteBack */
 #define TCR_EPD0		__BIT(7)		/* Walk Disable for TTBR0 */
 #define TCR_T0SZ		__BITS(5,0)		/* Size offset for TTBR0_EL1 */
->>>>>>> efdc0f87
+
+//XXXNH pte.h?
+#define TCR_PAGE_SIZE1(tcr)	(1L << ((1L << __SHIFTOUT(tcr, TCR_TG1)) + 8))
+
 
 AARCH64REG_READ_INLINE(tpidr_el1)	// Thread ID Register (EL1)
 AARCH64REG_WRITE_INLINE(tpidr_el1)
