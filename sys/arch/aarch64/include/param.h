--- conflicted
+++ resolved
@@ -1,8 +1,4 @@
-<<<<<<< HEAD
-/* $NetBSD: param.h,v 1.12 2019/10/19 18:04:26 jmcneill Exp $ */
-=======
 /* $NetBSD: param.h,v 1.13 2019/11/24 04:08:36 rin Exp $ */
->>>>>>> 275f442f
 
 /*-
  * Copyright (c) 2014 The NetBSD Foundation, Inc.
