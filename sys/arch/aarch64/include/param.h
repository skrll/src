--- conflicted
+++ resolved
@@ -1,8 +1,4 @@
-<<<<<<< HEAD
-/* $NetBSD: param.h,v 1.15 2021/01/24 12:51:32 jmcneill Exp $ */
-=======
 /* $NetBSD: param.h,v 1.16 2021/05/31 14:38:57 simonb Exp $ */
->>>>>>> e2aa5677
 
 /*-
  * Copyright (c) 2014 The NetBSD Foundation, Inc.
