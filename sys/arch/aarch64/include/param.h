/* $NetBSD: param.h,v 1.7 2018/11/18 15:52:03 skrll Exp $ */

/*-
 * Copyright (c) 2014 The NetBSD Foundation, Inc.
 * All rights reserved.
 *
 * This code is derived from software contributed to The NetBSD Foundation
 * by Matt Thomas of 3am Software Foundry.
 *
 * Redistribution and use in source and binary forms, with or without
 * modification, are permitted provided that the following conditions
 * are met:
 * 1. Redistributions of source code must retain the above copyright
 *    notice, this list of conditions and the following disclaimer.
 * 2. Redistributions in binary form must reproduce the above copyright
 *    notice, this list of conditions and the following disclaimer in the
 *    documentation and/or other materials provided with the distribution.
 *
 * THIS SOFTWARE IS PROVIDED BY THE NETBSD FOUNDATION, INC. AND CONTRIBUTORS
 * ``AS IS'' AND ANY EXPRESS OR IMPLIED WARRANTIES, INCLUDING, BUT NOT LIMITED
 * TO, THE IMPLIED WARRANTIES OF MERCHANTABILITY AND FITNESS FOR A PARTICULAR
 * PURPOSE ARE DISCLAIMED.  IN NO EVENT SHALL THE FOUNDATION OR CONTRIBUTORS
 * BE LIABLE FOR ANY DIRECT, INDIRECT, INCIDENTAL, SPECIAL, EXEMPLARY, OR
 * CONSEQUENTIAL DAMAGES (INCLUDING, BUT NOT LIMITED TO, PROCUREMENT OF
 * SUBSTITUTE GOODS OR SERVICES; LOSS OF USE, DATA, OR PROFITS; OR BUSINESS
 * INTERRUPTION) HOWEVER CAUSED AND ON ANY THEORY OF LIABILITY, WHETHER IN
 * CONTRACT, STRICT LIABILITY, OR TORT (INCLUDING NEGLIGENCE OR OTHERWISE)
 * ARISING IN ANY WAY OUT OF THE USE OF THIS SOFTWARE, EVEN IF ADVISED OF THE
 * POSSIBILITY OF SUCH DAMAGE.
 */

#ifndef _AARCH64_PARAM_H_
#define _AARCH64_PARAM_H_

#ifdef __aarch64__

#ifdef _KERNEL_OPT
#include "opt_cputypes.h"
#endif

/*
 * Machine dependent constants for all ARM processors
 */

/*
 * For KERNEL code:
 *	MACHINE must be defined by the individual port.  This is so that
 *	uname returns the correct thing, etc.
 *
 *	MACHINE_ARCH may be defined by individual ports as a temporary
 *	measure while we're finishing the conversion to ELF.
 *
 * For non-KERNEL code:
 *	If ELF, MACHINE and MACHINE_ARCH are forced to "arm/armeb".
 */

#if defined(_KERNEL)
# ifndef MACHINE_ARCH		/* XXX For now */
#  ifdef __AARCH64EB__
#   define	_MACHINE_ARCH	aarch64eb
#   define	MACHINE_ARCH	"aarch64eb"
#  else
#   define	_MACHINE_ARCH	aarch64
#   define	MACHINE_ARCH	"aarch64"
#  endif /* __AARCH64EB__ */
# endif /* MACHINE_ARCH */
#else
# undef _MACHINE
# undef MACHINE
# undef _MACHINE_ARCH
# undef MACHINE_ARCH
# define	_MACHINE	aarch64
# define	MACHINE		"aarch64"
# ifdef __AARCH64EB__
#  define	_MACHINE_ARCH	aarch64eb
#  define	MACHINE_ARCH	"aarch64eb"
# else
#  define	_MACHINE_ARCH	aarch64
#  define	MACHINE_ARCH	"aarch64"
# endif /* __AARCH64EB__ */
#endif /* !_KERNEL */

#define	MID_MACHINE	MID_AARCH64

/* AARCH64-specific macro to align a stack pointer (downwards). */
#define STACK_ALIGNBYTES	(16 - 1)

#define ALIGNBYTES32		(4 - 1)
#define ALIGN32(p)		\
	(((uintptr_t)(p) + ALIGNBYTES32) & ~ALIGNBYTES32)

#define DEV_BSHIFT		9	/* log2(DEV_BSIZE) */
#define DEV_BSIZE		(1 << DEV_BSHIFT)
#define BLKDEV_IOSIZE		2048

#ifndef MAXPHYS
#define MAXPHYS			65536	/* max I/O transfer size */
#endif

#define NKMEMPAGES_MIN_DEFAULT		((128UL * 1024 * 1024) >> PAGE_SHIFT)
#define NKMEMPAGES_MAX_UNLIMITED	1

#ifdef AARCH64_PAGE_SHIFT
#if (1 << AARCH64_PAGE_SHIFT) & ~0x141000
#error AARCH64_PAGE_SHIFT contains an unsupported value.
#endif
#define PGSHIFT			AARCH64_PAGE_SHIFT
#else
#define PGSHIFT			12
#endif
#define NBPG			(1 << PGSHIFT)
#define PGOFSET			(NBPG - 1)

/*
 * Constants related to network buffer management.
 * MCLBYTES must be no larger than NBPG (the software page size), and
 * NBPG % MCLBYTES must be zero.
 */
#if PGSHIFT > 12
#define MSIZE			256	/* size of an mbuf */
#else
#define MSIZE			512	/* size of an mbuf */
#endif

#ifndef MCLSHIFT
#define MCLSHIFT		11	/* convert bytes to m_buf clusters */
					/* 2K cluster can hold Ether frame */
#endif /* MCLSHIFT */

#define MCLBYTES		(1 << MCLSHIFT)	/* size of a m_buf cluster */


#ifndef MSGBUFSIZE
#define MSGBUFSIZE		16384	/* default message buffer size */
#endif

#ifdef _KERNEL

#if defined(CPU_THUNDERX)
#define COHERENCY_UNIT	128
#define CACHE_LINE_SIZE	128
#endif

#ifndef __HIDE_DELAY
void delay(unsigned int);
#define	DELAY(x)	delay(x)
#endif
<<<<<<< HEAD

=======
>>>>>>> 4a488bd6
/*
 * Compatibility /dev/zero mapping.
 */
#ifdef COMPAT_16
#define COMPAT_ZERODEV(x)	(x == makedev(0, _DEV_ZERO_oARM))
#endif

#endif /* _KERNEL */

#define aarch64_btop(x)		((unsigned long)(x) >> PGSHIFT)
#define aarch64_ptob(x)		((unsigned long)(x) << PGSHIFT)
#define aarch64_trunc_page(x)	((unsigned long)(x) & ~PGSHIFT)
#define aarch64_round_page(x)	((((unsigned long)(x)) + PGOFSET) & ~PGOFSET)

/* compatibility for arm */
#define arm_btop(x)		aarch64_btop(x)
#define arm_ptob(x)		aarch64_ptob(x)
#define arm_trunc_page(x)	aarch64_trunc_page(x)
#define arm_round_page(x)	aarch64_round_page(x)

#elif defined(__arm__)

#include <arm/param.h>

#endif /* __aarch64__/__arm__ */

#endif /* _AARCH64_PARAM_H_ */<|MERGE_RESOLUTION|>--- conflicted
+++ resolved
@@ -145,10 +145,6 @@
 void delay(unsigned int);
 #define	DELAY(x)	delay(x)
 #endif
-<<<<<<< HEAD
-
-=======
->>>>>>> 4a488bd6
 /*
  * Compatibility /dev/zero mapping.
  */
