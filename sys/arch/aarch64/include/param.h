--- conflicted
+++ resolved
@@ -135,23 +135,17 @@
 #endif
 
 #ifdef _KERNEL
-<<<<<<< HEAD
 
 #if defined(CPU_THUNDERX)
 #define COHERENCY_UNIT	128
 #define CACHE_LINE_SIZE	128
 #endif
 
-void delay(unsigned int);
-#define	DELAY(x)	delay(x)
-
-=======
 #ifndef __HIDE_DELAY
 void delay(unsigned int);
 #define	DELAY(x)	delay(x)
 #endif
-#endif
->>>>>>> 4a7a3c43
+
 /*
  * Compatibility /dev/zero mapping.
  */
