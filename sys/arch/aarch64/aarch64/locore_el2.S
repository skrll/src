<<<<<<< HEAD
/*	$NetBSD: locore_el2.S,v 1.7 2020/09/15 09:28:20 ryo Exp $	*/
=======
/*	$NetBSD: locore_el2.S,v 1.8 2020/12/26 00:55:26 jmcneill Exp $	*/
>>>>>>> 9e014010

/*-
 * Copyright (c) 2012-2014 Andrew Turner
 * All rights reserved.
 *
 * Redistribution and use in source and binary forms, with or without
 * modification, are permitted provided that the following conditions
 * are met:
 * 1. Redistributions of source code must retain the above copyright
 *    notice, this list of conditions and the following disclaimer.
 * 2. Redistributions in binary form must reproduce the above copyright
 *    notice, this list of conditions and the following disclaimer in the
 *    documentation and/or other materials provided with the distribution.
 *
 * THIS SOFTWARE IS PROVIDED BY THE AUTHOR AND CONTRIBUTORS ``AS IS'' AND
 * ANY EXPRESS OR IMPLIED WARRANTIES, INCLUDING, BUT NOT LIMITED TO, THE
 * IMPLIED WARRANTIES OF MERCHANTABILITY AND FITNESS FOR A PARTICULAR PURPOSE
 * ARE DISCLAIMED.  IN NO EVENT SHALL THE AUTHOR OR CONTRIBUTORS BE LIABLE
 * FOR ANY DIRECT, INDIRECT, INCIDENTAL, SPECIAL, EXEMPLARY, OR CONSEQUENTIAL
 * DAMAGES (INCLUDING, BUT NOT LIMITED TO, PROCUREMENT OF SUBSTITUTE GOODS
 * OR SERVICES; LOSS OF USE, DATA, OR PROFITS; OR BUSINESS INTERRUPTION)
 * HOWEVER CAUSED AND ON ANY THEORY OF LIABILITY, WHETHER IN CONTRACT, STRICT
 * LIABILITY, OR TORT (INCLUDING NEGLIGENCE OR OTHERWISE) ARISING IN ANY WAY
 * OUT OF THE USE OF THIS SOFTWARE, EVEN IF ADVISED OF THE POSSIBILITY OF
 * SUCH DAMAGE.
 *
 * $FreeBSD: head/sys/arm64/arm64/locore.S 316755 2017-04-13 11:56:27Z andrew $
 */

#include <aarch64/asm.h>
#include <aarch64/hypervisor.h>
#include "assym.h"

<<<<<<< HEAD
RCSID("$NetBSD: locore_el2.S,v 1.7 2020/09/15 09:28:20 ryo Exp $")
=======
RCSID("$NetBSD: locore_el2.S,v 1.8 2020/12/26 00:55:26 jmcneill Exp $")
>>>>>>> 9e014010

/*
 * For use in #include "locore_el2.S".
 */

	.global drop_to_el1
	.text

drop_to_el1_inline:
	mov	x8, lr
	bl	drop_to_el1
	mov	lr, x8
	b	drop_to_el1_inline_done

	/*
	 * If we are started in EL2, configure the required hypervisor
	 * registers and drop to EL1.
	 */
drop_to_el1:
	mrs	x1, CurrentEL
	lsr	x1, x1, #2
	cmp	x1, #0x2
	b.eq	in_el2

	/* Not in EL2, nothing to do, leave. */
	ret

in_el2:
	/* EL1 will be AArch64. */
	mov	x2, #(HCR_RW)
	msr	hcr_el2, x2

	/* Mirror the Virtualization Process ID Register. */
	mrs	x2, midr_el1
	msr	vpidr_el2, x2

	/* Mirror the Virtualization Multiprocess ID Register. */
	mrs	x2, mpidr_el1
	msr	vmpidr_el2, x2

	/* Set the bits that need to be 1 in SCTLR_EL1. */
	ldr	x2, .Lsctlr_res1
	mrs	x1, sctlr_el1
	and	x1, x1, #(SCTLR_EE | SCTLR_E0E)	/* keep SCTLR_EL1.{EE,E0E} */
	orr	x2, x2, x1
	msr	sctlr_el1, x2

	/* Don't trap to EL2 on FP instructions. */
	mrs	x2, cpacr_el1
	bic	x2, x2, #CPACR_FPEN
	orr	x2, x2, #CPACR_FPEN_ALL
	msr	cpacr_el1, x2
	isb

	/* Don't trap to EL2 on access to various registers. */
	mov	x2, #CPTR_RES1
	msr	cptr_el2, x2

	/* Don't trap to EL2 on CP15 traps. */
	msr	hstr_el2, xzr

	/* Enable access to the physical timers at EL1. */
	mrs	x2, cnthctl_el2
	orr	x2, x2, #(CNTHCTL_EL1PCTEN | CNTHCTL_EL1PCEN)
	msr	cnthctl_el2, x2

	/* Set the counter offset to a known value. */
	msr	cntvoff_el2, xzr

	/* Set the hypervisor trap vectors. */
	adr	x2, hyp_vectors
	msr	vbar_el2, x2

	mov	x2, #(SPSR_F | SPSR_I | SPSR_A | SPSR_A64_D | SPSR_M_EL1H)
	msr	spsr_el2, x2

	/* Configure GICv3 CPU interface */
	mrs	x2, id_aa64pfr0_el1
	/* Extract GIC bits from the register */
	and	x2, x2, ID_AA64PFR0_EL1_GIC
	lsr	x2, x2, ID_AA64PFR0_EL1_GIC_SHIFT
	/* GIC[3:0] == 0001 - GIC CPU interface via special regs. supported */
	cmp	x2, #ID_AA64PFR0_EL1_GIC_CPUIF_EN
	b.ne	2f
#ifdef __clang__
#define ICC_SRE_EL2 icc_sre_el2
#else
#define ICC_SRE_EL2 S3_4_C12_C9_5
#endif

	mrs	x2, ICC_SRE_EL2
	orr	x2, x2, #ICC_SRE_EL2_EN	/* Enable access from insecure EL1 */
	orr	x2, x2, #ICC_SRE_EL2_SRE	/* Enable system registers */
	msr	ICC_SRE_EL2, x2
2:

	/* Keep the stack pointer. */
	mov	x0, sp
	msr	sp_el1, x0

	/* Set the address to return to. */
	msr	elr_el2, lr
	isb

	eret

	.align 3
.Lsctlr_res1:
	.quad SCTLR_RES1

#define	VECT_EMPTY	\
	.align 7;	\
	1:	b	1b

	.align 11
hyp_vectors:
	VECT_EMPTY	/* Synchronous EL2t */
	VECT_EMPTY	/* IRQ EL2t */
	VECT_EMPTY	/* FIQ EL2t */
	VECT_EMPTY	/* Error EL2t */

	VECT_EMPTY	/* Synchronous EL2h */
	VECT_EMPTY	/* IRQ EL2h */
	VECT_EMPTY	/* FIQ EL2h */
	VECT_EMPTY	/* Error EL2h */

	VECT_EMPTY	/* Synchronous 64-bit EL1 */
	VECT_EMPTY	/* IRQ 64-bit EL1 */
	VECT_EMPTY	/* FIQ 64-bit EL1 */
	VECT_EMPTY	/* Error 64-bit EL1 */

	VECT_EMPTY	/* Synchronous 32-bit EL1 */
	VECT_EMPTY	/* IRQ 32-bit EL1 */
	VECT_EMPTY	/* FIQ 32-bit EL1 */
	VECT_EMPTY	/* Error 32-bit EL1 */

drop_to_el1_inline_done:
	nop<|MERGE_RESOLUTION|>--- conflicted
+++ resolved
@@ -1,8 +1,4 @@
-<<<<<<< HEAD
-/*	$NetBSD: locore_el2.S,v 1.7 2020/09/15 09:28:20 ryo Exp $	*/
-=======
 /*	$NetBSD: locore_el2.S,v 1.8 2020/12/26 00:55:26 jmcneill Exp $	*/
->>>>>>> 9e014010
 
 /*-
  * Copyright (c) 2012-2014 Andrew Turner
@@ -36,11 +32,7 @@
 #include <aarch64/hypervisor.h>
 #include "assym.h"
 
-<<<<<<< HEAD
-RCSID("$NetBSD: locore_el2.S,v 1.7 2020/09/15 09:28:20 ryo Exp $")
-=======
 RCSID("$NetBSD: locore_el2.S,v 1.8 2020/12/26 00:55:26 jmcneill Exp $")
->>>>>>> 9e014010
 
 /*
  * For use in #include "locore_el2.S".
