--- conflicted
+++ resolved
@@ -820,17 +820,6 @@
 	ldr	x8, [x8]
 
 	VPRINT("Creating VA=PA tables for FDT\n")
-<<<<<<< HEAD
-=======
-	mov	x7, x26				/* pr func */
-	adr	x6, bootpage_alloc		/* allocator */
-	mov	x5, xzr				/* flags = 0 */
-	mov	x4, #LX_BLKPAG_ATTR_NORMAL_NC|LX_BLKPAG_AP_RW	/* attr */
-	orr	x4, x4, #LX_BLKPAG_UXN|LX_BLKPAG_PXN
-	mov	x3, #L2_SIZE			/* blocksize */
-	mov	x2, #L2_SIZE			/* size */
-	mov	x1, x8				/* pa */
->>>>>>> 0605e0ac
 	mov	x0, x8				/* va */
 	mov	x1, x8				/* pa */
 	mov	x2, #L2_SIZE			/* size */
@@ -843,23 +832,11 @@
 #endif
 
 	VPRINT("Creating KVA=PA tables\n")
-<<<<<<< HEAD
-=======
-	mov	x7, x26				/* pr func */
-	adr	x6, bootpage_alloc		/* allocator */
-	mov	x5, xzr				/* flags = 0 */
-	mov	x4, #LX_BLKPAG_ATTR_NORMAL_WB|LX_BLKPAG_AP_RW	/* attr */
-	orr	x4, x4, #LX_BLKPAG_UXN
-	mov	x3, #L2_SIZE			/* blocksize */
-	adr	x1, start			/* pa = start */
-	ADDR	x2, _end
-	sub	x2, x2, x1			/* size = _end - start */
-	add	x2, x2, #BOOTPAGE_ALLOC_MAX	/* for bootpage_alloc() */
->>>>>>> 0605e0ac
 	ldr	x0, =start			/* va */
 	adrl	x1, start			/* pa = start (physical) */
 	adrl	x2, _end
 	sub	x2, x2, x1			/* size = _end - start */
+	add	x2, x2, #BOOTPAGE_ALLOC_MAX	/* for bootpage_alloc() */
 	mov	x3, #L2_SIZE			/* blocksize */
 	mov	x4, #LX_BLKPAG_ATTR_NORMAL_WB | LX_BLKPAG_AP_RW	/* attr */
 	orr	x4, x4, #LX_BLKPAG_UXN
