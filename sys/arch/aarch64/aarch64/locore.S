<<<<<<< HEAD
/*	$NetBSD: locore.S,v 1.74 2020/10/22 07:16:06 ryo Exp $	*/
=======
/*	$NetBSD: locore.S,v 1.78 2021/03/21 09:08:40 skrll Exp $	*/
>>>>>>> 9e014010

/*
 * Copyright (c) 2017 Ryo Shimizu <ryo@nerv.org>
 * All rights reserved.
 *
 * Redistribution and use in source and binary forms, with or without
 * modification, are permitted provided that the following conditions
 * are met:
 * 1. Redistributions of source code must retain the above copyright
 *    notice, this list of conditions and the following disclaimer.
 * 2. Redistributions in binary form must reproduce the above copyright
 *    notice, this list of conditions and the following disclaimer in the
 *    documentation and/or other materials provided with the distribution.
 *
 * THIS SOFTWARE IS PROVIDED BY THE AUTHOR ``AS IS'' AND ANY EXPRESS OR
 * IMPLIED WARRANTIES, INCLUDING, BUT NOT LIMITED TO, THE IMPLIED
 * WARRANTIES OF MERCHANTABILITY AND FITNESS FOR A PARTICULAR PURPOSE ARE
 * DISCLAIMED.  IN NO EVENT SHALL THE AUTHOR BE LIABLE FOR ANY DIRECT,
 * INDIRECT, INCIDENTAL, SPECIAL, EXEMPLARY, OR CONSEQUENTIAL DAMAGES
 * (INCLUDING, BUT NOT LIMITED TO, PROCUREMENT OF SUBSTITUTE GOODS OR
 * SERVICES; LOSS OF USE, DATA, OR PROFITS; OR BUSINESS INTERRUPTION)
 * HOWEVER CAUSED AND ON ANY THEORY OF LIABILITY, WHETHER IN CONTRACT,
 * STRICT LIABILITY, OR TORT (INCLUDING NEGLIGENCE OR OTHERWISE) ARISING
 * IN ANY WAY OUT OF THE USE OF THIS SOFTWARE, EVEN IF ADVISED OF THE
 * POSSIBILITY OF SUCH DAMAGE.
 */

#include "opt_arm_debug.h"
#include "opt_console.h"
#include "opt_cpuoptions.h"
#include "opt_ddb.h"
#include "opt_fdt.h"
#include "opt_kasan.h"
#include "opt_multiprocessor.h"

#include <aarch64/asm.h>
#include <aarch64/hypervisor.h>
#include "assym.h"

<<<<<<< HEAD
RCSID("$NetBSD: locore.S,v 1.74 2020/10/22 07:16:06 ryo Exp $")
=======
RCSID("$NetBSD: locore.S,v 1.78 2021/03/21 09:08:40 skrll Exp $")
>>>>>>> 9e014010

#ifdef AARCH64_DEVICE_MEM_STRONGLY_ORDERED
#define	MAIR_DEVICE_MEM		MAIR_DEVICE_nGnRnE
#else
#define	MAIR_DEVICE_MEM		MAIR_DEVICE_nGnRE
#endif
#define	MAIR_DEVICE_MEM_SO	MAIR_DEVICE_nGnRnE

/*#define DEBUG_LOCORE			// debug print */
/*#define DEBUG_LOCORE_PRINT_LOCK	// avoid mixing AP's output */

#define LOCORE_EL2

#define BOOT_AP_STACKSIZE	256	/* size of temporally stack for APs */
#define PMAPBOOT_PAGEALLOCMAX	(1024 * 1024)	/* reserved size from _end[] */

#if (defined(VERBOSE_INIT_ARM) || defined(DEBUG_LOCORE)) && defined(EARLYCONS)
#if !defined(CONSADDR)
#error CONSADDR required with EARLYCONS
#endif
#define VERBOSE_LOCORE
#endif

#ifdef VERBOSE_LOCORE
#define VPRINT(string)		PRINT(string)
#else
#define VPRINT(string)
#endif

/* DPRINTREG macro use x19 internally. x0-x15 may be broken */
#if (defined(DEBUG_LOCORE) && defined(EARLYCONS))
#define DPRINT(string)		PRINT(string)
#define DPRINTREG(str, reg)	mov x19,reg; PRINT(str); mov x0,x19; bl print_x0
#define DPRINTSREG(str, reg)	mrs x19,reg; PRINT(str); mov x0,x19; bl print_x0
#else
#define DPRINT(string)
#define DPRINTREG(str, reg)
#define DPRINTSREG(str, reg)
#endif

#define PRINT(string)	bl xprint; .asciz string; .align 2


	.text
	.align	3
ASENTRY_NP(aarch64_start)
	/* keep lr & sp for return to bootloader if possible */
	mov	x27, lr
	mov	x28, sp

	/* set stack pointer for boot */
	adrl	x0, bootstk
	mov	sp, x0

	bl	clear_bss

	PRINT("boot NetBSD/aarch64\n")

	bl	1f
1:	DPRINTREG("PC               = ", lr)
	DPRINTREG("SP               = ", sp)
	mrs	x20, CurrentEL
	lsr	x20, x20, #2
	DPRINTREG("CurrentEL        = ", x20)
	cmp	x20, #2
	bcc	1f
	/* EL2 registers can be accessed in EL2 or higher */
	DPRINTSREG("SCTLR_EL2        = ", sctlr_el2)
	DPRINTSREG("HCR_EL2          = ", hcr_el2)
1:
	DPRINTSREG("SPSR_EL1         = ", spsr_el1)
	DPRINTSREG("CNTFREQ_EL0      = ", cntfrq_el0)
	DPRINTSREG("SCTLR_EL1        = ", sctlr_el1)
	DPRINTSREG("MIDR_EL1         = ", midr_el1)
	DPRINTSREG("MPIDR_EL1        = ", mpidr_el1)
	DPRINTSREG("ID_AA64MPFR0_EL1 = ", id_aa64pfr0_el1)
	DPRINTSREG("ID_AA64MPFR1_EL1 = ", id_aa64pfr1_el1)
	DPRINTSREG("ID_AA64ISAR0_EL1 = ", id_aa64isar0_el1)
	DPRINTSREG("ID_AA64ISAR1_EL1 = ", id_aa64isar1_el1)
	DPRINTSREG("ID_AA64MMFR0_EL1 = ", id_aa64mmfr0_el1)
	DPRINTSREG("ID_AA64MMFR1_EL1 = ", id_aa64mmfr1_el1)

#ifdef LOCORE_EL2
	VPRINT("Drop to EL1...")
# include <aarch64/aarch64/locore_el2.S>
	VPRINT("OK\n")
	mrs	x20, CurrentEL
	lsr	x20, x20, #2
	DPRINTREG("CurrentEL        = ", x20)
#endif /* LOCORE_EL2 */


	bl	mmu_disable
	bl	init_sysregs
	bl	init_mmutable
	cbnz	x0, aarch64_fatal
	bl	save_ttbrs

	VPRINT("MMU Enable...")
	bl	mmu_enable
	VPRINT("OK\n")

	ldr	x20, =vstart	/* virtual address of vstart */
	DPRINTSREG("SPSR_EL1         = ", spsr_el1)
	DPRINTSREG("DAIF             = ", daif)
	DPRINTREG("vstart           = ", x20)
	br	x20		/* jump to the kernel virtual address */

aarch64_fatal:
	PRINT("fatal error occured while booting\n")
	/* return to bootloader. if switched from EL2 to EL1, It might fail */
	mov	lr, x27
	mov	sp, x28
	ret

/*
 * vstart is in kernel virtual address
 */
vstart:
	DPRINTREG("PC               = ", x20)

	/* set exception vector */
	adrl	x0, _C_LABEL(el1_vectors)
	msr	vbar_el1, x0

	/* set lwp0 stack */
	adrl	x0, lwp0uspace
	add	x0, x0, #(UPAGES * PAGE_SIZE)
	sub	x0, x0, #TF_SIZE	/* lwp0space + USPACE - TF_SIZE */
	mov	sp, x0			/* define lwp0 ksp bottom */
	DPRINTREG("SP(lwp0,kvm)     = ", sp)

	/* lwp-private = NULL */
	msr	tpidr_el0, xzr
	msr	tpidrro_el0, xzr

	/* set curlwp() */
	adrl	x0, lwp0		/* curlwp is lwp0 */
	msr	tpidr_el1, x0
	DPRINTREG("curlwp           = ", x0);

	/* init PAN if supported */
	mov	x0, #1
	bl	aarch64_pan_init

	/* init PAC if supported */
	mov	x0, #1
	bl	aarch64_pac_init
	cbnz	w0, 1f			/* if (aarch64_pac_init() == 0) */
	mrs	x0, sctlr_el1
	ldr	x1, sctlr_pac
	orr	x0, x0, x1		/*  enable PAC */
	msr	sctlr_el1, x0
1:

	/* set topology information */
	adrl	x0, cpu_info_store	/* curcpu */
	mrs	x1, mpidr_el1
	mov	x2, #0
	bl	arm_cpu_topology_set

	/* get cache configuration */
	mov	x0, xzr
	bl	aarch64_getcacheinfo

#ifdef KASAN
	adrl	x0, lwp0uspace
	bl	_C_LABEL(kasan_early_init)
#endif

	mov	fp, #0			/* trace back starts here */
	PRINT("initarm\n")
	bl	_C_LABEL(initarm)	/* Off we go */

	PRINT("main\n")
	bl	_C_LABEL(main)		/* call main() */

	adr	x0, .Lmainreturned
	b	_C_LABEL(panic)
	/* NOTREACHED */
ASEND(aarch64_start)

.Lmainreturned:
	.asciz	"main() returned"
	.align 2


ASENTRY_NP(clear_bss)
	/* Zero the BSS. The size must be aligned 16, usually it should be. */
	adrl	x14, __bss_start__
	adrl	x15, __bss_end__
	b	2f
1:	stp	xzr, xzr, [x14], #16
2:	cmp	x14, x15
	b.lo	1b
	ret
ASEND(clear_bss)


init_sysregs:
	stp	x0, lr, [sp, #-16]!

	/* init debug registers */
	msr	mdscr_el1, xzr
	msr	oslar_el1, xzr

	/* Clear context id register */
	msr	contextidr_el1, xzr

	/* No trap system register access, and Trap FP/SIMD access */
	msr	cpacr_el1, xzr
	isb

	/* allow to read CNTVCT_EL0 and CNTFRQ_EL0 from EL0 */
	mrs	x0, cntkctl_el1
	orr	x0, x0, #CNTKCTL_EL0VCTEN
	msr	cntkctl_el1, x0

	/* any exception not masked */
	msr	daif, xzr

	ldp	x0, lr, [sp], #16
	ret


#ifdef MULTIPROCESSOR

#ifdef DEBUG_LOCORE
/*
 * atomic_ops doesn't work before MMU enabled, so using Peterson's algorithm.
 * this is only used to serialize debug print and avoid mixing output.
 * Not absolutely necessary.
 *
 * x27 for cpuindex.
 */
locore_lock_enter:
#ifdef DEBUG_LOCORE_PRINT_LOCK
	mov	x3, xzr			/* x3 = level */
levelloop:
	/* lock_level[] and lock_turn[] are always accessed via PA(devmap) */
	adrl	x0, kern_vtopdiff
	ldr	x0, [x0]
	ldr	x4, =lock_level
	sub	x4, x4, x0
	ldr	x5, =lock_turn
	sub	x5, x5, x0

	strh	w3, [x4, x27, lsl #1]	/* lock_level[i] = level */
	dsb	sy
	strh	w27, [x5, x3, lsl #1]	/* lock_turn[level] = i */
	dsb	sy
waitloop:
	dmb	sy
	ldrh	w0, [x5, x3, lsl #1]	/* lock_turn[level] == i ? */
	cmp	x27, x0
	bne	nextlevel

	mov	x2, xzr			/* k = 0 */
levelcheck:
	cmp	x2, x27
	beq	levelcheck_next

	dmb	sy
	ldrsh	w0, [x4, x2, lsl #1]	/* lock_level[k] >= level */
	cmp	w0, w3
	bge	waitloop
levelcheck_next:
	add	x2, x2, #1		/* k++ */
	cmp	x2, #MAXCPUS
	bne	levelcheck
nextlevel:
	add	x3, x3, #1
	cmp	x3, #(MAXCPUS - 1)
	bne	levelloop
#endif /* DEBUG_LOCORE_PRINT_LOCK */
	ret


locore_lock_exit:
#ifdef DEBUG_LOCORE_PRINT_LOCK
	/* lock_level[] and lock_turn[] are always accessed via PA(devmap) */
	adrl	x0, kern_vtopdiff
	ldr	x0, [x0]
	ldr	x1, =lock_level
	sub	x1, x1, x0
	mvn	x0, xzr
	strh	w0, [x1, x27, lsl #1]	/* lock_level[i] = -1 */
	dsb	sy
#endif /* DEBUG_LOCORE_PRINT_LOCK */
	ret


/* print "[CPU$x27] " (x27 for cpuindex) */
printcpu:
	stp	x0, lr, [sp, #-16]!
	PRINT("[CPU");			\
	mov	x0, x27;		\
	bl	_printdec_x0;		\
	PRINT("] ");			\
	ldp	x0, lr, [sp], #16
	ret

#define CPU_DPRINT(str)			\
	bl	locore_lock_enter;	\
	bl	printcpu;		\
	DPRINT(str);			\
	bl	locore_lock_exit

/*
 * CPU_DPRINTREG macro use x19 internally. x0-x15 may be broken.
 * x27 for cpuindex.
 */
#define CPU_DPRINTREG(str,reg)		\
	mov	x19, reg;		\
	bl	locore_lock_enter;	\
	bl	printcpu;		\
	PRINT(str);			\
	mov	x0, x19;		\
	bl	print_x0;		\
	bl	locore_lock_exit

#define CPU_DPRINTSREG(str, reg)	\
	mrs	x19, reg;		\
	CPU_DPRINTREG(str, x19)

#else /* DEBUG_LOCORE */

#define CPU_DPRINT(str)
#define CPU_DPRINTREG(str,reg)
#define CPU_DPRINTSREG(str, reg)

#endif /* DEBUG_LOCORE */

ENTRY_NP(cpu_mpstart)

	mrs	x8, CurrentEL
	lsr	x8, x8, #2
	cmp	x8, #0x2
	b.lo	1f

	mrs	x8, sctlr_el2
#ifdef __AARCH64EB__
	orr	x8, x8, #SCTLR_EE	/* set: Big Endian */
#else
	bic	x8, x8, #SCTLR_EE	/* clear: Little Endian */
#endif
	msr	sctlr_el2, x8
	isb
1:
	mrs	x8, sctlr_el1
#ifdef __AARCH64EB__
	orr	x8, x8, #(SCTLR_EE | SCTLR_E0E)	/* set: Big Endian */
#else
	bic	x8, x8, #(SCTLR_EE | SCTLR_E0E)	/* clear: Little Endian */
#endif
	msr	sctlr_el1, x8
	isb

	mrs	x3, mpidr_el1
	ldr	x0, =(MPIDR_AFF0 | MPIDR_AFF1 | MPIDR_AFF2 | MPIDR_AFF3)
	and	x3, x3, x0

	/*
	 * resolve own cpuindex. my mpidr is stored in
	 * extern uint64_t cpu_mpidr[MAXCPUS]
	 */
	adrl	x0, _C_LABEL(cpu_mpidr)
	mov	x1, xzr
1:
	add	x1, x1, #1
	cmp	x1, #MAXCPUS		/* cpuindex >= MAXCPUS ? */
	bge	toomanycpus
	ldr	x2, [x0, x1, lsl #3]	/* cpu_mpidr[cpuindex] */
	cmp	x2, x3			/* == mpidr_el1 & MPIDR_AFF ? */
	bne	1b

	mov	x27, x1			/* x27 = cpuindex */

	/*
	 * x27 = cpuindex
	 */

	/* set stack pointer for boot */
	mov	x1, #BOOT_AP_STACKSIZE
	mul	x1, x1, x27
	adrl	x0, bootstk
	add	sp, x0, x1  /* sp = bootstk + (BOOT_AP_STACKSIZE * cpuindex) */

	bl	1f
1:	CPU_DPRINTREG("PC               = ", lr)
	CPU_DPRINTREG("SP               = ", sp)
	mrs	x20, CurrentEL
	lsr	x20, x20, #2
	CPU_DPRINTREG("CurrentEL        = ", x20)
	cmp	x20, #2
	bcc	1f
	/* EL2 registers can be accessed in EL2 or higher */
	CPU_DPRINTSREG("SCTLR_EL2        = ", sctlr_el2)
	CPU_DPRINTSREG("HCR_EL2          = ", hcr_el2)
1:
	CPU_DPRINTSREG("SPSR_EL1         = ", spsr_el1)
	CPU_DPRINTSREG("SCTLR_EL1        = ", sctlr_el1)
	CPU_DPRINTSREG("MIDR_EL1         = ", midr_el1)
	CPU_DPRINTSREG("MPIDR_EL1        = ", mpidr_el1)

#ifdef LOCORE_EL2
	CPU_DPRINT("Drop to EL1...\n")
	bl	drop_to_el1
	CPU_DPRINT("Drop to EL1 OK\n")
	mrs	x20, CurrentEL
	lsr	x20, x20, #2
	CPU_DPRINTREG("CurrentEL        = ", x20)
#endif /* LOCORE_EL2 */


	bl	mmu_disable
	bl	init_sysregs

	CPU_DPRINT("MMU Enable...\n")
	bl	load_ttbrs
	bl	mmu_enable
	CPU_DPRINT("MMU Enable OK\n")

	/* jump to virtual address */
	ldr	x20, =mp_vstart
	br	x20

mp_vstart:
	hint	0x24		/* bti j */
	CPU_DPRINTREG("PC               = ", x20)

	/* set exception vector */
	adrl	x0, _C_LABEL(el1_vectors)
	msr	vbar_el1, x0

	/* lwp-private = NULL */
	msr	tpidr_el0, xzr
	msr	tpidrro_el0, xzr

	mov	x0, #CPU_INFO_SIZE
	mul	x0, x27, x0
	adrl	x1, _C_LABEL(cpu_info_store)
	add	x0, x0, x1		/* x0 = &cpu_info_store[cpuindex] */

	/* temporarily set tpidr_el1 to curcpu until the idle lwp is setup */
	msr	tpidr_el1, x0		/* tpidr_el1 = curcpu = x0 */

	/* fill curcpu()->ci_{midr,mpidr} */
	mrs	x1, midr_el1
	str	x1, [x0, #CI_MIDR]	/* curcpu()->ci_cpuid = midr_el1 */
	mrs	x1, mpidr_el1
	str	x1, [x0, #CI_MPIDR]	/* curcpu()->ci_mpidr = mpidr_el1 */

	/* set topology information */
	mov	x2, #0
	bl	arm_cpu_topology_set

	/* x28 = &arm_cpu_hatched[cpuindex / (sizeof(u_long) * NBBY)] */
	adrl	x0, _C_LABEL(arm_cpu_hatched)
	// Appease clang - mov	x1, x27, lsr #6
	orr	x1, xzr, x27, lsr #6
	add	x28, x0, x1, lsl #3

	/* x29 = __BIT(cpuindex % (sizeof(u_long) * NBBY)) */
	mov	x0, #1
	and	x2, x27, #63
	lsl	x29, x0, x2

	/*
	 * atomic_or_ulong(&arm_cpu_hatched[cpuindex / (sizeof(u_long)  * NBBY)],
	 *   _BIT(cpuindex % ((sizeof(u_long) * NBBY)
	 * to inform the boot processor.
	 */
	mov	x0, x28
	mov	x1, x29
	bl	_C_LABEL(atomic_or_ulong)	/* hatched! */
	dsb	sy
	sev

	/* x28 = &arm_cpu_mbox[cpuindex / (sizeof(u_long) * NBBY)] */
	adrl	x0, _C_LABEL(arm_cpu_mbox)
	// Appease clang - mov	x1, x27, lsr #6
	orr	x1, xzr, x27, lsr #6
	add	x28, x0, x1, lsl #3

	/* wait for the mailbox start bit to become true */
1:
	dmb	sy
	ldr	x20, [x28]
	tst	x20, x29
	bne	9f
	wfe
	b	1b
9:

	/*
	 * set curlwp (tpidr_el1 and curcpu()->ci_curlwp) now we know the
	 * idle lwp from curcpu()->ci_idlelwp
	 */
	mrs	x0, tpidr_el1		/* curcpu (temporarily) */
	ldr	x1, [x0, #CI_IDLELWP]	/* x0 = curcpu()->ci_idlelwp */
	msr	tpidr_el1, x1		/* tpidr_el1 = curlwp = x1 */
	str	x1, [x0, #CI_CURLWP]	/* curlwp is idlelwp */

	/* get my stack from lwp */
	ldr	x2, [x1, #L_PCB]	/* x2 = lwp_getpcb(idlelwp) */
	add	x2, x2, #(UPAGES * PAGE_SIZE)
	sub	sp, x2, #TF_SIZE	/* sp = pcb + USPACE - TF_SIZE */

	/* init PAN if supported */
	mov	x0, #0
	bl	aarch64_pan_init

	/* init PAC if supported */
	mov	x0, #0
	bl	aarch64_pac_init
	cbnz	w0, 1f			/* if (aarch64_pac_init() == 0) */
	mrs	x0, sctlr_el1
	ldr	x1, sctlr_pac
	orr	x0, x0, x1		/*  enable PAC */
	msr	sctlr_el1, x0
1:

	mov	fp, xzr			/* trace back starts here */
	mrs	x0, tpidr_el1		/* curlwp */
	ldr	x0, [x0, #L_CPU]	/* curlwp->l_cpu */
	bl	_C_LABEL(cpu_hatch)
	mov	x0, xzr
	b	_C_LABEL(idle_loop)	/* never to return */
END(cpu_mpstart)

toomanycpus:
	CPU_DPRINT("too many cpus, or MPIDR not exists in cpu_mpidr[]\n")
1:	wfi
	b	1b


#else /* MULTIPROCESSOR */

ENTRY_NP(cpu_mpstart)
1:	wfi
	b	1b
END(cpu_mpstart)

#endif /* MULTIPROCESSOR */


/*
 * xprint - print strings pointed by $PC(LR)
 *          and return to the end of string.
 *          "\n" will be replaced "\r\n"
 * e.g.)
 *    bl        xprint      <- call
 *    .ascii    "Hello\n\0" <- wouldn't return here
 *    .align    2
 *    nop                   <- return to here
 *
 */
xprint:
	mov	x0, lr
	bl	_C_LABEL(uartputs)
	add	x0, x0, #3
	bic	lr, x0, #3
	ret

/*
 * uartputs(str) - print strings with replacing "\n" to "\r\n".
 * returns the address after the end of the string. (x0 = next of '\0')
 */
ENTRY_NP(uartputs)
	stp	x19, lr, [sp, #-16]!
	mov	x19, x0
	ldrb	w0, [x19], #1
	cbz	w0, 9f
1:
	cmp	x0, #'\n'
	bne	2f
	mov	x0, #0x0d	/* '\r' */
	bl	uartputc
	mov	x0, #'\n'
2:
	bl	uartputc
	ldrb	w0, [x19], #1
	cbnz	w0, 1b
9:
	mov	x0, x19
	ldp	x19, lr, [sp], #16
	ret
END(uartputs)

/*
 * print x0 in 16 widths hexadecimal.
 *
 * x0 is preserved despite being caller saved.
 * other caller saved registers will be broken.
 */
_print_x0:
	stp	x0, lr, [sp, #-16]!
	stp	x20, x21, [sp, #-16]!

	mov	x21, x0		/* number to display */
	mov	x20, #60	/* num of shift */
1:
	ror	x0, x21, x20
	and	x0, x0, #0xf
	cmp	x0, #10
	blt	2f
	add	x0, x0, #('a' - 10 - '0')
2:	add	x0, x0, #'0'
	bl	uartputc
	subs	x20, x20, #4
	bge	1b

	ldp	x20, x21, [sp], #16
	ldp	x0, lr, [sp], #16
	ret

/*
 * print x0 in decimal.
 *
 * x0 is preserved despite being caller saved.
 * other caller saved registers will be broken.
 */
_printdec_x0:
	stp	x0, lr, [sp, #-(16+32)]!
	add	x8, sp, #(16+32)

	strb	wzr, [x8, #-1]!
1:
	mov	x10, #10
	udiv	x1, x0, x10	/* x1 = x0 / 10 */
	msub	x3, x1, x10, x0	/* x3 = x0 % 10 */
	mov	x0, x1

	add	x3, x3, #'0'
	strb	w3, [x8, #-1]!
	cbnz	x0, 1b

	mov	x0, x8
	bl	uartputs

	ldp	x0, lr, [sp], #(16+32)
	ret

/*
 * print x0 in 16 widths hexadecimal with crlf.
 *
 * x0 is preserved despite being caller saved.
 * other caller saved registers will be broken.
 */
print_x0:
	stp	x0, lr, [sp, #-16]!
	bl	_print_x0
	PRINT("\n")
	ldp	x0, lr, [sp], #16
	ret

#ifdef VERBOSE_LOCORE
/*
 * tinyprintf() supports only maximum 7 '%x', '%d' and '%s' formats.
 * width and any modifiers are ignored. '\n' will be replaced to '\r\n'.
 *
 * '%x' will be always expanded 16 widths hexadicimal.
 * e.g., tinyprintf("Hello %s %x\n", "World", 0x12345)
 * outputs "Hello World 0000000000012345\r\n"
 */
tinyprintf:
	stp	x0, lr, [sp, #-16]!
	stp	x19, x20, [sp, #-16]!
	stp	x7, x8, [sp, #-16]!
	stp	x5, x6, [sp, #-16]!
	stp	x3, x4, [sp, #-16]!
	stp	x1, x2, [sp, #-16]!

	mov	x20, xzr
	mov	x19, x0
	ldrb	w0, [x19], #1
	cbz	w0, tinyprintf_done

tinyprintf_loop:
	cmp	x0, #'\n'
	bne	1f
	/* '\n' -> '\r', '\n' */
	mov	x0, #0x0d	/* '\r' */
	bl	uartputc
	mov	x0, #'\n'
1:

	cmp	x0, #'%'
	bne	tinyprintf_putc
	cmp	x20, #8
	bcs	tinyprintf_putc

tinyprintf_fetch_fmt:
	ldrb	w9, [x19], #1
	cbz	w9, tinyprintf_done

	/* width and modifier are ignored */
	cmp	x9, #'h'
	beq	tinyprintf_fetch_fmt
	cmp	x9, #'l'
	beq	tinyprintf_fetch_fmt
	cmp	x9, #'j'
	beq	tinyprintf_fetch_fmt
	cmp	x9, #'t'
	beq	tinyprintf_fetch_fmt
	cmp	x9, #'z'
	beq	tinyprintf_fetch_fmt
	cmp	x9, #'0'
	bcc	1f
	cmp	x9, #'9'
	bls	tinyprintf_fetch_fmt
1:
	ldr	x0, [sp, x20, lsl #3]	/* get Nth argument */
	add	x20, x20, #1

	cmp	x9, #'x'
	bne	5f
	/* "%x" format */
	bl	_print_x0
	b	tinyprintf_next
5:
	cmp	x9, #'d'
	bne	5f
	/* "%d" format */
	bl	_printdec_x0
	b	tinyprintf_next
5:
	cmp	x9, #'s'
	bne	5f
	/* "%s" format */
	bl	_C_LABEL(uartputs)
	b	tinyprintf_next
5:

tinyprintf_putc:
	bl	uartputc
tinyprintf_next:
	ldrb	w0, [x19], #1
	cbnz	w0, tinyprintf_loop

tinyprintf_done:
	mov	x0, x19

	ldp	x1, x2, [sp], #16
	ldp	x3, x4, [sp], #16
	ldp	x5, x6, [sp], #16
	ldp	x7, x8, [sp], #16
	ldp	x19, x20, [sp], #16
	ldp	x0, lr, [sp], #16
	ret
#endif /* VERBOSE_LOCORE */


save_ttbrs:
	/* save ttbr[01]_el1 for AP */
	mrs	x0, ttbr0_el1
	mrs	x1, ttbr1_el1
	adrl	x2, ttbr_save
	stp	x0, x1, [x2]
	ret

load_ttbrs:
	/* load ttbr[01]_el1 */
	adrl	x2, ttbr_save
	ldp	x0, x1, [x2]
	msr	ttbr0_el1, x0
	msr	ttbr1_el1, x1
	ret


init_mmutable:
	stp	x26, lr, [sp, #-16]!

	/* first allocated page must be kernel l0pt = ARM_BOOTSTRAP_LxPT */
	bl	pmapboot_pagealloc
	cbz	x0, init_mmutable_error
	msr	ttbr1_el1, x0

	bl	pmapboot_pagealloc
	cbz	x0, init_mmutable_error
	msr	ttbr0_el1, x0

	DPRINTSREG("TTBR0            = ", ttbr0_el1)
	DPRINTSREG("TTBR1            = ", ttbr1_el1)

#ifdef VERBOSE_LOCORE
	adr	x26, tinyprintf
#else
	mov	x26, xzr
#endif

	/*
	 * void
	 * pmapboot_enter(
	 *     x0: vaddr_t va,
	 *     x1: paddr_t pa,
	 *     x2: psize_t size,
	 *     x3: psize_t blocksize,  // L[123]_SIZE
	 *     x4: pt_entry_t attr,    // pte attributes. LX_BLKPAG_*
	 *     x5: void (*pr)(const char *, ...)
	 *  );
	 */

#ifdef CONSADDR
	VPRINT("Creating identity mapping for CONSADDR\n")
	ldr	x0, =CONSADDR			/* va = CONADDR (physical) */
	mov	x1, x0				/* pa = va */
	mov	x2, #L2_SIZE			/* size */
	mov	x3, #L2_SIZE			/* blocksize */
	mov	x4, #LX_BLKPAG_ATTR_DEVICE_MEM | LX_BLKPAG_AP_RW
	orr	x4, x4, #LX_BLKPAG_UXN | LX_BLKPAG_PXN	/* attr */
	mov	x5, x26				/* pr func */
	bl	pmapboot_enter
#endif

	/* identity mapping for kernel image */
	VPRINT("Creating identity mapping for kernel image\n")
	adrl	x0, start			/* va = start (physical) */

	mov	x1, x0				/* pa = va */
	adrl	x2, _end
	sub	x2, x2, x1			/* size = _end - start */
	add	x2, x2, #PMAPBOOT_PAGEALLOCMAX	/* for pmapboot_pagealloc() */
	mov	x3, #L2_SIZE			/* blocksize */
	mov	x4, #LX_BLKPAG_ATTR_NORMAL_WB | LX_BLKPAG_AP_RW	/* attr */
	orr	x4, x4, #LX_BLKPAG_UXN
	mov	x5, x26				/* pr func */
	bl	pmapboot_enter

#ifdef FDT
	VPRINT("Creating identity mapping for FDT\n")
	adrl	x8, _C_LABEL(fdt_addr_r)
	ldr	x8, [x8]

	mov	x0, x8				/* va */
	mov	x1, x8				/* pa */
	mov	x2, #L2_SIZE			/* size */
	mov	x3, #L2_SIZE			/* blocksize */
	mov	x4, #LX_BLKPAG_ATTR_NORMAL_WB | LX_BLKPAG_AP_RW
	orr	x4, x4, #LX_BLKPAG_UXN | LX_BLKPAG_PXN	/* attr */
	mov	x5, x26				/* pr func */
	bl	pmapboot_enter
#endif

	VPRINT("Creating KVA=PA tables\n")
	ldr	x0, =start			/* va */
	adrl	x1, start			/* pa = start (physical) */
	adrl	x2, _end
	sub	x2, x2, x1			/* size = _end - start */
	mov	x3, #L2_SIZE			/* blocksize */
	mov	x4, #LX_BLKPAG_ATTR_NORMAL_WB | LX_BLKPAG_AP_RW	/* attr */
	orr	x4, x4, #LX_BLKPAG_UXN
	mov	x5, x26				/* pr func */
	bl	pmapboot_enter

	VPRINT("OK\n");
	mov	x0, xzr
	b	init_mmutable_done
init_mmutable_error:
	mvn	x0, xzr
init_mmutable_done:
	ldp	x26, lr, [sp], #16
	ret

mmu_disable:
	dsb	sy
	mrs	x0, sctlr_el1
	bic	x0, x0, SCTLR_M		/* clear MMU enable bit */
	msr	sctlr_el1, x0
	isb
	ret

mmu_enable:
	dsb	sy

	/* Invalidate all TLB */
	dsb	ishst
#ifdef MULTIPROCESSOR
	tlbi	vmalle1is
#else
	tlbi	vmalle1
#endif
	dsb	ish
	isb

	ldr	x0, mair_setting
	msr	mair_el1, x0


	/* TCR_EL1:IPS[34:32] = AA64MMFR0:PARange[3:0] */
	ldr	x0, tcr_setting
	mrs	x1, id_aa64mmfr0_el1
	bfi	x0, x1, #32, #3
	msr	tcr_el1, x0

	/*
	 * configure SCTLR
	 */
	mrs	x0, sctlr_el1
	ldr	x1, sctlr_clear
	bic	x0, x0, x1
	ldr	x1, sctlr_pac	/* disable PAC */
	bic	x0, x0, x1
	ldr	x1, sctlr_set
	orr	x0, x0, x1

	msr	sctlr_el1, x0	/* enabling MMU! */
	isb

	ret


	.align 3
mair_setting:
	.quad (						\
	    __SHIFTIN(MAIR_NORMAL_WB, MAIR_ATTR0) |	\
	    __SHIFTIN(MAIR_NORMAL_NC, MAIR_ATTR1) |	\
	    __SHIFTIN(MAIR_NORMAL_WT, MAIR_ATTR2) |	\
	    __SHIFTIN(MAIR_DEVICE_MEM, MAIR_ATTR3) |	\
	    __SHIFTIN(MAIR_DEVICE_MEM_SO, MAIR_ATTR4))

#define VIRT_BIT	48

#ifdef MULTIPROCESSOR
#define TCR_SHAREABLE	(TCR_SH0_INNER | TCR_SH1_INNER)
#else
#define TCR_SHAREABLE	(TCR_SH0_NONE | TCR_SH1_NONE)
#endif

tcr_setting:
	.quad (						\
	    __SHIFTIN(64 - VIRT_BIT, TCR_T1SZ) |	\
	    __SHIFTIN(64 - VIRT_BIT, TCR_T0SZ) |	\
	    TCR_AS64K |					\
	    TCR_TG1_4KB | TCR_TG0_4KB |			\
	    TCR_ORGN0_WB_WA |				\
	    TCR_IRGN0_WB_WA |				\
	    TCR_ORGN1_WB_WA |				\
	    TCR_IRGN1_WB_WA) | TCR_SHAREABLE


#ifdef AARCH64_ALIGNMENT_CHECK
#define SCTLR_A_CONFIG		SCTLR_A
#else
#define SCTLR_A_CONFIG		0
#endif

#ifdef AARCH64_EL0_STACK_ALIGNMENT_CHECK
#define SCTLR_SA0_CONFIG	SCTLR_SA0
#else
#define SCTLR_SA0_CONFIG	0
#endif

#ifdef AARCH64_EL1_STACK_ALIGNMENT_CHECK
#define SCTLR_SA_CONFIG		SCTLR_SA
#else
#define SCTLR_SA_CONFIG		0
#endif


sctlr_set:
	.quad ( \
	    SCTLR_LSMAOE |  /* Load/Store Multiple Atomicity and Ordering */ \
	    SCTLR_nTLSMD |  /* no Trap Load/Store Multiple to Device */ \
	    SCTLR_UCI |     /* Enables EL0 DC {CVAU,CIVAC,CVAC}, IC IVAU */ \
	    SCTLR_SPAN |    /* This field resets to 1 */ \
	    SCTLR_UCT |     /* Enables EL0 access to the CTR_EL0 */ \
	    SCTLR_nTWE |    /* EL0 WFE non-trapping */ \
	    SCTLR_nTWI |    /* EL0 WFI non-trapping */ \
	    SCTLR_DZE |     /* Enables access to the DC ZVA instruction */ \
	    SCTLR_I |       /* Instruction cache enable */ \
	    SCTLR_SED |     /* SETEND instruction disable */ \
	    SCTLR_C |       /* Cache enable */ \
	    SCTLR_M |       /* MMU Enable */ \
	    SCTLR_SA0_CONFIG | \
	    SCTLR_SA_CONFIG | \
	    SCTLR_A_CONFIG | \
	    0)
sctlr_clear:
	.quad ( \
	    SCTLR_IESB |    /* Enable Implicit ErrorSynchronizationBarrier */ \
	    SCTLR_WXN |     /* Write permission implies Execute Never (W^X) */ \
	    SCTLR_UMA |     /* EL0 Controls access to interrupt masks */ \
	    SCTLR_ITD |     /* IT instruction disable */ \
	    SCTLR_nAA |     /* ? */ \
	    SCTLR_CP15BEN | /* CP15 barrier enable */ \
	    SCTLR_SA0 |     /* Enable EL0 stack alignment check */ \
	    SCTLR_SA |      /* Enable SP alignment check */ \
	    SCTLR_A |       /* Alignment check enable */ \
	    0)
sctlr_pac:
	.quad ( \
	    SCTLR_EnIA |    /* PACIA (APIAKey_EL1) instruction enable */ \
	    SCTLR_EnIB |    /* PACIB (APIBKey_EL1) instruction enable */ \
	    SCTLR_EnDA |    /* PACDA (APDAKey_EL1) instruction enable */ \
	    SCTLR_EnDB |    /* PACDB (APDBKey_EL1) instruction enable */ \
	    0)

.L_devmap_addr:
	.quad	VM_KERNEL_IO_ADDRESS

	.data

#ifdef DEBUG_LOCORE_PRINT_LOCK
	.align 2
lock_level:
	.fill	MAXCPUS, 2, -1
lock_turn:
	.fill	(MAXCPUS - 1), 2, -1
#endif /* DEBUG_LOCORE_PRINT_LOCK */

	.align 3
ttbr_save:
	.space	8 * 2

	.bss

	.align PGSHIFT
	.global _C_LABEL(lwp0uspace)
_C_LABEL(lwp0uspace):
	.space	UPAGES * PAGE_SIZE
bootstk:

#ifdef MULTIPROCESSOR
	.space	BOOT_AP_STACKSIZE * (MAXCPUS - 1)
#endif

	.section ".init_pagetable", "aw", %nobits
	.align PGSHIFT
	.global ARM_BOOTSTRAP_LxPT
ARM_BOOTSTRAP_LxPT:
l0pt_kern:

	.section "_init_memory", "aw", %nobits
	.align PGSHIFT

	/* None currently */<|MERGE_RESOLUTION|>--- conflicted
+++ resolved
@@ -1,8 +1,4 @@
-<<<<<<< HEAD
-/*	$NetBSD: locore.S,v 1.74 2020/10/22 07:16:06 ryo Exp $	*/
-=======
 /*	$NetBSD: locore.S,v 1.78 2021/03/21 09:08:40 skrll Exp $	*/
->>>>>>> 9e014010
 
 /*
  * Copyright (c) 2017 Ryo Shimizu <ryo@nerv.org>
@@ -42,11 +38,7 @@
 #include <aarch64/hypervisor.h>
 #include "assym.h"
 
-<<<<<<< HEAD
-RCSID("$NetBSD: locore.S,v 1.74 2020/10/22 07:16:06 ryo Exp $")
-=======
 RCSID("$NetBSD: locore.S,v 1.78 2021/03/21 09:08:40 skrll Exp $")
->>>>>>> 9e014010
 
 #ifdef AARCH64_DEVICE_MEM_STRONGLY_ORDERED
 #define	MAIR_DEVICE_MEM		MAIR_DEVICE_nGnRnE
