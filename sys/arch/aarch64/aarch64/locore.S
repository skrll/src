--- conflicted
+++ resolved
@@ -378,10 +378,7 @@
 	/* set stack pointer for boot */
 	mov	x1, #BOOT_AP_STACKSIZE
 	mul	x1, x1, x27
-<<<<<<< HEAD
-
-=======
->>>>>>> d0e1fb4f
+
 	adrl	x0, bootstk
 	add	sp, x0, x1  /* sp = bootstk + (BOOT_AP_STACKSIZE * cpuindex) */
 
@@ -446,18 +443,11 @@
 	mrs	x1, mpidr_el1
 	str	x1, [x0, #CI_MPIDR]	/* curcpu()->ci_mpidr = mpidr_el1 */
 
-<<<<<<< HEAD
 	/* x28 = &arm_cpu_hatched[cpuindex / (sizeof(unsigned long) * NBBY)] */
 	adrl	x0, _C_LABEL(arm_cpu_hatched)
 	mov	x1, x27, lsr #6
 	add	x28, x0, x1, lsl #3
 
-=======
-	mov	x0, #32
-	udiv	x1, x27, x0
-	adrl	x0, _C_LABEL(aarch64_cpu_hatched)
-	add	x28, x0, x1, lsl #2	/* x28 = &aarch64_cpu_hatched[cpuindex/32] */
->>>>>>> d0e1fb4f
 	mov	x0, #1
 	and	x2, x27, #63
 	lsl	x29, x0, x2		/* x29 = 1 << (cpuindex & 63) */
@@ -475,16 +465,9 @@
 	dsb	sy
 	sev
 
-<<<<<<< HEAD
 	adrl	x0, _C_LABEL(arm_cpu_mbox)
 	mov	x1, x27, lsr #6
 	add	x28, x0, x1, lsl #3	/* x28 = &arm_cpu_mbox[cpuindex / (sizeof(u_long) * NBBY)] */
-=======
-	mov	x0, #32
-	udiv	x1, x27, x0
-	adrl	x0, _C_LABEL(aarch64_cpu_mbox)
-	add	x28, x0, x1, lsl #2	/* x28 = &aarch64_cpu_mbox[cpuindex/32] */
->>>>>>> d0e1fb4f
 
 	/* wait for the mailbox start bit to become true */
 1:
@@ -820,16 +803,8 @@
 	sub	x2, x2, x1			/* size = _end - start */
 	add	x2, x2, #PMAPBOOT_PAGEALLOCMAX	/* for pmapboot_pagealloc() */
 	mov	x3, #L2_SIZE			/* blocksize */
-<<<<<<< HEAD
 	mov	x4, #LX_BLKPAG_ATTR_NORMAL_NC | LX_BLKPAG_AP_RW	/* attr */
 	mov	x5, x26				/* pr func */
-=======
-	adr	x0, start			/* va = start */
-	adrl	x2, _end
-	sub	x2, x2, x0			/* size = _end - start */
-	add	x2, x2, #BOOTPAGE_ALLOC_MAX	/* for bootpage_alloc() */
-	mov	x1, x0				/* pa */
->>>>>>> d0e1fb4f
 	bl	pmapboot_enter
 	cbnz	x0, init_mmutable_error
 
@@ -850,18 +825,6 @@
 #endif
 
 	VPRINT("Creating KVA=PA tables\n")
-<<<<<<< HEAD
-=======
-	mov	x7, x26				/* pr func */
-	adr	x6, bootpage_alloc		/* allocator */
-	mov	x5, xzr				/* flags = 0 */
-	mov	x4, #LX_BLKPAG_ATTR_NORMAL_WB|LX_BLKPAG_AP_RW	/* attr */
-	orr	x4, x4, #LX_BLKPAG_UXN
-	mov	x3, #L2_SIZE			/* blocksize */
-	adr	x1, start			/* pa = start */
-	adrl	x2, _end
-	sub	x2, x2, x1			/* size = _end - start */
->>>>>>> d0e1fb4f
 	ldr	x0, =start			/* va */
 	adrl	x1, start			/* pa = start (physical) */
 	adrl	x2, _end
@@ -882,43 +845,6 @@
 	ldp	x26, lr, [sp], #16
 	ret
 
-<<<<<<< HEAD
-=======
-/* return PA of allocated page */
-ENTRY_NP(bootpage_alloc)
-	/* x2 = kernend_extra */
-	adrl	x3, kernend_extra
-	ldr	x2, [x3]
-	/* if (kernend_extra < 0) return NULL */
-	mov	x0, xzr
-	cmp	x2, xzr
-	bmi	bootpage_alloc_done
-
-	/* x0 = PA of _end[] */
-	adrl	x1, kern_vtopdiff
-	ldr	x1, [x1]
-	ldr	x0, =ARM_BOOTSTRAP_LxPT
-	sub	x0, x0, x1
-
-	/* x0 = ARM_BOOTSTRAP_LxPT + kernend_extra */
-	add	x0, x0, x2
-
-	/* kernend_extra += PAGE_SIZE; */
-	add	x2, x2, #PAGE_SIZE
-	str	x2, [x3]
-
-	/* clear allocated page */
-	mov	x1, x0
-	add	x2, x1, #PAGE_SIZE
-1:	stp	xzr, xzr, [x1], #16
-	cmp	x1, x2
-	bcc	1b
-bootpage_alloc_done:
-	ret
-END(bootpage_alloc)
-
-
->>>>>>> d0e1fb4f
 mmu_disable:
 	dsb	sy
 	mrs	x0, sctlr_el1
