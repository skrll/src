--- conflicted
+++ resolved
@@ -811,11 +811,7 @@
 	 */
 
 #ifdef CONSADDR
-<<<<<<< HEAD
-	VPRINT("Creating VA=PA tables for CONSADDR\n")
-=======
 	VPRINT("Creating identity mapping for CONSADDR\n")
->>>>>>> ed7bd4a0
 	ldr	x0, =CONSADDR			/* va = CONADDR (physical) */
 	mov	x1, x0				/* pa = va */
 	mov	x2, #L2_SIZE			/* size */
@@ -823,34 +819,14 @@
 	mov	x4, #LX_BLKPAG_ATTR_DEVICE_MEM | LX_BLKPAG_AP_RW
 	orr	x4, x4, #LX_BLKPAG_UXN | LX_BLKPAG_PXN	/* attr */
 	mov	x5, x26				/* pr func */
-<<<<<<< HEAD
 	bl	pmapboot_enter
 	cbnz	x0, init_mmutable_error
-#elif defined(EARLYCONS)
-	/* CONSADDR is unknown, but need to map UART */
-	VPRINT("Creating VA=PA tables (0x00000000-0xffffffff)\n")
-	mov	x0, xzr				/* va */
-	mov	x1, xzr				/* pa */
-	mov	x2, #(1024*1024*1024*4)		/* size */
-	mov	x3, #L1_SIZE			/* blocksize */
-	mov	x4, #LX_BLKPAG_ATTR_DEVICE_MEM | LX_BLKPAG_AP_RW
-	orr	x4, x4, #LX_BLKPAG_UXN | LX_BLKPAG_PXN	/* attr */
-	mov	x5, x26				/* pr func */
-=======
->>>>>>> ed7bd4a0
-	bl	pmapboot_enter
-	cbnz	x0, init_mmutable_error
 #endif
 
 	/* identity mapping for kernel image */
-<<<<<<< HEAD
-	VPRINT("Creating VA=PA tables for kernel image\n")
-	adrl	x0, start			/* va = start (physical) */
-=======
 	VPRINT("Creating identity mapping for kernel image\n")
 	adrl	x0, start			/* va = start (physical) */
 
->>>>>>> ed7bd4a0
 	mov	x1, x0				/* pa = va */
 	adrl	x2, _end
 	sub	x2, x2, x1			/* size = _end - start */
@@ -862,17 +838,10 @@
 	cbnz	x0, init_mmutable_error
 
 #ifdef FDT
-<<<<<<< HEAD
-	adrl	x8, _C_LABEL(fdt_addr_r)
-	ldr	x8, [x8]
-
-	VPRINT("Creating VA=PA tables for FDT\n")
-=======
 	VPRINT("Creating identity mapping for FDT\n")
 	adrl	x8, _C_LABEL(fdt_addr_r)
 	ldr	x8, [x8]
 
->>>>>>> ed7bd4a0
 	mov	x0, x8				/* va */
 	mov	x1, x8				/* pa */
 	mov	x2, #L2_SIZE			/* size */
