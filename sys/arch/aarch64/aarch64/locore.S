/*	$NetBSD: locore.S,v 1.41 2019/09/29 08:33:20 skrll Exp $	*/

/*
 * Copyright (c) 2017 Ryo Shimizu <ryo@nerv.org>
 * All rights reserved.
 *
 * Redistribution and use in source and binary forms, with or without
 * modification, are permitted provided that the following conditions
 * are met:
 * 1. Redistributions of source code must retain the above copyright
 *    notice, this list of conditions and the following disclaimer.
 * 2. Redistributions in binary form must reproduce the above copyright
 *    notice, this list of conditions and the following disclaimer in the
 *    documentation and/or other materials provided with the distribution.
 *
 * THIS SOFTWARE IS PROVIDED BY THE AUTHOR ``AS IS'' AND ANY EXPRESS OR
 * IMPLIED WARRANTIES, INCLUDING, BUT NOT LIMITED TO, THE IMPLIED
 * WARRANTIES OF MERCHANTABILITY AND FITNESS FOR A PARTICULAR PURPOSE ARE
 * DISCLAIMED.  IN NO EVENT SHALL THE AUTHOR BE LIABLE FOR ANY DIRECT,
 * INDIRECT, INCIDENTAL, SPECIAL, EXEMPLARY, OR CONSEQUENTIAL DAMAGES
 * (INCLUDING, BUT NOT LIMITED TO, PROCUREMENT OF SUBSTITUTE GOODS OR
 * SERVICES; LOSS OF USE, DATA, OR PROFITS; OR BUSINESS INTERRUPTION)
 * HOWEVER CAUSED AND ON ANY THEORY OF LIABILITY, WHETHER IN CONTRACT,
 * STRICT LIABILITY, OR TORT (INCLUDING NEGLIGENCE OR OTHERWISE) ARISING
 * IN ANY WAY OUT OF THE USE OF THIS SOFTWARE, EVEN IF ADVISED OF THE
 * POSSIBILITY OF SUCH DAMAGE.
 */

#include "opt_arm_debug.h"
#include "opt_console.h"
#include "opt_cpuoptions.h"
#include "opt_ddb.h"
#include "opt_fdt.h"
#include "opt_kasan.h"
#include "opt_multiprocessor.h"

#include <aarch64/asm.h>
#include <aarch64/hypervisor.h>
#include "assym.h"

RCSID("$NetBSD: locore.S,v 1.41 2019/09/29 08:33:20 skrll Exp $")


/*#define DEBUG_LOCORE			/* debug print */
/*#define DEBUG_LOCORE_PRINT_LOCK	/* avoid mixing AP's output */
/*#define DEBUG_MMU			/* dump MMU table */

#define LOCORE_EL2

#define BOOT_AP_STACKSIZE	256	/* size of temporally stack for APs */
#define PMAPBOOT_PAGEALLOCMAX	(1024 * 1024)	/* reserved size from _end[] */

#if (defined(VERBOSE_INIT_ARM) || defined(DEBUG_LOCORE)) && defined(EARLYCONS)
#define VERBOSE_LOCORE
#endif

#ifdef VERBOSE_LOCORE
#define VPRINT(string)		PRINT(string)
#else
#define VPRINT(string)
#endif

/* DPRINTREG macro use x19 internally. x0-x15 may be broken */
#if (defined(DEBUG_LOCORE) && defined(EARLYCONS))
#define DPRINT(string)		PRINT(string)
#define DPRINTREG(str, reg)	mov x19,reg; PRINT(str); mov x0,x19; bl print_x0
#define DPRINTSREG(str, reg)	mrs x19,reg; PRINT(str); mov x0,x19; bl print_x0
#else
#define DPRINT(string)
#define DPRINTREG(str, reg)
#define DPRINTSREG(str, reg)
#endif

#define PRINT(string)	bl xprint; .asciz string; .align 2


	.text
	.align	3
ASENTRY_NP(aarch64_start)
	/* keep lr & sp for return to bootloader if possible */
	mov	x27, lr
	mov	x28, sp

	/* set stack pointer for boot */
	adrl	x0, bootstk
	mov	sp, x0

	bl	clear_bss

	PRINT("boot NetBSD/aarch64\n")

	bl	1f
1:	DPRINTREG("PC               = ", lr)
	DPRINTREG("SP               = ", sp)
	mrs	x20, CurrentEL
	lsr	x20, x20, #2
	DPRINTREG("CurrentEL        = ", x20)
	cmp	x20, #2
	bcc	1f
	/* EL2 registers can be accessed in EL2 or higher */
	DPRINTSREG("SCTLR_EL2        = ", sctlr_el2)
	DPRINTSREG("HCR_EL2          = ", hcr_el2)
1:
	DPRINTSREG("SPSR_EL1         = ", spsr_el1)
	DPRINTSREG("CNTFREQ_EL0      = ", cntfrq_el0)
	DPRINTSREG("SCTLR_EL1        = ", sctlr_el1)
	DPRINTSREG("MIDR_EL1         = ", midr_el1)
	DPRINTSREG("MPIDR_EL1        = ", mpidr_el1)
	DPRINTSREG("ID_AA64MPFR0_EL1 = ", id_aa64pfr0_el1)
	DPRINTSREG("ID_AA64MPFR1_EL1 = ", id_aa64pfr1_el1)
	DPRINTSREG("ID_AA64ISAR0_EL1 = ", id_aa64isar0_el1)
	DPRINTSREG("ID_AA64ISAR1_EL1 = ", id_aa64isar1_el1)
	DPRINTSREG("ID_AA64MMFR0_EL1 = ", id_aa64mmfr0_el1)
	DPRINTSREG("ID_AA64MMFR1_EL1 = ", id_aa64mmfr1_el1)


#ifdef LOCORE_EL2
	VPRINT("Drop to EL1...")
# include <aarch64/aarch64/locore_el2.S>
	VPRINT("OK\n")
	mrs	x20, CurrentEL
	lsr	x20, x20, #2
	DPRINTREG("CurrentEL        = ", x20)
#endif /* LOCORE_EL2 */


	bl	mmu_disable
	bl	init_sysregs
	bl	init_mmutable
	cbnz	x0, aarch64_fatal
	bl	save_ttbrs

	VPRINT("MMU Enable...")
	bl	mmu_enable
	VPRINT("OK\n")

	ldr	x20, =vstart	/* virtual address of vstart */
	DPRINTSREG("SPSR_EL1         = ", spsr_el1)
	DPRINTSREG("DAIF             = ", daif)
	DPRINTREG("vstart           = ", x20)
	br	x20		/* jump to the kernel virtual address */

aarch64_fatal:
	PRINT("fatal error occured while booting\n")
	/* return to bootloader. if switched from EL2 to EL1, It might fail */
	mov	lr, x27
	mov	sp, x28
	ret


/*
 * vstart is in kernel virtual address
 */
vstart:
	DPRINTREG("PC               = ", x20)

	/* set exception vector */
	adrl	x0, _C_LABEL(el1_vectors)
	msr	vbar_el1, x0

	/* set lwp0 stack */
	adrl	x0, lwp0uspace
	add	x0, x0, #(UPAGES * PAGE_SIZE)
	sub	x0, x0, #TF_SIZE	/* lwp0space + USPACE - TF_SIZE */
	mov	sp, x0			/* define lwp0 ksp bottom */
	DPRINTREG("SP(lwp0,kvm)     = ", sp)

	/* lwp-private = NULL */
	msr	tpidr_el0, xzr
	msr	tpidrro_el0, xzr

	/* set curcpu() */
	adrl	x0, cpu_info_store	/* cpu_info_store is cpu_info[0] */
	msr	tpidr_el1, x0		/* curcpu is cpu_info[0] */
	DPRINTREG("curcpu           = ", x0);

#ifdef KASAN
	adrl	x0, lwp0uspace
	bl	_C_LABEL(kasan_early_init)
#endif

	mov	fp, #0			/* trace back starts here */
	PRINT("initarm\n")
	bl	_C_LABEL(initarm)	/* Off we go */

	PRINT("main\n")
	bl	_C_LABEL(main)		/* call main() */

	adr	x0, .Lmainreturned
	b	_C_LABEL(panic)
	/* NOTREACHED */
ASEND(aarch64_start)

.Lmainreturned:
	.asciz	"main() returned"
	.align 2


ASENTRY_NP(clear_bss)
	/* Zero the BSS. The size must be aligned 16, usually it should be. */
	adrl	x14, __bss_start__
	adrl	x15, __bss_end__
	b	2f
1:	stp	xzr, xzr, [x14], #16
2:	cmp	x14, x15
	b.lo	1b
	ret
ASEND(clear_bss)


init_sysregs:
	stp	x0, lr, [sp, #-16]!

	/* init debug event */
	ldr	x0, mdscr_setting
	msr	mdscr_el1, x0
	msr	oslar_el1, xzr

	/* Clear context id register */
	msr	contextidr_el1, xzr

	/* No trap system register access, and Trap FP/SIMD access */
	msr	cpacr_el1, xzr

	/* allow to read CNTVCT_EL0 and CNTFRQ_EL0 from EL0 */
	mrs	x0, cntkctl_el1
	orr	x0, x0, #CNTKCTL_EL0VCTEN
	msr	cntkctl_el1, x0

	/* any exception not masked */
	msr	daif, xzr

	ldp	x0, lr, [sp], #16
	ret


#ifdef MULTIPROCESSOR

#ifdef DEBUG_LOCORE
/*
 * atomic_ops doesn't work before MMU enabled, so using Peterson's algorithm.
 * this is only used to serialize debug print and avoid mixing output.
 * Not absolutely necessary.
 *
 * x27 for cpuindex.
 */
locore_lock_enter:
#ifdef DEBUG_LOCORE_PRINT_LOCK
	mov	x3, xzr			/* x3 = level */
levelloop:
	/* lock_level[] and lock_turn[] are always accessed via PA(devmap) */
	adrl	x0, kern_vtopdiff
	ldr	x0, [x0]
	ldr	x4, =lock_level
	sub	x4, x4, x0
	ldr	x5, =lock_turn
	sub	x5, x5, x0

	strh	w3, [x4, x27, lsl #1]	/* lock_level[i] = level */
	dsb	sy
	strh	w27, [x5, x3, lsl #1]	/* lock_turn[level] = i */
	dsb	sy
waitloop:
	dmb	sy
	ldrh	w0, [x5, x3, lsl #1]	/* lock_turn[level] == i ? */
	cmp	x27, x0
	bne	nextlevel

	mov	x2, xzr			/* k = 0 */
levelcheck:
	cmp	x2, x27
	beq	levelcheck_next

	dmb	sy
	ldrsh	w0, [x4, x2, lsl #1]	/* lock_level[k] >= level */
	cmp	w0, w3
	bge	waitloop
levelcheck_next:
	add	x2, x2, #1		/* k++ */
	cmp	x2, #MAXCPUS
	bne	levelcheck
nextlevel:
	add	x3, x3, #1
	cmp	x3, #(MAXCPUS - 1)
	bne	levelloop
#endif /* DEBUG_LOCORE_PRINT_LOCK */
	ret


locore_lock_exit:
#ifdef DEBUG_LOCORE_PRINT_LOCK
	/* lock_level[] and lock_turn[] are always accessed via PA(devmap) */
	adrl	x0, kern_vtopdiff
	ldr	x0, [x0]
	ldr	x1, =lock_level
	sub	x1, x1, x0
	mvn	x0, xzr
	strh	w0, [x1, x27, lsl #1]	/* lock_level[i] = -1 */
	dsb	sy
#endif /* DEBUG_LOCORE_PRINT_LOCK */
	ret


/* print "[CPU$x27] " (x27 for cpuindex) */
printcpu:
	stp	x0, lr, [sp, #-16]!
	PRINT("[CPU");			\
	mov	x0, x27;		\
	bl	_printdec_x0;		\
	PRINT("] ");			\
	ldp	x0, lr, [sp], #16
	ret

#define CPU_DPRINT(str)			\
	bl	locore_lock_enter;	\
	bl	printcpu;		\
	DPRINT(str);			\
	bl	locore_lock_exit

/*
 * CPU_DPRINTREG macro use x19 internally. x0-x15 may be broken.
 * x27 for cpuindex.
 */
#define CPU_DPRINTREG(str,reg)		\
	mov	x19, reg;		\
	bl	locore_lock_enter;	\
	bl	printcpu;		\
	PRINT(str);			\
	mov	x0, x19;		\
	bl	print_x0;		\
	bl	locore_lock_exit

#define CPU_DPRINTSREG(str, reg)	\
	mrs	x19, reg;		\
	CPU_DPRINTREG(str, x19)

#else /* DEBUG_LOCORE */

#define CPU_DPRINT(str)
#define CPU_DPRINTREG(str,reg)
#define CPU_DPRINTSREG(str, reg)

#endif /* DEBUG_LOCORE */

ENTRY_NP(cpu_mpstart)
	mrs	x3, mpidr_el1
	ldr	x0, =(MPIDR_AFF0|MPIDR_AFF1|MPIDR_AFF2|MPIDR_AFF3)
	and	x3, x3, x0

	/*
	 * resolve own cpuindex. my mpidr is stored in
	 * extern uint64_t cpu_mpidr[MAXCPUS]
	 */
	adrl	x0, _C_LABEL(cpu_mpidr)
	mov	x1, xzr
1:
	add	x1, x1, #1
	cmp	x1, MAXCPUS		/* cpuindex >= MAXCPUS ? */
	bge	toomanycpus
	ldr	x2, [x0, x1, lsl #3]	/* cpu_mpidr[cpuindex] */
	cmp	x2, x3			/* == mpidr_el1 & MPIDR_AFF ? */
	bne	1b

	mov	x27, x1			/* x27 = cpuindex */
	mov	x0, #1
	lsl	x28, x0, x27		/* x28 = 1 << cpuindex */


	/*
	 * x27 = cpuindex
	 * x28 = (1 << cpuindex)
	 */

	/* set stack pointer for boot */
	mov	x1, #BOOT_AP_STACKSIZE
	mul	x1, x1, x27
	adrl	x0, bootstk_cpus
	sub	sp, x0, x1  /* sp = bootstk_cpus-(BOOT_AP_STACKSIZE*cpuindex) */


	bl	1f
1:	CPU_DPRINTREG("PC               = ", lr)
	CPU_DPRINTREG("SP               = ", sp)
	mrs	x20, CurrentEL
	lsr	x20, x20, #2
	CPU_DPRINTREG("CurrentEL        = ", x20)
	cmp	x20, #2
	bcc	1f
	/* EL2 registers can be accessed in EL2 or higher */
	CPU_DPRINTSREG("SCTLR_EL2        = ", sctlr_el2)
	CPU_DPRINTSREG("HCR_EL2          = ", hcr_el2)
1:
	CPU_DPRINTSREG("SPSR_EL1         = ", spsr_el1)
	CPU_DPRINTSREG("SCTLR_EL1        = ", sctlr_el1)
	CPU_DPRINTSREG("MIDR_EL1         = ", midr_el1)
	CPU_DPRINTSREG("MPIDR_EL1        = ", mpidr_el1)


#ifdef LOCORE_EL2
	CPU_DPRINT("Drop to EL1...\n")
	bl	drop_to_el1
	CPU_DPRINT("Drop to EL1 OK\n")
	mrs	x20, CurrentEL
	lsr	x20, x20, #2
	CPU_DPRINTREG("CurrentEL        = ", x20)
#endif /* LOCORE_EL2 */


	bl	mmu_disable
	bl	init_sysregs

	CPU_DPRINT("MMU Enable...\n")
	bl	load_ttbrs
	bl	mmu_enable
	CPU_DPRINT("MMU Enable OK\n")

	/* jump to virtual address */
	ldr	x20, =mp_vstart
	br	x20

mp_vstart:
	CPU_DPRINTREG("PC               = ", x20)

	/* set exception vector */
	adrl	x0, _C_LABEL(el1_vectors)
	msr	vbar_el1, x0

	/* lwp-private = NULL */
	msr	tpidr_el0, xzr
	msr	tpidrro_el0, xzr

	/* set curcpu(), and fill curcpu()->ci_{midr,mpidr} */
	mov	x0, #CPU_INFO_SIZE
	mul	x0, x27, x0
	adrl	x1, _C_LABEL(cpu_info_store)
	add	x0, x0, x1		/* x0 = &cpu_info_store[cpuindex] */
	msr	tpidr_el1, x0		/* tpidr_el1 = curcpu() = x0 */

	mrs	x1, midr_el1
	str	x1, [x0, #CI_MIDR]	/* curcpu()->ci_cpuid = midr_el1 */
	mrs	x1, mpidr_el1
	str	x1, [x0, #CI_MPIDR]	/* curcpu()->ci_mpidr = mpidr_el1 */

	CPU_DPRINTREG("arm_cpu_hatched |= ", x28)

	/*
	 * atomic_or_32(&arm_cpu_hatched, (1 << cpuindex))
	 * to tell my activity to primary processor.
	 */
	adrl	x0, _C_LABEL(arm_cpu_hatched)
	mov	x1, x28
	bl	_C_LABEL(atomic_or_32)	/* hatched! */
	sev

	/* wait for my bit of arm_cpu_mbox become true */
	adrl	x0, _C_LABEL(arm_cpu_mbox)
1:
	dmb	sy
	ldr	x20, [x0]
	tst	x20, x28
	bne	9f
	wfe
	b	1b
9:
//	CPU_DPRINTREG("got arm_cpu_mbox = ", x20)

	/* fill my cpu_info */
	mrs	x0, tpidr_el1		/* curcpu() */

	ldr	x1, [x0, #CI_IDLELWP]	/* x1 = curcpu()->ci_data.cpu_idlelwp */
	str	x1, [x0, #CI_CURLWP]	/* curlwp is idlelwp */

	/* get my stack from lwp */
	ldr	x2, [x1, #L_PCB]	/* x2 = lwp_getpcb(idlelwp) */
	add	x2, x2, #(UPAGES * PAGE_SIZE)
	sub	sp, x2, #TF_SIZE	/* sp = pcb + USPACE - TF_SIZE */


	mov	fp, xzr			/* trace back starts here */
	bl	_C_LABEL(cpu_hatch)
	mov	x0, xzr
	b	_C_LABEL(idle_loop)	/* never to return */
END(cpu_mpstart)

toomanycpus:
	CPU_DPRINT("too many cpus, or MPIDR not exists in cpu_mpidr[]\n")
1:	wfi
	b	1b


#else /* MULTIPROCESSOR */

ENTRY_NP(cpu_mpstart)
1:	wfi
	b	1b
END(cpu_mpstart)

#endif /* MULTIPROCESSOR */


/*
 * xprint - print strings pointed by $PC(LR)
 *          and return to the end of string.
 *          "\n" will be replaced "\r\n"
 * e.g.)
 *    bl        xprint      <- call
 *    .ascii    "Hello\n\0" <- wouldn't return here
 *    .align    2
 *    nop                   <- return to here
 *
 */
xprint:
	mov	x0, lr
	bl	_C_LABEL(uartputs)
	add	x0, x0, #3
	bic	lr, x0, #3
	ret

/*
 * uartputs(str) - print strings with replacing "\n" to "\r\n".
 * returns the address after the end of the string. (x0 = next of '\0')
 */
ENTRY_NP(uartputs)
	stp	x19, lr, [sp, #-16]!
	mov	x19, x0
	ldrb	w0, [x19], #1
	cbz	w0, 9f
1:
	cmp	x0, #'\n'
	bne	2f
	mov	x0, #'\r'
	bl	uartputc
	mov	x0, #'\n'
2:
	bl	uartputc
	ldrb	w0, [x19], #1
	cbnz	w0, 1b
9:
	mov	x0, x19
	ldp	x19, lr, [sp], #16
	ret
END(uartputs)

/*
 * print x0 in 16 widths hexadecimal.
 *
 * x0 is preserved despite being caller saved.
 * other caller saved registers will be broken.
 */
_print_x0:
	stp	x0, lr, [sp, #-16]!
	stp	x20, x21, [sp, #-16]!

	mov	x21, x0		/* number to display */
	mov	x20, #60	/* num of shift */
1:
	ror	x0, x21, x20
	and	x0, x0, #0xf
	cmp	x0, #10
	blt	2f
	add	x0, x0, #('a' - 10 - '0')
2:	add	x0, x0, #'0'
	bl	uartputc
	subs	x20, x20, #4
	bge	1b

	ldp	x20, x21, [sp], #16
	ldp	x0, lr, [sp], #16
	ret

/*
 * print x0 in decimal.
 *
 * x0 is preserved despite being caller saved.
 * other caller saved registers will be broken.
 */
_printdec_x0:
	stp	x0, lr, [sp, #-(16+32)]!
	add	x8, sp, #(16+32)

	strb	wzr, [x8, #-1]!
1:
	mov	x10, #10
	udiv	x1, x0, x10	/* x1 = x0 / 10 */
	msub	x3, x1, x10, x0	/* x3 = x0 % 10 */
	mov	x0, x1

	add	x3, x3, #'0'
	strb	w3, [x8, #-1]!
	cbnz	x0, 1b

	mov	x0, x8
	bl	uartputs

	ldp	x0, lr, [sp], #(16+32)
	ret

/*
 * print x0 in 16 widths hexadecimal with crlf.
 *
 * x0 is preserved despite being caller saved.
 * other caller saved registers will be broken.
 */
print_x0:
	stp	x0, lr, [sp, #-16]!
	bl	_print_x0
	PRINT("\n")
	ldp	x0, lr, [sp], #16
	ret

#ifdef DEBUG_MMU
/*
 * tinyprintf() supports only maximum 7 '%x', '%d' and '%s' formats.
 * width and any modifiers are ignored. '\n' will be replaced to '\r\n'.
 *
 * '%x' will be always expanded 16 widths hexadicimal.
 * e.g., tinyprintf("Hello %s %x\n", "World", 0x12345)
 * outputs "Hello World 0000000000012345\r\n"
 */
tinyprintf:
	stp	x0, lr, [sp, #-16]!
	stp	x19, x20, [sp, #-16]!
	stp	x7, x8, [sp, #-16]!
	stp	x5, x6, [sp, #-16]!
	stp	x3, x4, [sp, #-16]!
	stp	x1, x2, [sp, #-16]!

	mov	x20, xzr
	mov	x19, x0
	ldrb	w0, [x19], #1
	cbz	w0, tinyprintf_done

tinyprintf_loop:
	cmp	x0, #'\n'
	bne	1f
	/* '\n' -> '\r', '\n' */
	mov	x0, #'\r'
	bl	uartputc
	mov	x0, #'\n'
1:

	cmp	x0, #'%'
	bne	tinyprintf_putc
	cmp	x20, #8
	bcs	tinyprintf_putc

tinyprintf_fetch_fmt:
	ldrb	w9, [x19], #1
	cbz	w9, tinyprintf_done

	/* width and modifier are ignored */
	cmp	x9, #'h'
	beq	tinyprintf_fetch_fmt
	cmp	x9, #'l'
	beq	tinyprintf_fetch_fmt
	cmp	x9, #'j'
	beq	tinyprintf_fetch_fmt
	cmp	x9, #'t'
	beq	tinyprintf_fetch_fmt
	cmp	x9, #'z'
	beq	tinyprintf_fetch_fmt
	cmp	x9, #'0'
	bcc	1f
	cmp	x9, #'9'
	bls	tinyprintf_fetch_fmt
1:
	ldr	x0, [sp, x20, lsl #3]	/* get Nth argument */
	add	x20, x20, #1

	cmp	x9, #'x'
	bne	5f
	/* "%x" format */
	bl	_print_x0
	b	tinyprintf_next
5:
	cmp	x9, #'d'
	bne	5f
	/* "%d" format */
	bl	_printdec_x0
	b	tinyprintf_next
5:
	cmp	x9, #'s'
	bne	5f
	/* "%s" format */
	bl	_C_LABEL(uartputs)
	b	tinyprintf_next
5:

tinyprintf_putc:
	bl	uartputc
tinyprintf_next:
	ldrb	w0, [x19], #1
	cbnz	w0, tinyprintf_loop

tinyprintf_done:
	mov	x0, x19

	ldp	x1, x2, [sp], #16
	ldp	x3, x4, [sp], #16
	ldp	x5, x6, [sp], #16
	ldp	x7, x8, [sp], #16
	ldp	x19, x20, [sp], #16
	ldp	x0, lr, [sp], #16
	ret
#endif /* defined(DEBUG_LOCORE) || defined(DEBUG_MMU) */


save_ttbrs:
	/* save ttbr[01]_el1 for AP */
	mrs	x0, ttbr0_el1
	mrs	x1, ttbr1_el1
	adrl	x2, ttbr_save
	stp	x0, x1, [x2]
	ret

load_ttbrs:
	/* load ttbr[01]_el1 */
	adrl	x2, ttbr_save
	ldp	x0, x1, [x2]
	msr	ttbr0_el1, x0
	msr	ttbr1_el1, x1
	ret


init_mmutable:
	stp	x26, lr, [sp, #-16]!

	/* first allocated page must be kernel l0pt = ARM_BOOTSTRAP_LxPT */
	bl	pmapboot_pagealloc
	cbz	x0, init_mmutable_error
	msr	ttbr1_el1, x0

	bl	pmapboot_pagealloc
	cbz	x0, init_mmutable_error
	msr	ttbr0_el1, x0

	DPRINTSREG("TTBR0            = ", ttbr0_el1)
	DPRINTSREG("TTBR1            = ", ttbr1_el1)

#ifdef DEBUG_MMU
	adr	x26, tinyprintf
#else
	mov	x26, xzr
#endif

	/*
	 * int
	 * pmapboot_enter(
	 *     x0: vaddr_t va,
	 *     x1: paddr_t pa,
	 *     x2: psize_t size,
	 *     x3: psize_t blocksize,  // L[123]_SIZE
	 *     x4: pt_entry_t attr,    // pte attributes. LX_BLKPAG_*
	 *     x5: void (*pr)(const char *, ...)
	 *  );
	 */

#ifdef CONSADDR
	VPRINT("Creating VA=PA tables for CONSADDR\n")
	ldr	x0, =CONSADDR			/* va = CONADDR (physical) */
	mov	x1, x0				/* pa = va */
	mov	x2, #L2_SIZE			/* size */
	mov	x3, #L2_SIZE			/* blocksize */
	mov	x4, #LX_BLKPAG_ATTR_DEVICE_MEM | LX_BLKPAG_AP_RW
	orr	x4, x4, #LX_BLKPAG_UXN | LX_BLKPAG_PXN	/* attr */
	mov	x5, x26				/* pr func */
	bl	pmapboot_enter
	cbnz	x0, init_mmutable_error
#elif defined(EARLYCONS)
	/* CONSADDR is unknown, but need to map UART */
	VPRINT("Creating VA=PA tables (0x00000000-0xffffffff)\n")
	mov	x0, xzr				/* va */
	mov	x1, xzr				/* pa */
	mov	x2, #(1024*1024*1024*4)		/* size */
	mov	x3, #L1_SIZE			/* blocksize */
	mov	x4, #LX_BLKPAG_ATTR_DEVICE_MEM | LX_BLKPAG_AP_RW
	orr	x4, x4, #LX_BLKPAG_UXN | LX_BLKPAG_PXN	/* attr */
	mov	x5, x26				/* pr func */
	bl	pmapboot_enter
	cbnz	x0, init_mmutable_error
#endif

	/* identity mapping for kernel image */
	VPRINT("Creating VA=PA tables for kernel image\n")
	adrl	x0, start			/* va = start (physical) */
	mov	x1, x0				/* pa = va */
	adrl	x2, _end
	sub	x2, x2, x1			/* size = _end - start */
	add	x2, x2, #PMAPBOOT_PAGEALLOCMAX	/* for pmapboot_pagealloc() */
	mov	x3, #L2_SIZE			/* blocksize */
<<<<<<< HEAD
	mov	x4, #LX_BLKPAG_ATTR_NORMAL_NC | LX_BLKPAG_AP_RW	/* attr */
	mov	x5, x26				/* pr func */
=======
	adr	x0, start			/* va = start */
	ADDR	x2, _end
	sub	x2, x2, x0			/* size = _end - start */
	add	x2, x2, #BOOTPAGE_ALLOC_MAX	/* for bootpage_alloc() */
	mov	x1, x0				/* pa */
>>>>>>> f49e1fcf
	bl	pmapboot_enter
	cbnz	x0, init_mmutable_error

#ifdef FDT
	adrl	x8, _C_LABEL(fdt_addr_r)
	ldr	x8, [x8]

	VPRINT("Creating VA=PA tables for FDT\n")
	mov	x0, x8				/* va */
	mov	x1, x8				/* pa */
	mov	x2, #L2_SIZE			/* size */
	mov	x3, #L2_SIZE			/* blocksize */
	mov	x4, #LX_BLKPAG_ATTR_NORMAL_NC | LX_BLKPAG_AP_RW
	orr	x4, x4, #LX_BLKPAG_UXN | LX_BLKPAG_PXN	/* attr */
	mov	x5, x26				/* pr func */
	bl	pmapboot_enter
	cbnz	x0, init_mmutable_error
#endif

	VPRINT("Creating KVA=PA tables\n")
	ldr	x0, =start			/* va */
	adrl	x1, start			/* pa = start (physical) */
	adrl	x2, _end
	sub	x2, x2, x1			/* size = _end - start */
	mov	x3, #L2_SIZE			/* blocksize */
	mov	x4, #LX_BLKPAG_ATTR_NORMAL_WB | LX_BLKPAG_AP_RW	/* attr */
	orr	x4, x4, #LX_BLKPAG_UXN
	mov	x5, x26				/* pr func */
	bl	pmapboot_enter
	cbnz	x0, init_mmutable_error

	VPRINT("OK\n");
	mov	x0, xzr
	b	init_mmutable_done
init_mmutable_error:
	mvn	x0, xzr
init_mmutable_done:
	ldp	x26, lr, [sp], #16
	ret

mmu_disable:
	dsb	sy
	mrs	x0, sctlr_el1
	bic	x0, x0, SCTLR_M		/* clear MMU enable bit */
	msr	sctlr_el1, x0
	isb
	ret

mmu_enable:
	dsb	sy

	/* Invalidate all TLB */
	dsb	ishst
#ifdef MULTIPROCESSOR
	tlbi	vmalle1is
#else
	tlbi	vmalle1
#endif
	dsb	ish
	isb

	ldr	x0, mair_setting
	msr	mair_el1, x0


	/* TCR_EL1:IPS[34:32] = AA64MMFR0:PARange[3:0] */
	ldr	x0, tcr_setting
	mrs	x1, id_aa64mmfr0_el1
	bfi	x0, x1, #32, #3
	msr	tcr_el1, x0

	/*
	 * configure SCTLR
	 */
	mrs	x0, sctlr_el1
	ldr	x1, sctlr_clear
	bic	x0, x0, x1
	ldr	x1, sctlr_set
	orr	x0, x0, x1

	ldr	x1, sctlr_ee
#ifdef __AARCH64EB__
	orr	x0, x0, x1	/* set: BigEndian */
#else
	bic	x0, x0, x1	/* clear: LittleEndian */
#endif
	msr	sctlr_el1, x0	/* enabling MMU! */
	isb

	ret


	.align 3
mair_setting:
	.quad (						\
	    __SHIFTIN(MAIR_NORMAL_WB, MAIR_ATTR0) |	\
	    __SHIFTIN(MAIR_NORMAL_NC, MAIR_ATTR1) |	\
	    __SHIFTIN(MAIR_NORMAL_WT, MAIR_ATTR2) |	\
	    __SHIFTIN(MAIR_DEVICE_nGnRnE, MAIR_ATTR3))

#define VIRT_BIT	48

#ifdef MULTIPROCESSOR
#define TCR_SHAREABLE	(TCR_SH0_INNER | TCR_SH1_INNER)
#else
#define TCR_SHAREABLE	(TCR_SH0_NONE | TCR_SH1_NONE)
#endif

tcr_setting:
	.quad (						\
	    __SHIFTIN(64 - VIRT_BIT, TCR_T1SZ) |	\
	    __SHIFTIN(64 - VIRT_BIT, TCR_T0SZ) |	\
	    TCR_AS64K |					\
	    TCR_TG1_4KB | TCR_TG0_4KB |			\
	    TCR_ORGN0_WB_WA |				\
	    TCR_IRGN0_WB_WA |				\
	    TCR_ORGN1_WB_WA |				\
	    TCR_IRGN1_WB_WA) | TCR_SHAREABLE


#ifdef AARCH64_ALIGNMENT_CHECK
#define SCTLR_A_CONFIG		SCTLR_A
#else
#define SCTLR_A_CONFIG		0
#endif

#ifdef AARCH64_EL0_STACK_ALIGNMENT_CHECK
#define SCTLR_SA0_CONFIG	SCTLR_SA0
#else
#define SCTLR_SA0_CONFIG	0
#endif

#ifdef AARCH64_EL1_STACK_ALIGNMENT_CHECK
#define SCTLR_SA_CONFIG		SCTLR_SA
#else
#define SCTLR_SA_CONFIG		0
#endif


sctlr_ee:
	.quad (SCTLR_EE | SCTLR_EOE)	/* Endianness of Exception and EL0 */
sctlr_set:
	.quad ( \
	    SCTLR_LSMAOE |  /* Load/Store Multiple Atomicity and Ordering */ \
	    SCTLR_nTLSMD |  /* no Trap Load/Store Multiple to Device */ \
	    SCTLR_UCI |     /* Enables EL0 DC {CVAU,CIVAC,CVAC}, IC IVAU */ \
	    SCTLR_SPAN |    /* This field resets to 1 */ \
	    SCTLR_UCT |     /* Enables EL0 access to the CTR_EL0 */ \
	    SCTLR_nTWE |    /* EL0 WFE non-trapping */ \
	    SCTLR_nTWI |    /* EL0 WFI non-trapping */ \
	    SCTLR_DZE |     /* Enables access to the DC ZVA instruction */ \
	    SCTLR_I |       /* Instruction cache enable */ \
	    SCTLR_SED |     /* SETEND instruction disable */ \
	    SCTLR_C |       /* Cache enable */ \
	    SCTLR_M |       /* MMU Enable */ \
	    SCTLR_SA0_CONFIG | \
	    SCTLR_SA_CONFIG | \
	    SCTLR_A_CONFIG | \
	    0)
sctlr_clear:
	.quad ( \
	    SCTLR_IESB |    /* Enable Implicit ErrorSynchronizationBarrier */ \
	    SCTLR_WXN |     /* Write permission implies Execute Never (W^X) */ \
	    SCTLR_UMA |     /* EL0 Controls access to interrupt masks */ \
	    SCTLR_ITD |     /* IT instruction disable */ \
	    SCTLR_THEE |    /* T32EE is not implemented */ \
	    SCTLR_CP15BEN | /* CP15 barrier enable */ \
	    SCTLR_SA0 |     /* Enable EL0 stack alignment check */ \
	    SCTLR_SA |      /* Enable SP alignment check */ \
	    SCTLR_A |       /* Alignment check enable */ \
	    0)

mdscr_setting:
	.quad ( \
	    MDSCR_TDCC |    /* Trap Debug Communications Channel access */ \
	    0)

.L_devmap_addr:
	.quad	VM_KERNEL_IO_ADDRESS

	.data

#ifdef DEBUG_LOCORE_PRINT_LOCK
	.align 2
lock_level:
	.fill	MAXCPUS, 2, -1
lock_turn:
	.fill	(MAXCPUS - 1), 2, -1
#endif /* DEBUG_LOCORE_PRINT_LOCK */

	.align 3
ttbr_save:
	.space	8 * 2

	.bss

	.align PGSHIFT
	.global _C_LABEL(lwp0uspace)
_C_LABEL(lwp0uspace):
	.space	UPAGES * PAGE_SIZE
bootstk:

#ifdef MULTIPROCESSOR
	.space	BOOT_AP_STACKSIZE * (MAXCPUS - 1)
bootstk_cpus:
#endif

	.section ".init_pagetable", "aw", %nobits
	.align PGSHIFT
	.global ARM_BOOTSTRAP_LxPT
ARM_BOOTSTRAP_LxPT:
l0pt_kern:

	.section "_init_memory", "aw", %nobits
	.align PGSHIFT

	/* None currently */<|MERGE_RESOLUTION|>--- conflicted
+++ resolved
@@ -788,16 +788,8 @@
 	sub	x2, x2, x1			/* size = _end - start */
 	add	x2, x2, #PMAPBOOT_PAGEALLOCMAX	/* for pmapboot_pagealloc() */
 	mov	x3, #L2_SIZE			/* blocksize */
-<<<<<<< HEAD
 	mov	x4, #LX_BLKPAG_ATTR_NORMAL_NC | LX_BLKPAG_AP_RW	/* attr */
 	mov	x5, x26				/* pr func */
-=======
-	adr	x0, start			/* va = start */
-	ADDR	x2, _end
-	sub	x2, x2, x0			/* size = _end - start */
-	add	x2, x2, #BOOTPAGE_ALLOC_MAX	/* for bootpage_alloc() */
-	mov	x1, x0				/* pa */
->>>>>>> f49e1fcf
 	bl	pmapboot_enter
 	cbnz	x0, init_mmutable_error
 
