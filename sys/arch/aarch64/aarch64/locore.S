--- conflicted
+++ resolved
@@ -825,23 +825,10 @@
 #endif
 
 	VPRINT("Creating KVA=PA tables\n")
-<<<<<<< HEAD
-=======
-	mov	x7, x26				/* pr func */
-	adr	x6, bootpage_alloc		/* allocator */
-	mov	x5, xzr				/* flags = 0 */
-	mov	x4, #LX_BLKPAG_ATTR_NORMAL_WB|LX_BLKPAG_AP_RW	/* attr */
-	orr	x4, x4, #LX_BLKPAG_UXN
-	mov	x3, #L2_SIZE			/* blocksize */
-	adr	x1, start			/* pa = start */
-	ADDR	x2, _end
-	sub	x2, x2, x1			/* size = _end - start */
->>>>>>> 559f2a07
 	ldr	x0, =start			/* va */
 	adrl	x1, start			/* pa = start (physical) */
 	adrl	x2, _end
 	sub	x2, x2, x1			/* size = _end - start */
-	add	x2, x2, #PMAPBOOT_PAGEALLOCMAX	/* for bootpage_alloc() */
 	mov	x3, #L2_SIZE			/* blocksize */
 	mov	x4, #LX_BLKPAG_ATTR_NORMAL_WB | LX_BLKPAG_AP_RW	/* attr */
 	orr	x4, x4, #LX_BLKPAG_UXN
