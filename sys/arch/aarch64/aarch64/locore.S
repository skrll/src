--- conflicted
+++ resolved
@@ -297,13 +297,7 @@
 #define VERBOSE_PRINTCPU()
 #endif
 
-<<<<<<< HEAD
-ENTRY_NP(cpu_mpstart)
-	ADDR	x0, arm_cpu_hatch_arg	/* from cpu0 */
-	ldr	w27, [x0]		/* x27 = cpuindex */
-=======
-ENTRY_NP(aarch64_mpstart)
-ENTRY_NP(cortex_mpstart)	/* compat arm */
+ENTRY_NP(cpu_mpstart)	/* compat arm */
 	mrs	x3, mpidr_el1
 	ldr	x0, =(MPIDR_AFF0|MPIDR_AFF1|MPIDR_AFF2|MPIDR_AFF3)
 	and	x3, x3, x0
@@ -320,7 +314,6 @@
 
 	mov	x27, x1			/* x27 = cpuindex */
 
->>>>>>> 7f27dda4
 	mov	x0, #1
 	lsl	x28, x0, x27		/* x28 = 1 << cpuindex */
 
