--- conflicted
+++ resolved
@@ -340,10 +340,6 @@
 
 #endif /* DEBUG_LOCORE */
 
-<<<<<<< HEAD
-=======
-ENTRY_NP(aarch64_mpstart)
->>>>>>> dfcdc30f
 ENTRY_NP(cpu_mpstart)
 	mrs	x3, mpidr_el1
 	ldr	x0, =(MPIDR_AFF0|MPIDR_AFF1|MPIDR_AFF2|MPIDR_AFF3)
@@ -1034,40 +1030,8 @@
 bootstk_cpus:
 #endif
 
-<<<<<<< HEAD
-	.global ARM_BOOTSTRAP_LxPT
-
-	.align PGSHIFT
-mmutables_start:
-/*
- * PA == VA mapping using L1 1G block (whole 32bit)
- */
-ttbr0_l0table:
-	.space	PAGE_SIZE
-ttbr0_l1table:
-	.space	PAGE_SIZE
-
-/*
- * KVA    => PA mapping using L2 2MB block (kernelsize, max 2MB*512=2Gbyte)
- * DEVMAP => PA mapping using L2 2MB block (devmap size, max 2MB*512=2Gbyte)
- * KSEG   => PA mapping using L1 1GB block * 512
- */
-ARM_BOOTSTRAP_LxPT:
-ttbr1_l0table:
-	.space	PAGE_SIZE
-ttbr1_l1table_kseg:
-	.space	PAGE_SIZE
-ttbr1_l1table_kva:
-	.space	PAGE_SIZE
-ttbr1_l2table_kva:
-	.space	PAGE_SIZE
-ttbr1_l2table_devmap:
-	.space	PAGE_SIZE
-mmutables_end:
-=======
 	.section ".init_pagetable", "aw", %nobits
 	.align PGSHIFT
 	.global ARM_BOOTSTRAP_LxPT
 ARM_BOOTSTRAP_LxPT:
-l0pt_kern:
->>>>>>> dfcdc30f
+l0pt_kern: