/*	$NetBSD: locore.S,v 1.70 2020/08/12 13:19:35 skrll Exp $	*/

/*
 * Copyright (c) 2017 Ryo Shimizu <ryo@nerv.org>
 * All rights reserved.
 *
 * Redistribution and use in source and binary forms, with or without
 * modification, are permitted provided that the following conditions
 * are met:
 * 1. Redistributions of source code must retain the above copyright
 *    notice, this list of conditions and the following disclaimer.
 * 2. Redistributions in binary form must reproduce the above copyright
 *    notice, this list of conditions and the following disclaimer in the
 *    documentation and/or other materials provided with the distribution.
 *
 * THIS SOFTWARE IS PROVIDED BY THE AUTHOR ``AS IS'' AND ANY EXPRESS OR
 * IMPLIED WARRANTIES, INCLUDING, BUT NOT LIMITED TO, THE IMPLIED
 * WARRANTIES OF MERCHANTABILITY AND FITNESS FOR A PARTICULAR PURPOSE ARE
 * DISCLAIMED.  IN NO EVENT SHALL THE AUTHOR BE LIABLE FOR ANY DIRECT,
 * INDIRECT, INCIDENTAL, SPECIAL, EXEMPLARY, OR CONSEQUENTIAL DAMAGES
 * (INCLUDING, BUT NOT LIMITED TO, PROCUREMENT OF SUBSTITUTE GOODS OR
 * SERVICES; LOSS OF USE, DATA, OR PROFITS; OR BUSINESS INTERRUPTION)
 * HOWEVER CAUSED AND ON ANY THEORY OF LIABILITY, WHETHER IN CONTRACT,
 * STRICT LIABILITY, OR TORT (INCLUDING NEGLIGENCE OR OTHERWISE) ARISING
 * IN ANY WAY OUT OF THE USE OF THIS SOFTWARE, EVEN IF ADVISED OF THE
 * POSSIBILITY OF SUCH DAMAGE.
 */

#include "opt_arm_debug.h"
#include "opt_console.h"
#include "opt_cpuoptions.h"
#include "opt_ddb.h"
#include "opt_fdt.h"
#include "opt_kasan.h"
#include "opt_multiprocessor.h"

#include <aarch64/asm.h>
#include <aarch64/hypervisor.h>
#include "assym.h"

RCSID("$NetBSD: locore.S,v 1.70 2020/08/12 13:19:35 skrll Exp $")

#ifdef AARCH64_DEVICE_MEM_STRONGLY_ORDERED
#define	MAIR_DEVICE_MEM		MAIR_DEVICE_nGnRnE
#else
#define	MAIR_DEVICE_MEM		MAIR_DEVICE_nGnRE
#endif
#define	MAIR_DEVICE_MEM_SO	MAIR_DEVICE_nGnRnE

/*#define DEBUG_LOCORE			// debug print */
/*#define DEBUG_LOCORE_PRINT_LOCK	// avoid mixing AP's output */

#define LOCORE_EL2

#define BOOT_AP_STACKSIZE	256	/* size of temporally stack for APs */
#define PMAPBOOT_PAGEALLOCMAX	(1024 * 1024)	/* reserved size from _end[] */

#if (defined(VERBOSE_INIT_ARM) || defined(DEBUG_LOCORE)) && defined(EARLYCONS)
#if !defined(CONSADDR)
#error CONSADDR required with EARLYCONS
#endif
#define VERBOSE_LOCORE
#endif

#ifdef VERBOSE_LOCORE
#define VPRINT(string)		PRINT(string)
#else
#define VPRINT(string)
#endif

/* DPRINTREG macro use x19 internally. x0-x15 may be broken */
#if (defined(DEBUG_LOCORE) && defined(EARLYCONS))
#define DPRINT(string)		PRINT(string)
#define DPRINTREG(str, reg)	mov x19,reg; PRINT(str); mov x0,x19; bl print_x0
#define DPRINTSREG(str, reg)	mrs x19,reg; PRINT(str); mov x0,x19; bl print_x0
#else
#define DPRINT(string)
#define DPRINTREG(str, reg)
#define DPRINTSREG(str, reg)
#endif

#define PRINT(string)	bl xprint; .asciz string; .align 2


	.text
	.align	3
ASENTRY_NP(aarch64_start)
	/* keep lr & sp for return to bootloader if possible */
	mov	x27, lr
	mov	x28, sp

	/* set stack pointer for boot */
	adrl	x0, bootstk
	mov	sp, x0

	bl	clear_bss

	PRINT("boot NetBSD/aarch64\n")

	bl	1f
1:	DPRINTREG("PC               = ", lr)
	DPRINTREG("SP               = ", sp)
	mrs	x20, CurrentEL
	lsr	x20, x20, #2
	DPRINTREG("CurrentEL        = ", x20)
	cmp	x20, #2
	bcc	1f
	/* EL2 registers can be accessed in EL2 or higher */
	DPRINTSREG("SCTLR_EL2        = ", sctlr_el2)
	DPRINTSREG("HCR_EL2          = ", hcr_el2)
1:
	DPRINTSREG("SPSR_EL1         = ", spsr_el1)
	DPRINTSREG("CNTFREQ_EL0      = ", cntfrq_el0)
	DPRINTSREG("SCTLR_EL1        = ", sctlr_el1)
	DPRINTSREG("MIDR_EL1         = ", midr_el1)
	DPRINTSREG("MPIDR_EL1        = ", mpidr_el1)
	DPRINTSREG("ID_AA64MPFR0_EL1 = ", id_aa64pfr0_el1)
	DPRINTSREG("ID_AA64MPFR1_EL1 = ", id_aa64pfr1_el1)
	DPRINTSREG("ID_AA64ISAR0_EL1 = ", id_aa64isar0_el1)
	DPRINTSREG("ID_AA64ISAR1_EL1 = ", id_aa64isar1_el1)
	DPRINTSREG("ID_AA64MMFR0_EL1 = ", id_aa64mmfr0_el1)
	DPRINTSREG("ID_AA64MMFR1_EL1 = ", id_aa64mmfr1_el1)

#ifdef LOCORE_EL2
	VPRINT("Drop to EL1...")
# include <aarch64/aarch64/locore_el2.S>
	VPRINT("OK\n")
	mrs	x20, CurrentEL
	lsr	x20, x20, #2
	DPRINTREG("CurrentEL        = ", x20)
#endif /* LOCORE_EL2 */


	bl	mmu_disable
	bl	init_sysregs
	bl	init_mmutable
	cbnz	x0, aarch64_fatal
	bl	save_ttbrs

	VPRINT("MMU Enable...")
	bl	mmu_enable
	VPRINT("OK\n")

	ldr	x20, =vstart	/* virtual address of vstart */
	DPRINTSREG("SPSR_EL1         = ", spsr_el1)
	DPRINTSREG("DAIF             = ", daif)
	DPRINTREG("vstart           = ", x20)
	br	x20		/* jump to the kernel virtual address */

aarch64_fatal:
	PRINT("fatal error occured while booting\n")
	/* return to bootloader. if switched from EL2 to EL1, It might fail */
	mov	lr, x27
	mov	sp, x28
	ret

/*
 * vstart is in kernel virtual address
 */
vstart:
	DPRINTREG("PC               = ", x20)

	/* set exception vector */
	adrl	x0, _C_LABEL(el1_vectors)
	msr	vbar_el1, x0

	/* set lwp0 stack */
	adrl	x0, lwp0uspace
	add	x0, x0, #(UPAGES * PAGE_SIZE)
	sub	x0, x0, #TF_SIZE	/* lwp0space + USPACE - TF_SIZE */
	mov	sp, x0			/* define lwp0 ksp bottom */
	DPRINTREG("SP(lwp0,kvm)     = ", sp)

	/* lwp-private = NULL */
	msr	tpidr_el0, xzr
	msr	tpidrro_el0, xzr

<<<<<<< HEAD
	/* set curlwp() */
=======
	/* set curcpu() */
>>>>>>> 6ffcb1ea
	adrl	x0, lwp0		/* curlwp is lwp0 */
	msr	tpidr_el1, x0
	DPRINTREG("curlwp           = ", x0);

	/* init PAN if supported */
	mov	x0, #1
	bl	aarch64_pan_init

	/* init PAC if supported */
	mov	x0, #1
	bl	aarch64_pac_init
	cbnz	w0, 1f			/* if (aarch64_pac_init() == 0) */
	mrs	x0, sctlr_el1
	ldr	x1, sctlr_pac
	orr	x0, x0, x1		/*  enable PAC */
	msr	sctlr_el1, x0
1:

	/* set topology information */
	adrl	x0, cpu_info_store	/* curcpu */
	mrs	x1, mpidr_el1
	mov	x2, #0
	bl	arm_cpu_topology_set

	/* get cache configuration */
	mov	x0, xzr
	bl	aarch64_getcacheinfo

#ifdef KASAN
	adrl	x0, lwp0uspace
	bl	_C_LABEL(kasan_early_init)
#endif

	mov	fp, #0			/* trace back starts here */
	PRINT("initarm\n")
	bl	_C_LABEL(initarm)	/* Off we go */

	PRINT("main\n")
	bl	_C_LABEL(main)		/* call main() */

	adr	x0, .Lmainreturned
	b	_C_LABEL(panic)
	/* NOTREACHED */
ASEND(aarch64_start)

.Lmainreturned:
	.asciz	"main() returned"
	.align 2


ASENTRY_NP(clear_bss)
	/* Zero the BSS. The size must be aligned 16, usually it should be. */
	adrl	x14, __bss_start__
	adrl	x15, __bss_end__
	b	2f
1:	stp	xzr, xzr, [x14], #16
2:	cmp	x14, x15
	b.lo	1b
	ret
ASEND(clear_bss)


init_sysregs:
	stp	x0, lr, [sp, #-16]!

	/* init debug event */
	ldr	x0, mdscr_setting
	msr	mdscr_el1, x0
	msr	oslar_el1, xzr

	/* Clear context id register */
	msr	contextidr_el1, xzr

	/* No trap system register access, and Trap FP/SIMD access */
	msr	cpacr_el1, xzr

	/* allow to read CNTVCT_EL0 and CNTFRQ_EL0 from EL0 */
	mrs	x0, cntkctl_el1
	orr	x0, x0, #CNTKCTL_EL0VCTEN
	msr	cntkctl_el1, x0

	/* any exception not masked */
	msr	daif, xzr

	ldp	x0, lr, [sp], #16
	ret


#ifdef MULTIPROCESSOR

#ifdef DEBUG_LOCORE
/*
 * atomic_ops doesn't work before MMU enabled, so using Peterson's algorithm.
 * this is only used to serialize debug print and avoid mixing output.
 * Not absolutely necessary.
 *
 * x27 for cpuindex.
 */
locore_lock_enter:
#ifdef DEBUG_LOCORE_PRINT_LOCK
	mov	x3, xzr			/* x3 = level */
levelloop:
	/* lock_level[] and lock_turn[] are always accessed via PA(devmap) */
	adrl	x0, kern_vtopdiff
	ldr	x0, [x0]
	ldr	x4, =lock_level
	sub	x4, x4, x0
	ldr	x5, =lock_turn
	sub	x5, x5, x0

	strh	w3, [x4, x27, lsl #1]	/* lock_level[i] = level */
	dsb	sy
	strh	w27, [x5, x3, lsl #1]	/* lock_turn[level] = i */
	dsb	sy
waitloop:
	dmb	sy
	ldrh	w0, [x5, x3, lsl #1]	/* lock_turn[level] == i ? */
	cmp	x27, x0
	bne	nextlevel

	mov	x2, xzr			/* k = 0 */
levelcheck:
	cmp	x2, x27
	beq	levelcheck_next

	dmb	sy
	ldrsh	w0, [x4, x2, lsl #1]	/* lock_level[k] >= level */
	cmp	w0, w3
	bge	waitloop
levelcheck_next:
	add	x2, x2, #1		/* k++ */
	cmp	x2, #MAXCPUS
	bne	levelcheck
nextlevel:
	add	x3, x3, #1
	cmp	x3, #(MAXCPUS - 1)
	bne	levelloop
#endif /* DEBUG_LOCORE_PRINT_LOCK */
	ret


locore_lock_exit:
#ifdef DEBUG_LOCORE_PRINT_LOCK
	/* lock_level[] and lock_turn[] are always accessed via PA(devmap) */
	adrl	x0, kern_vtopdiff
	ldr	x0, [x0]
	ldr	x1, =lock_level
	sub	x1, x1, x0
	mvn	x0, xzr
	strh	w0, [x1, x27, lsl #1]	/* lock_level[i] = -1 */
	dsb	sy
#endif /* DEBUG_LOCORE_PRINT_LOCK */
	ret


/* print "[CPU$x27] " (x27 for cpuindex) */
printcpu:
	stp	x0, lr, [sp, #-16]!
	PRINT("[CPU");			\
	mov	x0, x27;		\
	bl	_printdec_x0;		\
	PRINT("] ");			\
	ldp	x0, lr, [sp], #16
	ret

#define CPU_DPRINT(str)			\
	bl	locore_lock_enter;	\
	bl	printcpu;		\
	DPRINT(str);			\
	bl	locore_lock_exit

/*
 * CPU_DPRINTREG macro use x19 internally. x0-x15 may be broken.
 * x27 for cpuindex.
 */
#define CPU_DPRINTREG(str,reg)		\
	mov	x19, reg;		\
	bl	locore_lock_enter;	\
	bl	printcpu;		\
	PRINT(str);			\
	mov	x0, x19;		\
	bl	print_x0;		\
	bl	locore_lock_exit

#define CPU_DPRINTSREG(str, reg)	\
	mrs	x19, reg;		\
	CPU_DPRINTREG(str, x19)

#else /* DEBUG_LOCORE */

#define CPU_DPRINT(str)
#define CPU_DPRINTREG(str,reg)
#define CPU_DPRINTSREG(str, reg)

#endif /* DEBUG_LOCORE */

ENTRY_NP(cpu_mpstart)
	mrs	x3, mpidr_el1
	ldr	x0, =(MPIDR_AFF0 | MPIDR_AFF1 | MPIDR_AFF2 | MPIDR_AFF3)
	and	x3, x3, x0

	/*
	 * resolve own cpuindex. my mpidr is stored in
	 * extern uint64_t cpu_mpidr[MAXCPUS]
	 */
	adrl	x0, _C_LABEL(cpu_mpidr)
	mov	x1, xzr
1:
	add	x1, x1, #1
	cmp	x1, #MAXCPUS		/* cpuindex >= MAXCPUS ? */
	bge	toomanycpus
	ldr	x2, [x0, x1, lsl #3]	/* cpu_mpidr[cpuindex] */
	cmp	x2, x3			/* == mpidr_el1 & MPIDR_AFF ? */
	bne	1b

	mov	x27, x1			/* x27 = cpuindex */

	/*
	 * x27 = cpuindex
	 */

	/* set stack pointer for boot */
	mov	x1, #BOOT_AP_STACKSIZE
	mul	x1, x1, x27

	adrl	x0, bootstk
	add	sp, x0, x1  /* sp = bootstk + (BOOT_AP_STACKSIZE * cpuindex) */

	bl	1f
1:	CPU_DPRINTREG("PC               = ", lr)
	CPU_DPRINTREG("SP               = ", sp)
	mrs	x20, CurrentEL
	lsr	x20, x20, #2
	CPU_DPRINTREG("CurrentEL        = ", x20)
	cmp	x20, #2
	bcc	1f
	/* EL2 registers can be accessed in EL2 or higher */
	CPU_DPRINTSREG("SCTLR_EL2        = ", sctlr_el2)
	CPU_DPRINTSREG("HCR_EL2          = ", hcr_el2)
1:
	CPU_DPRINTSREG("SPSR_EL1         = ", spsr_el1)
	CPU_DPRINTSREG("SCTLR_EL1        = ", sctlr_el1)
	CPU_DPRINTSREG("MIDR_EL1         = ", midr_el1)
	CPU_DPRINTSREG("MPIDR_EL1        = ", mpidr_el1)

#ifdef LOCORE_EL2
	CPU_DPRINT("Drop to EL1...\n")
	bl	drop_to_el1
	CPU_DPRINT("Drop to EL1 OK\n")
	mrs	x20, CurrentEL
	lsr	x20, x20, #2
	CPU_DPRINTREG("CurrentEL        = ", x20)
#endif /* LOCORE_EL2 */

	bl	mmu_disable
	bl	init_sysregs

	CPU_DPRINT("MMU Enable...\n")
	bl	load_ttbrs
	bl	mmu_enable
	CPU_DPRINT("MMU Enable OK\n")

	/* jump to virtual address */
	ldr	x20, =mp_vstart
	br	x20

mp_vstart:
	hint	0x24		/* bti j */
	CPU_DPRINTREG("PC               = ", x20)

	/* set exception vector */
	adrl	x0, _C_LABEL(el1_vectors)
	msr	vbar_el1, x0

	/* lwp-private = NULL */
	msr	tpidr_el0, xzr
	msr	tpidrro_el0, xzr

	/* set curcpu(), and fill curcpu()->ci_{midr,mpidr} */
	mov	x0, #CPU_INFO_SIZE
	mul	x0, x27, x0
	adrl	x1, _C_LABEL(cpu_info_store)
	add	x0, x0, x1		/* x0 = &cpu_info_store[cpuindex] */
	msr	tpidr_el1, x0		/* tpidr_el1 = curcpu = x0 */

	mrs	x1, midr_el1
	str	x1, [x0, #CI_MIDR]	/* curcpu()->ci_cpuid = midr_el1 */
	mrs	x1, mpidr_el1
	str	x1, [x0, #CI_MPIDR]	/* curcpu()->ci_mpidr = mpidr_el1 */

	/* set topology information */
	mov	x2, #0
	bl	arm_cpu_topology_set

	/* x28 = &arm_cpu_hatched[cpuindex / (sizeof(u_long) * NBBY)] */
	adrl	x0, _C_LABEL(arm_cpu_hatched)
	// Appease clang - mov	x1, x27, lsr #6
	orr	x1, xzr, x27, lsr #6
	add	x28, x0, x1, lsl #3

	/* x29 = __BIT(cpuindex % (sizeof(u_long) * NBBY)) */
	mov	x0, #1
	and	x2, x27, #63
	lsl	x29, x0, x2

	/*
	 * atomic_or_ulong(&arm_cpu_hatched[cpuindex / (sizeof(u_long)  * NBBY)],
	 *   _BIT(cpuindex % ((sizeof(u_long) * NBBY)
	 * to inform the boot processor.
	 */
	CPU_DPRINTREG("x28 hatched      = ", x28)
	CPU_DPRINTREG("x29 bit          = ", x29)

	mov	x0, x28
	mov	x1, x29
	bl	_C_LABEL(atomic_or_ulong)	/* hatched! */
	dsb	sy
	sev

	/* x28 = &arm_cpu_mbox[cpuindex / (sizeof(u_long) * NBBY)] */
	adrl	x0, _C_LABEL(arm_cpu_mbox)
	// Appease clang - mov	x1, x27, lsr #6
	orr	x1, xzr, x27, lsr #6
	add	x28, x0, x1, lsl #3

	/* wait for the mailbox start bit to become true */
1:
	dmb	sy
	ldr	x20, [x28]
	tst	x20, x29
	bne	9f
	wfe
	b	1b
9:

	/* fill my cpu_info */
	mrs	x0, tpidr_el1		/* curcpu */
	ldr	x1, [x0, #CI_IDLELWP]	/* x0 = curcpu()->ci_idlelwp */
	msr	tpidr_el1, x1		/* tpidr_el1 = curlwp = x1 */
	str	x1, [x0, #CI_CURLWP]	/* curlwp is idlelwp */

	/* get my stack from lwp */
	ldr	x2, [x1, #L_PCB]	/* x2 = lwp_getpcb(idlelwp) */
	add	x2, x2, #(UPAGES * PAGE_SIZE)
	sub	sp, x2, #TF_SIZE	/* sp = pcb + USPACE - TF_SIZE */

	/* init PAN if supported */
	mov	x0, #0
	bl	aarch64_pan_init

	/* init PAC if supported */
	mov	x0, #0
	bl	aarch64_pac_init
	cbnz	w0, 1f			/* if (aarch64_pac_init() == 0) */
	mrs	x0, sctlr_el1
	ldr	x1, sctlr_pac
	orr	x0, x0, x1		/*  enable PAC */
	msr	sctlr_el1, x0
1:

	mov	fp, xzr			/* trace back starts here */
	mrs	x0, tpidr_el1		/* curlwp */
	ldr	x0, [x0, #L_CPU]	/* curlwp->l_cpu */
	bl	_C_LABEL(cpu_hatch)
	mov	x0, xzr
	b	_C_LABEL(idle_loop)	/* never to return */
END(cpu_mpstart)

toomanycpus:
	CPU_DPRINT("too many cpus, or MPIDR not exists in cpu_mpidr[]\n")
1:	wfi
	b	1b


#else /* MULTIPROCESSOR */

ENTRY_NP(cpu_mpstart)
1:	wfi
	b	1b
END(cpu_mpstart)

#endif /* MULTIPROCESSOR */


/*
 * xprint - print strings pointed by $PC(LR)
 *          and return to the end of string.
 *          "\n" will be replaced "\r\n"
 * e.g.)
 *    bl        xprint      <- call
 *    .ascii    "Hello\n\0" <- wouldn't return here
 *    .align    2
 *    nop                   <- return to here
 *
 */
xprint:
	mov	x0, lr
	bl	_C_LABEL(uartputs)
	add	x0, x0, #3
	bic	lr, x0, #3
	ret

/*
 * uartputs(str) - print strings with replacing "\n" to "\r\n".
 * returns the address after the end of the string. (x0 = next of '\0')
 */
ENTRY_NP(uartputs)
	stp	x19, lr, [sp, #-16]!
	mov	x19, x0
	ldrb	w0, [x19], #1
	cbz	w0, 9f
1:
	cmp	x0, #'\n'
	bne	2f
	mov	x0, #0x0d	/* '\r' */
	bl	uartputc
	mov	x0, #'\n'
2:
	bl	uartputc
	ldrb	w0, [x19], #1
	cbnz	w0, 1b
9:
	mov	x0, x19
	ldp	x19, lr, [sp], #16
	ret
END(uartputs)

/*
 * print x0 in 16 widths hexadecimal.
 *
 * x0 is preserved despite being caller saved.
 * other caller saved registers will be broken.
 */
_print_x0:
	stp	x0, lr, [sp, #-16]!
	stp	x20, x21, [sp, #-16]!

	mov	x21, x0		/* number to display */
	mov	x20, #60	/* num of shift */
1:
	ror	x0, x21, x20
	and	x0, x0, #0xf
	cmp	x0, #10
	blt	2f
	add	x0, x0, #('a' - 10 - '0')
2:	add	x0, x0, #'0'
	bl	uartputc
	subs	x20, x20, #4
	bge	1b

	ldp	x20, x21, [sp], #16
	ldp	x0, lr, [sp], #16
	ret

/*
 * print x0 in decimal.
 *
 * x0 is preserved despite being caller saved.
 * other caller saved registers will be broken.
 */
_printdec_x0:
	stp	x0, lr, [sp, #-(16+32)]!
	add	x8, sp, #(16+32)

	strb	wzr, [x8, #-1]!
1:
	mov	x10, #10
	udiv	x1, x0, x10	/* x1 = x0 / 10 */
	msub	x3, x1, x10, x0	/* x3 = x0 % 10 */
	mov	x0, x1

	add	x3, x3, #'0'
	strb	w3, [x8, #-1]!
	cbnz	x0, 1b

	mov	x0, x8
	bl	uartputs

	ldp	x0, lr, [sp], #(16+32)
	ret

/*
 * print x0 in 16 widths hexadecimal with crlf.
 *
 * x0 is preserved despite being caller saved.
 * other caller saved registers will be broken.
 */
print_x0:
	stp	x0, lr, [sp, #-16]!
	bl	_print_x0
	PRINT("\n")
	ldp	x0, lr, [sp], #16
	ret

#ifdef VERBOSE_LOCORE
/*
 * tinyprintf() supports only maximum 7 '%x', '%d' and '%s' formats.
 * width and any modifiers are ignored. '\n' will be replaced to '\r\n'.
 *
 * '%x' will be always expanded 16 widths hexadicimal.
 * e.g., tinyprintf("Hello %s %x\n", "World", 0x12345)
 * outputs "Hello World 0000000000012345\r\n"
 */
tinyprintf:
	stp	x0, lr, [sp, #-16]!
	stp	x19, x20, [sp, #-16]!
	stp	x7, x8, [sp, #-16]!
	stp	x5, x6, [sp, #-16]!
	stp	x3, x4, [sp, #-16]!
	stp	x1, x2, [sp, #-16]!

	mov	x20, xzr
	mov	x19, x0
	ldrb	w0, [x19], #1
	cbz	w0, tinyprintf_done

tinyprintf_loop:
	cmp	x0, #'\n'
	bne	1f
	/* '\n' -> '\r', '\n' */
	mov	x0, #0x0d	/* '\r' */
	bl	uartputc
	mov	x0, #'\n'
1:

	cmp	x0, #'%'
	bne	tinyprintf_putc
	cmp	x20, #8
	bcs	tinyprintf_putc

tinyprintf_fetch_fmt:
	ldrb	w9, [x19], #1
	cbz	w9, tinyprintf_done

	/* width and modifier are ignored */
	cmp	x9, #'h'
	beq	tinyprintf_fetch_fmt
	cmp	x9, #'l'
	beq	tinyprintf_fetch_fmt
	cmp	x9, #'j'
	beq	tinyprintf_fetch_fmt
	cmp	x9, #'t'
	beq	tinyprintf_fetch_fmt
	cmp	x9, #'z'
	beq	tinyprintf_fetch_fmt
	cmp	x9, #'0'
	bcc	1f
	cmp	x9, #'9'
	bls	tinyprintf_fetch_fmt
1:
	ldr	x0, [sp, x20, lsl #3]	/* get Nth argument */
	add	x20, x20, #1

	cmp	x9, #'x'
	bne	5f
	/* "%x" format */
	bl	_print_x0
	b	tinyprintf_next
5:
	cmp	x9, #'d'
	bne	5f
	/* "%d" format */
	bl	_printdec_x0
	b	tinyprintf_next
5:
	cmp	x9, #'s'
	bne	5f
	/* "%s" format */
	bl	_C_LABEL(uartputs)
	b	tinyprintf_next
5:

tinyprintf_putc:
	bl	uartputc
tinyprintf_next:
	ldrb	w0, [x19], #1
	cbnz	w0, tinyprintf_loop

tinyprintf_done:
	mov	x0, x19

	ldp	x1, x2, [sp], #16
	ldp	x3, x4, [sp], #16
	ldp	x5, x6, [sp], #16
	ldp	x7, x8, [sp], #16
	ldp	x19, x20, [sp], #16
	ldp	x0, lr, [sp], #16
	ret
#endif /* VERBOSE_LOCORE */


save_ttbrs:
	/* save ttbr[01]_el1 for AP */
	mrs	x0, ttbr0_el1
	mrs	x1, ttbr1_el1
	adrl	x2, ttbr_save
	stp	x0, x1, [x2]
	ret

load_ttbrs:
	/* load ttbr[01]_el1 */
	adrl	x2, ttbr_save
	ldp	x0, x1, [x2]
	msr	ttbr0_el1, x0
	msr	ttbr1_el1, x1
	ret


init_mmutable:
	stp	x26, lr, [sp, #-16]!

	/* first allocated page must be kernel l0pt = ARM_BOOTSTRAP_LxPT */
	bl	pmapboot_pagealloc
	cbz	x0, init_mmutable_error
	msr	ttbr1_el1, x0

	bl	pmapboot_pagealloc
	cbz	x0, init_mmutable_error
	msr	ttbr0_el1, x0

	DPRINTSREG("TTBR0            = ", ttbr0_el1)
	DPRINTSREG("TTBR1            = ", ttbr1_el1)

#ifdef VERBOSE_LOCORE
	adr	x26, tinyprintf
#else
	mov	x26, xzr
#endif

	/*
	 * int
	 * pmapboot_enter(
	 *     x0: vaddr_t va,
	 *     x1: paddr_t pa,
	 *     x2: psize_t size,
	 *     x3: psize_t blocksize,  // L[123]_SIZE
	 *     x4: pt_entry_t attr,    // pte attributes. LX_BLKPAG_*
	 *     x5: void (*pr)(const char *, ...)
	 *  );
	 */

#ifdef CONSADDR
	VPRINT("Creating identity mapping for CONSADDR\n")
	ldr	x0, =CONSADDR			/* va = CONADDR (physical) */
	mov	x1, x0				/* pa = va */
	mov	x2, #L2_SIZE			/* size */
	mov	x3, #L2_SIZE			/* blocksize */
	mov	x4, #LX_BLKPAG_ATTR_DEVICE_MEM | LX_BLKPAG_AP_RW
	orr	x4, x4, #LX_BLKPAG_UXN | LX_BLKPAG_PXN	/* attr */
	mov	x5, x26				/* pr func */
	bl	pmapboot_enter
	cbnz	x0, init_mmutable_error
#endif

	/* identity mapping for kernel image */
	VPRINT("Creating identity mapping for kernel image\n")
	adrl	x0, start			/* va = start (physical) */

	mov	x1, x0				/* pa = va */
	adrl	x2, _end
	sub	x2, x2, x1			/* size = _end - start */
	add	x2, x2, #PMAPBOOT_PAGEALLOCMAX	/* for pmapboot_pagealloc() */
	mov	x3, #L2_SIZE			/* blocksize */
	mov	x4, #LX_BLKPAG_ATTR_NORMAL_NC | LX_BLKPAG_AP_RW	/* attr */
	mov	x5, x26				/* pr func */
	bl	pmapboot_enter
	cbnz	x0, init_mmutable_error

#ifdef FDT
	VPRINT("Creating identity mapping for FDT\n")
	adrl	x8, _C_LABEL(fdt_addr_r)
	ldr	x8, [x8]

	mov	x0, x8				/* va */
	mov	x1, x8				/* pa */
	mov	x2, #L2_SIZE			/* size */
	mov	x3, #L2_SIZE			/* blocksize */
	mov	x4, #LX_BLKPAG_ATTR_NORMAL_NC | LX_BLKPAG_AP_RW
	orr	x4, x4, #LX_BLKPAG_UXN | LX_BLKPAG_PXN	/* attr */
	mov	x5, x26				/* pr func */
	bl	pmapboot_enter
	cbnz	x0, init_mmutable_error
#endif

	VPRINT("Creating KVA=PA tables\n")
	ldr	x0, =start			/* va */
	adrl	x1, start			/* pa = start (physical) */
	adrl	x2, _end
	sub	x2, x2, x1			/* size = _end - start */
	mov	x3, #L2_SIZE			/* blocksize */
	mov	x4, #LX_BLKPAG_ATTR_NORMAL_WB | LX_BLKPAG_AP_RW	/* attr */
	orr	x4, x4, #LX_BLKPAG_UXN
	mov	x5, x26				/* pr func */
	bl	pmapboot_enter
	cbnz	x0, init_mmutable_error

	VPRINT("OK\n");
	mov	x0, xzr
	b	init_mmutable_done
init_mmutable_error:
	mvn	x0, xzr
init_mmutable_done:
	ldp	x26, lr, [sp], #16
	ret

mmu_disable:
	dsb	sy
	mrs	x0, sctlr_el1
	bic	x0, x0, SCTLR_M		/* clear MMU enable bit */
	msr	sctlr_el1, x0
	isb
	ret

mmu_enable:
	dsb	sy

	/* Invalidate all TLB */
	dsb	ishst
#ifdef MULTIPROCESSOR
	tlbi	vmalle1is
#else
	tlbi	vmalle1
#endif
	dsb	ish
	isb

	ldr	x0, mair_setting
	msr	mair_el1, x0


	/* TCR_EL1:IPS[34:32] = AA64MMFR0:PARange[3:0] */
	ldr	x0, tcr_setting
	mrs	x1, id_aa64mmfr0_el1
	bfi	x0, x1, #32, #3
	msr	tcr_el1, x0

	/*
	 * configure SCTLR
	 */
	mrs	x0, sctlr_el1
	ldr	x1, sctlr_clear
	bic	x0, x0, x1
	ldr	x1, sctlr_pac	/* disable PAC */
	bic	x0, x0, x1
	ldr	x1, sctlr_set
	orr	x0, x0, x1

	ldr	x1, sctlr_ee
#ifdef __AARCH64EB__
	orr	x0, x0, x1	/* set: BigEndian */
#else
	bic	x0, x0, x1	/* clear: LittleEndian */
#endif
	msr	sctlr_el1, x0	/* enabling MMU! */
	isb

	ret


	.align 3
mair_setting:
	.quad (						\
	    __SHIFTIN(MAIR_NORMAL_WB, MAIR_ATTR0) |	\
	    __SHIFTIN(MAIR_NORMAL_NC, MAIR_ATTR1) |	\
	    __SHIFTIN(MAIR_NORMAL_WT, MAIR_ATTR2) |	\
	    __SHIFTIN(MAIR_DEVICE_MEM, MAIR_ATTR3) |	\
	    __SHIFTIN(MAIR_DEVICE_MEM_SO, MAIR_ATTR4))

#define VIRT_BIT	48

#ifdef MULTIPROCESSOR
#define TCR_SHAREABLE	(TCR_SH0_INNER | TCR_SH1_INNER)
#else
#define TCR_SHAREABLE	(TCR_SH0_NONE | TCR_SH1_NONE)
#endif

tcr_setting:
	.quad (						\
	    __SHIFTIN(64 - VIRT_BIT, TCR_T1SZ) |	\
	    __SHIFTIN(64 - VIRT_BIT, TCR_T0SZ) |	\
	    TCR_AS64K |					\
	    TCR_TG1_4KB | TCR_TG0_4KB |			\
	    TCR_ORGN0_WB_WA |				\
	    TCR_IRGN0_WB_WA |				\
	    TCR_ORGN1_WB_WA |				\
	    TCR_IRGN1_WB_WA) | TCR_SHAREABLE


#ifdef AARCH64_ALIGNMENT_CHECK
#define SCTLR_A_CONFIG		SCTLR_A
#else
#define SCTLR_A_CONFIG		0
#endif

#ifdef AARCH64_EL0_STACK_ALIGNMENT_CHECK
#define SCTLR_SA0_CONFIG	SCTLR_SA0
#else
#define SCTLR_SA0_CONFIG	0
#endif

#ifdef AARCH64_EL1_STACK_ALIGNMENT_CHECK
#define SCTLR_SA_CONFIG		SCTLR_SA
#else
#define SCTLR_SA_CONFIG		0
#endif


sctlr_ee:
	.quad (SCTLR_EE | SCTLR_EOE)	/* Endianness of Exception and EL0 */
sctlr_set:
	.quad ( \
	    SCTLR_LSMAOE |  /* Load/Store Multiple Atomicity and Ordering */ \
	    SCTLR_nTLSMD |  /* no Trap Load/Store Multiple to Device */ \
	    SCTLR_UCI |     /* Enables EL0 DC {CVAU,CIVAC,CVAC}, IC IVAU */ \
	    SCTLR_SPAN |    /* This field resets to 1 */ \
	    SCTLR_UCT |     /* Enables EL0 access to the CTR_EL0 */ \
	    SCTLR_nTWE |    /* EL0 WFE non-trapping */ \
	    SCTLR_nTWI |    /* EL0 WFI non-trapping */ \
	    SCTLR_DZE |     /* Enables access to the DC ZVA instruction */ \
	    SCTLR_I |       /* Instruction cache enable */ \
	    SCTLR_SED |     /* SETEND instruction disable */ \
	    SCTLR_C |       /* Cache enable */ \
	    SCTLR_M |       /* MMU Enable */ \
	    SCTLR_SA0_CONFIG | \
	    SCTLR_SA_CONFIG | \
	    SCTLR_A_CONFIG | \
	    0)
sctlr_clear:
	.quad ( \
	    SCTLR_IESB |    /* Enable Implicit ErrorSynchronizationBarrier */ \
	    SCTLR_WXN |     /* Write permission implies Execute Never (W^X) */ \
	    SCTLR_UMA |     /* EL0 Controls access to interrupt masks */ \
	    SCTLR_ITD |     /* IT instruction disable */ \
	    SCTLR_nAA |     /* ? */ \
	    SCTLR_CP15BEN | /* CP15 barrier enable */ \
	    SCTLR_SA0 |     /* Enable EL0 stack alignment check */ \
	    SCTLR_SA |      /* Enable SP alignment check */ \
	    SCTLR_A |       /* Alignment check enable */ \
	    0)
sctlr_pac:
	.quad ( \
	    SCTLR_EnIA |    /* PACIA (APIAKey_EL1) instruction enable */ \
	    SCTLR_EnIB |    /* PACIB (APIBKey_EL1) instruction enable */ \
	    SCTLR_EnDA |    /* PACDA (APDAKey_EL1) instruction enable */ \
	    SCTLR_EnDB |    /* PACDB (APDBKey_EL1) instruction enable */ \
	    0)

mdscr_setting:
	.quad ( \
	    MDSCR_TDCC |    /* Trap Debug Communications Channel access */ \
	    0)

.L_devmap_addr:
	.quad	VM_KERNEL_IO_ADDRESS

	.data

#ifdef DEBUG_LOCORE_PRINT_LOCK
	.align 2
lock_level:
	.fill	MAXCPUS, 2, -1
lock_turn:
	.fill	(MAXCPUS - 1), 2, -1
#endif /* DEBUG_LOCORE_PRINT_LOCK */

	.align 3
ttbr_save:
	.space	8 * 2

	.bss

	.align PGSHIFT
	.global _C_LABEL(lwp0uspace)
_C_LABEL(lwp0uspace):
	.space	UPAGES * PAGE_SIZE
bootstk:

#ifdef MULTIPROCESSOR
	.space	BOOT_AP_STACKSIZE * (MAXCPUS - 1)
#endif

	.section ".init_pagetable", "aw", %nobits
	.align PGSHIFT
	.global ARM_BOOTSTRAP_LxPT
ARM_BOOTSTRAP_LxPT:
l0pt_kern:

	.section "_init_memory", "aw", %nobits
	.align PGSHIFT

	/* None currently */<|MERGE_RESOLUTION|>--- conflicted
+++ resolved
@@ -175,11 +175,7 @@
 	msr	tpidr_el0, xzr
 	msr	tpidrro_el0, xzr
 
-<<<<<<< HEAD
 	/* set curlwp() */
-=======
-	/* set curcpu() */
->>>>>>> 6ffcb1ea
 	adrl	x0, lwp0		/* curlwp is lwp0 */
 	msr	tpidr_el1, x0
 	DPRINTREG("curlwp           = ", x0);
