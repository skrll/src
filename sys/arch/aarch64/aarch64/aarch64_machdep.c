<<<<<<< HEAD
/* $NetBSD: aarch64_machdep.c,v 1.60 2021/03/25 07:31:56 skrll Exp $ */
=======
/* $NetBSD: aarch64_machdep.c,v 1.61 2021/06/03 07:02:59 skrll Exp $ */
>>>>>>> e2aa5677

/*-
 * Copyright (c) 2014 The NetBSD Foundation, Inc.
 * All rights reserved.
 *
 * This code is derived from software contributed to The NetBSD Foundation
 * by Matt Thomas of 3am Software Foundry.
 *
 * Redistribution and use in source and binary forms, with or without
 * modification, are permitted provided that the following conditions
 * are met:
 * 1. Redistributions of source code must retain the above copyright
 *    notice, this list of conditions and the following disclaimer.
 * 2. Redistributions in binary form must reproduce the above copyright
 *    notice, this list of conditions and the following disclaimer in the
 *    documentation and/or other materials provided with the distribution.
 *
 * THIS SOFTWARE IS PROVIDED BY THE NETBSD FOUNDATION, INC. AND CONTRIBUTORS
 * ``AS IS'' AND ANY EXPRESS OR IMPLIED WARRANTIES, INCLUDING, BUT NOT LIMITED
 * TO, THE IMPLIED WARRANTIES OF MERCHANTABILITY AND FITNESS FOR A PARTICULAR
 * PURPOSE ARE DISCLAIMED.  IN NO EVENT SHALL THE FOUNDATION OR CONTRIBUTORS
 * BE LIABLE FOR ANY DIRECT, INDIRECT, INCIDENTAL, SPECIAL, EXEMPLARY, OR
 * CONSEQUENTIAL DAMAGES (INCLUDING, BUT NOT LIMITED TO, PROCUREMENT OF
 * SUBSTITUTE GOODS OR SERVICES; LOSS OF USE, DATA, OR PROFITS; OR BUSINESS
 * INTERRUPTION) HOWEVER CAUSED AND ON ANY THEORY OF LIABILITY, WHETHER IN
 * CONTRACT, STRICT LIABILITY, OR TORT (INCLUDING NEGLIGENCE OR OTHERWISE)
 * ARISING IN ANY WAY OUT OF THE USE OF THIS SOFTWARE, EVEN IF ADVISED OF THE
 * POSSIBILITY OF SUCH DAMAGE.
 */

#include <sys/cdefs.h>
<<<<<<< HEAD
__KERNEL_RCSID(1, "$NetBSD: aarch64_machdep.c,v 1.60 2021/03/25 07:31:56 skrll Exp $");
=======
__KERNEL_RCSID(1, "$NetBSD: aarch64_machdep.c,v 1.61 2021/06/03 07:02:59 skrll Exp $");
>>>>>>> e2aa5677

#include "opt_arm_debug.h"
#include "opt_cpuoptions.h"
#include "opt_ddb.h"
#include "opt_fdt.h"
#include "opt_kernhist.h"
#include "opt_modular.h"

#include <sys/param.h>
#include <sys/types.h>
#include <sys/asan.h>
#include <sys/bus.h>
#include <sys/core.h>
#include <sys/conf.h>
#include <sys/kauth.h>
#include <sys/kcore.h>
#include <sys/module.h>
#include <sys/msgbuf.h>
#include <sys/reboot.h>
#include <sys/sysctl.h>
#include <sys/xcall.h>

#include <dev/mm.h>

#include <uvm/uvm.h>

#include <machine/bootconfig.h>

#include <arm/cpufunc.h>

#include <aarch64/armreg.h>
#ifdef DDB
#include <aarch64/db_machdep.h>
#endif
#include <aarch64/frame.h>
#include <aarch64/machdep.h>
#include <aarch64/pmap.h>
#include <aarch64/pte.h>
#include <aarch64/vmparam.h>
#include <aarch64/kcore.h>

#include <arm/fdt/arm_fdtvar.h>
#include <dev/fdt/fdt_memory.h>

#ifdef VERBOSE_INIT_ARM
#define VPRINTF(...)	printf(__VA_ARGS__)
#else
#define VPRINTF(...)	__nothing
#endif

char cpu_model[32];
char machine[] = MACHINE;
char machine_arch[] = MACHINE_ARCH;

const pcu_ops_t * const pcu_ops_md_defs[PCU_UNIT_COUNT] = {
	[PCU_FPU] = &pcu_fpu_ops
};

struct vm_map *phys_map;

#ifdef MODULAR
vaddr_t module_start, module_end;
static struct vm_map module_map_store;
#endif

#ifdef KASAN
vaddr_t kasan_kernelstart;
vaddr_t kasan_kernelsize;
#endif

/* XXX */
vaddr_t physical_start;
vaddr_t physical_end;
/* filled in before cleaning bss. keep in .data */
u_long kern_vtopdiff __attribute__((__section__(".data")));

/* extra physical memory allocated from round_page(_end[]) */
long kernend_extra;

/* dump configuration */
int	cpu_dump(void);
int	cpu_dumpsize(void);
u_long	cpu_dump_mempagecnt(void);

uint32_t dumpmag = 0x8fca0101;  /* magic number for savecore */
int     dumpsize = 0;           /* also for savecore */
long    dumplo = 0;

int aarch64_bti_enabled __read_mostly;

static void
bti_init(void)
{
#ifdef ARMV85_BTI
	extern uint64_t pmap_attr_gp;
	uint64_t reg;

	reg = reg_id_aa64pfr1_el1_read();

	if (reg >= ID_AA64PFR1_EL1_BT_SUPPORTED) {
		pmap_attr_gp = LX_BLKPAG_GP;
		aarch64_bti_enabled = 1;
	}
#endif
}

void
cpu_kernel_vm_init(uint64_t memory_start __unused, uint64_t memory_size __unused)
{
	extern char __kernel_text[];
	extern char _end[];
	extern char __data_start[];
	extern char __rodata_start[];
	u_int blk;

	bti_init();

	vaddr_t kernstart = trunc_page((vaddr_t)__kernel_text);
	vaddr_t kernend = round_page((vaddr_t)_end);
	paddr_t kernstart_phys = KERN_VTOPHYS(kernstart);
	paddr_t kernend_phys = KERN_VTOPHYS(kernend);
	vaddr_t data_start = (vaddr_t)__data_start;
	vaddr_t rodata_start = (vaddr_t)__rodata_start;

	/* add direct mappings of whole memory */
	const pt_entry_t dmattr =
	    LX_BLKPAG_ATTR_NORMAL_WB |
	    LX_BLKPAG_AP_RW |
	    LX_BLKPAG_PXN |
	    LX_BLKPAG_UXN;
	for (blk = 0; blk < bootconfig.dramblocks; blk++) {
		uint64_t start, end;

		start = trunc_page(bootconfig.dram[blk].address);
		end = round_page(bootconfig.dram[blk].address +
		    (uint64_t)bootconfig.dram[blk].pages * PAGE_SIZE);

		pmapboot_enter_range(AARCH64_PA_TO_KVA(start), start,
		    end - start, dmattr, printf);
	}

	/* Disable translation table walks using TTBR0 */
	uint64_t tcr = reg_tcr_el1_read();
	reg_tcr_el1_write(tcr | TCR_EPD0);
	isb();

	aarch64_tlbi_all();

	/*
	 * at this point, whole kernel image is mapped as "rwx".
	 * permission should be changed to:
	 *
	 *    text     rwx => r-x
	 *    rodata   rwx => r--
	 *    data     rwx => rw-  (.bss included)
	 *
	 * kernel image has mapped by L2 block. (2Mbyte)
	 */
	pmapboot_protect(L2_TRUNC_BLOCK(kernstart),
	    L2_TRUNC_BLOCK(data_start), VM_PROT_WRITE);
	pmapboot_protect(L2_ROUND_BLOCK(rodata_start),
	    L2_ROUND_BLOCK(kernend), VM_PROT_EXECUTE);

	aarch64_tlbi_all();

	VPRINTF("%s: kernel phys start %lx end %lx+%lx\n", __func__,
	    kernstart_phys, kernend_phys, kernend_extra);
	fdt_memory_remove_range(kernstart_phys,
	     kernend_phys - kernstart_phys + kernend_extra);

#ifdef KASAN
	kasan_kernelstart = kernstart;
	kasan_kernelsize = L2_ROUND_BLOCK(kernend) - kernstart;
#endif
}



/*
 * Upper region: 0xffff_ffff_ffff_ffff  Top of virtual memory
 *
 *               0xffff_ffff_ffe0_0000  End of KVA
 *                                      = VM_MAX_KERNEL_ADDRESS
 *
 *               0xffff_c000_4000_0000  Start of KVA
 *
 *               0xffff_c000_0???_????  End of kernel
 *                                      = _end[]
 *               0xffff_c000_00??_????  Start of kernel
 *                                      = __kernel_text[]
 *
 *               0xffff_c000_0000_0000  Kernel base address
 *                                      = VM_MIN_KERNEL_ADDRESS
 *
 *               0xffff_bfff_ffff_ffff  End of direct mapped
 *               0xffff_0000_0000_0000  Start of direct mapped
 *                                      = AARCH64_DIRECTMAP_START
 *
 * Hole:         0xfffe_ffff_ffff_ffff
 *               0x0001_0000_0000_0000
 *
 * Lower region: 0x0000_ffff_ffff_ffff  End of user address space
 *                                      = VM_MAXUSER_ADDRESS
 *
 *               0x0000_0000_0000_0000  Start of user address space
 */
vaddr_t
initarm_common(vaddr_t kvm_base, vsize_t kvm_size,
    const struct boot_physmem *bp, size_t nbp)
{
	extern char __kernel_text[];
	extern char _end[];
	extern char lwp0uspace[];

	struct pcb *pcb;
	struct trapframe *tf;
	psize_t memsize_total;
	vaddr_t kernstart, kernend;
	vaddr_t kernstart_l2 __unused, kernend_l2;	/* L2 table 2MB aligned */
	vaddr_t kernelvmstart;
	size_t i;

	cputype = cpu_idnum();	/* for compatible arm */

	kernstart = trunc_page((vaddr_t)__kernel_text);
	kernend = round_page((vaddr_t)_end);

	kernstart_l2 = L2_TRUNC_BLOCK(kernstart);
	kernend_l2 = L2_ROUND_BLOCK(kernend);

	kernelvmstart = kernend_l2;

#ifdef MODULAR
	/*
	 * The aarch64 compilers (gcc & llvm) use R_AARCH_CALL26/R_AARCH_JUMP26
	 * for function calls (bl)/jumps(b). At this time, neither compiler
	 * supports -mlong-calls therefore the kernel modules should be loaded
	 * within the maximum range of +/-128MB from kernel text.
	 */
#define MODULE_RESERVED_MAX	(1024 * 1024 * 128)
#define MODULE_RESERVED_SIZE	(1024 * 1024 * 32)	/* good enough? */
	module_start = kernelvmstart;
	module_end = kernend_l2 + MODULE_RESERVED_SIZE;
	if (module_end >= kernstart_l2 + MODULE_RESERVED_MAX)
		module_end = kernstart_l2 + MODULE_RESERVED_MAX;
	KASSERT(module_end > kernend_l2);
	kernelvmstart = module_end;
#endif /* MODULAR */

	KASSERT(kernelvmstart < VM_KERNEL_VM_BASE);

	kernelvmstart = VM_KERNEL_VM_BASE;

	paddr_t kernstart_phys __unused = KERN_VTOPHYS(kernstart);
	paddr_t kernend_phys __unused = KERN_VTOPHYS(kernend);

	/* XXX: arm/arm32/bus_dma.c refers physical_{start,end} */
	physical_start = bootconfig.dram[0].address;
	physical_end = bootconfig.dram[bootconfig.dramblocks - 1].address +
		       ptoa(bootconfig.dram[bootconfig.dramblocks - 1].pages);

	/*
	 * msgbuf is allocated from the bottom of any one of memory blocks
	 * to avoid corruption due to bootloader or changing kernel layout.
	 */
	paddr_t msgbufaddr = 0;
	for (i = 0; i < bootconfig.dramblocks; i++) {
		/* this block has enough space for msgbuf? */
		if (bootconfig.dram[i].pages < atop(round_page(MSGBUFSIZE)))
			continue;

		/* allocate msgbuf from the bottom of this block */
		bootconfig.dram[i].pages -= atop(round_page(MSGBUFSIZE));
		msgbufaddr = bootconfig.dram[i].address +
		    ptoa(bootconfig.dram[i].pages);
		break;
	}
	KASSERT(msgbufaddr != 0);	/* no space for msgbuf */
	initmsgbuf((void *)AARCH64_PA_TO_KVA(msgbufaddr), MSGBUFSIZE);

	VPRINTF(
	    "------------------------------------------\n"
	    "kern_vtopdiff         = 0x%016lx\n"
	    "physical_start        = 0x%016lx\n"
	    "kernel_start_phys     = 0x%016lx\n"
	    "kernel_end_phys       = 0x%016lx\n"
	    "pagetables_start_phys = 0x%016lx\n"
	    "pagetables_end_phys   = 0x%016lx\n"
	    "msgbuf                = 0x%016lx\n"
	    "physical_end          = 0x%016lx\n"
	    "VM_MIN_KERNEL_ADDRESS = 0x%016lx\n"
	    "kernel_start_l2       = 0x%016lx\n"
	    "kernel_start          = 0x%016lx\n"
	    "kernel_end            = 0x%016lx\n"
	    "(extra)               = 0x%016lx\n"
	    "kernel_end_l2         = 0x%016lx\n"
#ifdef MODULAR
	    "module_start          = 0x%016lx\n"
	    "module_end            = 0x%016lx\n"
#endif
	    "(kernel va area)      = 0x%016lx\n"
	    "(devmap va area)      = 0x%016lx\n"
	    "VM_MAX_KERNEL_ADDRESS = 0x%016lx\n"
	    "------------------------------------------\n",
	    kern_vtopdiff,
	    physical_start,
	    kernstart_phys,
	    kernend_phys,
	    round_page(kernend_phys),
	    round_page(kernend_phys) + kernend_extra,
	    msgbufaddr,
	    physical_end,
	    VM_MIN_KERNEL_ADDRESS,
	    kernstart_l2,
	    kernstart,
	    kernend,
	    kernend_extra,
	    kernend_l2,
#ifdef MODULAR
	    module_start,
	    module_end,
#endif
	    VM_KERNEL_VM_BASE,
	    VM_KERNEL_IO_ADDRESS,
	    VM_MAX_KERNEL_ADDRESS);

#ifdef DDB
	db_machdep_init();
#endif

	uvm_md_init();

	/* register free physical memory blocks */
	memsize_total = 0;

	KASSERT(bp != NULL || nbp == 0);
	KASSERT(bp == NULL || nbp != 0);

	KDASSERT(bootconfig.dramblocks <= DRAM_BLOCKS);
	for (i = 0; i < bootconfig.dramblocks; i++) {
		paddr_t start, end;

		/* empty is end */
		if (bootconfig.dram[i].address == 0 &&
		    bootconfig.dram[i].pages == 0)
			break;

		start = atop(bootconfig.dram[i].address);
		end = start + bootconfig.dram[i].pages;

		int vm_freelist = VM_FREELIST_DEFAULT;

		VPRINTF("block %2zu start %08lx  end %08lx\n", i, ptoa(start),
		    ptoa(end));

		/*
		 * This assumes the bp list is sorted in ascending
		 * order.
		 */
		paddr_t segend = end;
<<<<<<< HEAD
		for (size_t j = 0; j < nbp; j++) {
=======
		for (size_t j = 0; j < nbp && start < end; j++) {
>>>>>>> e2aa5677
			paddr_t bp_start = bp[j].bp_start;
			paddr_t bp_end = bp_start + bp[j].bp_pages;

			VPRINTF("   bp %2zu start %08lx  end %08lx\n",
			    j, ptoa(bp_start), ptoa(bp_end));

			KASSERT(bp_start < bp_end);
			if (start >= bp_end || segend < bp_start)
				continue;

			if (start < bp_start)
				start = bp_start;

			if (start < bp_end) {
				if (segend > bp_end) {
					segend = bp_end;
				}
				vm_freelist = bp[j].bp_freelist;

				VPRINTF("         start %08lx  end %08lx"
				    "... loading in freelist %d\n", ptoa(start),
				    ptoa(segend), vm_freelist);

				uvm_page_physload(start, segend, start, segend,
				    vm_freelist);

				memsize_total += ptoa(segend - start);
				start = segend;
				segend = end;
			}
		}
	}
	physmem = atop(memsize_total);

	/*
	 * kernel image is mapped on L2 table (2MB*n) by locore.S
	 * virtual space start from 2MB aligned kernend
	 */
	pmap_bootstrap(kernelvmstart, VM_MAX_KERNEL_ADDRESS);

	kasan_init();

	/*
	 * setup lwp0
	 */
	uvm_lwp_setuarea(&lwp0, (vaddr_t)lwp0uspace);
	memset(&lwp0.l_md, 0, sizeof(lwp0.l_md));
	pcb = lwp_getpcb(&lwp0);
	memset(pcb, 0, sizeof(struct pcb));

	tf = (struct trapframe *)(lwp0uspace + USPACE) - 1;
	memset(tf, 0, sizeof(struct trapframe));
	tf->tf_spsr = SPSR_M_EL0T;
	lwp0.l_md.md_utf = pcb->pcb_tf = tf;

	return (vaddr_t)tf;
}

/*
 * machine dependent system variables.
 */
static xcfunc_t
set_user_tagged_address(void *arg1, void *arg2)
{
	uint64_t enable = PTRTOUINT64(arg1);
	uint64_t tcr = reg_tcr_el1_read();
	if (enable)
		tcr |= TCR_TBI0;
	else
		tcr &= ~TCR_TBI0;
	reg_tcr_el1_write(tcr);

	return 0;
}

static int
sysctl_machdep_tagged_address(SYSCTLFN_ARGS)
{
	struct sysctlnode node;
	int error, cur, val;
	uint64_t tcr;

	tcr = reg_tcr_el1_read();
	cur = val = (tcr & TCR_TBI0) ? 1 : 0;

	node = *rnode;
	node.sysctl_data = &val;
	error = sysctl_lookup(SYSCTLFN_CALL(&node));
	if (error || newp == NULL)
		return error;
	if (val < 0 || val > 1)
		return EINVAL;

	if (cur != val) {
		uint64_t where = xc_broadcast(0,
		    (xcfunc_t)set_user_tagged_address, UINT64TOPTR(val), NULL);
		xc_wait(where);
	}

	return 0;
}

SYSCTL_SETUP(sysctl_machdep_setup, "sysctl machdep subtree setup")
{
	sysctl_createv(clog, 0, NULL, NULL,
	    CTLFLAG_PERMANENT,
	    CTLTYPE_NODE, "machdep", NULL,
	    NULL, 0, NULL, 0,
	    CTL_MACHDEP, CTL_EOL);

	sysctl_createv(clog, 0, NULL, NULL,
	    CTLFLAG_PERMANENT|CTLFLAG_READWRITE,
	    CTLTYPE_INT, "tagged_address",
	    SYSCTL_DESCR("top byte ignored in the address calculation"),
	    sysctl_machdep_tagged_address, 0, NULL, 0,
	    CTL_MACHDEP, CTL_CREATE, CTL_EOL);

	sysctl_createv(clog, 0, NULL, NULL,
	    CTLFLAG_PERMANENT,
	    CTLTYPE_INT, "pan",
	    SYSCTL_DESCR("Whether Privileged Access Never is enabled"),
	    NULL, 0,
	    &aarch64_pan_enabled, 0,
	    CTL_MACHDEP, CTL_CREATE, CTL_EOL);

	sysctl_createv(clog, 0, NULL, NULL,
	    CTLFLAG_PERMANENT,
	    CTLTYPE_INT, "pac",
	    SYSCTL_DESCR("Whether Pointer Authentication is enabled"),
	    NULL, 0,
	    &aarch64_pac_enabled, 0,
	    CTL_MACHDEP, CTL_CREATE, CTL_EOL);

	sysctl_createv(clog, 0, NULL, NULL,
	    CTLFLAG_PERMANENT,
	    CTLTYPE_INT, "bti",
	    SYSCTL_DESCR("Whether Branch Target Identification is enabled"),
	    NULL, 0,
	    &aarch64_bti_enabled, 0,
	    CTL_MACHDEP, CTL_CREATE, CTL_EOL);
}

void
parse_mi_bootargs(char *args)
{
	int val;

	if (get_bootconf_option(args, "-1", BOOTOPT_TYPE_BOOLEAN, &val) && val)
		boothowto |= RB_MD1;
	if (get_bootconf_option(args, "-s", BOOTOPT_TYPE_BOOLEAN, &val) && val)
		boothowto |= RB_SINGLE;
	if (get_bootconf_option(args, "-d", BOOTOPT_TYPE_BOOLEAN, &val) && val)
		boothowto |= RB_KDB;
	if (get_bootconf_option(args, "-a", BOOTOPT_TYPE_BOOLEAN, &val) && val)
		boothowto |= RB_ASKNAME;
	if (get_bootconf_option(args, "-q", BOOTOPT_TYPE_BOOLEAN, &val) && val)
		boothowto |= AB_QUIET;
	if (get_bootconf_option(args, "-v", BOOTOPT_TYPE_BOOLEAN, &val) && val)
		boothowto |= AB_VERBOSE;
	if (get_bootconf_option(args, "-x", BOOTOPT_TYPE_BOOLEAN, &val) && val)
		boothowto |= AB_DEBUG;
	if (get_bootconf_option(args, "-z", BOOTOPT_TYPE_BOOLEAN, &val) && val)
		boothowto |= AB_SILENT;
}

void
machdep_init(void)
{
	/* clear cpu reset hook for early boot */
	cpu_reset_address0 = NULL;

	configure_cpu_traps();
}

#ifdef MODULAR
/* Push any modules loaded by the boot loader */
void
module_init_md(void)
{
#ifdef FDT
	arm_fdt_module_init();
#endif
}
#endif /* MODULAR */

static bool
in_dram_p(paddr_t pa, psize_t size)
{
	int i;

	for (i = 0; i < bootconfig.dramblocks; i++) {
		paddr_t s, e;
		s = bootconfig.dram[i].address;
		e = bootconfig.dram[i].address + ptoa(bootconfig.dram[i].pages);
		if ((s <= pa) && ((pa + size) <= e))
			return true;
	}
	return false;
}

bool
mm_md_direct_mapped_phys(paddr_t pa, vaddr_t *vap)
{
	if (in_dram_p(pa, 0)) {
		*vap = AARCH64_PA_TO_KVA(pa);
		return true;
	}
	return false;
}

int
mm_md_physacc(paddr_t pa, vm_prot_t prot)
{
	if (in_dram_p(pa, 0))
		return 0;

	return kauth_authorize_machdep(kauth_cred_get(),
	    KAUTH_MACHDEP_UNMANAGEDMEM, NULL, NULL, NULL, NULL);
}

#ifdef __HAVE_MM_MD_KERNACC
int
mm_md_kernacc(void *ptr, vm_prot_t prot, bool *handled)
{
	extern char __kernel_text[];
	extern char _end[];
	extern char __data_start[];
	extern char __rodata_start[];

	vaddr_t kernstart = trunc_page((vaddr_t)__kernel_text);
	vaddr_t kernend = round_page((vaddr_t)_end);
	paddr_t kernstart_phys = KERN_VTOPHYS(kernstart);
	vaddr_t data_start = (vaddr_t)__data_start;
	vaddr_t rodata_start = (vaddr_t)__rodata_start;
	vsize_t rosize = kernend - rodata_start;

	const vaddr_t v = (vaddr_t)ptr;

#define IN_RANGE(addr,sta,end)	(((sta) <= (addr)) && ((addr) < (end)))

	*handled = false;
	if (IN_RANGE(v, kernstart, kernend)) {
		*handled = true;
		if ((v < data_start) && (prot & VM_PROT_WRITE))
			return EFAULT;
	} else if (IN_RANGE(v, AARCH64_DIRECTMAP_START, AARCH64_DIRECTMAP_END)) {
		/*
		 * if defined PMAP_MAP_POOLPAGE, direct mapped address
		 * will be appeared as kvm(3) address.
		 */
		paddr_t pa = AARCH64_KVA_TO_PA(v);
		if (in_dram_p(pa, 0)) {
			*handled = true;
			if (IN_RANGE(pa, kernstart_phys,
			    kernstart_phys + rosize) &&
			    (prot & VM_PROT_WRITE))
				return EFAULT;
		}
	}
	return 0;
}
#endif

void
cpu_startup(void)
{
	vaddr_t maxaddr, minaddr;

	consinit();

#ifdef FDT
	if (arm_fdt_platform()->ap_startup != NULL)
		arm_fdt_platform()->ap_startup();
#endif

	/*
	 * Allocate a submap for physio.
	 */
	minaddr = 0;
	phys_map = uvm_km_suballoc(kernel_map, &minaddr, &maxaddr,
	   VM_PHYS_SIZE, 0, FALSE, NULL);

#ifdef MODULAR
	uvm_map_setup(&module_map_store, module_start, module_end, 0);
	module_map_store.pmap = pmap_kernel();
	module_map = &module_map_store;
#endif

	/* Hello! */
	banner();

	cpu_startup_hook();
}

__weak_alias(cpu_startup_hook,cpu_startup_default)
void
cpu_startup_default(void)
{
}

/*
 * cpu_dump: dump the machine-dependent kernel core dump headers.
 */
int
cpu_dump(void)
{
	int (*dump)(dev_t, daddr_t, void *, size_t);
	char bf[dbtob(1)];
	kcore_seg_t *segp;
	cpu_kcore_hdr_t *cpuhdrp;
	phys_ram_seg_t *memsegp;
	const struct bdevsw *bdev;
	int i;

	bdev = bdevsw_lookup(dumpdev);
	if (bdev == NULL)
		return (ENXIO);
	dump = bdev->d_dump;

	memset(bf, 0, sizeof bf);
	segp = (kcore_seg_t *)bf;
	cpuhdrp = (cpu_kcore_hdr_t *)&bf[ALIGN(sizeof(*segp))];
	memsegp = &cpuhdrp->kh_ramsegs[0];

	/*
	 * Generate a segment header.
	 */
	CORE_SETMAGIC(*segp, KCORE_MAGIC, MID_MACHINE, CORE_CPU);
	segp->c_size = dbtob(1) - ALIGN(sizeof(*segp));

	/*
	 * Add the machine-dependent header info.
	 */
	cpuhdrp->kh_tcr1 = reg_tcr_el1_read();
	cpuhdrp->kh_ttbr1 = reg_ttbr1_el1_read();
	cpuhdrp->kh_nramsegs = bootconfig.dramblocks;

	/*
	 * Fill in the memory segment descriptors.
	 */
	for (i = 0; i < bootconfig.dramblocks; i++) {
		memsegp[i].start = bootconfig.dram[i].address;
		memsegp[i].size = ptoa(bootconfig.dram[i].pages);
	}

	return (dump(dumpdev, dumplo, bf, dbtob(1)));
}

void
dumpsys(void)
{
	const struct bdevsw *bdev;
	daddr_t blkno;
	int psize;
	int error;
	paddr_t addr = 0, end;
	int block;
	psize_t len;
	vaddr_t dumpspace;

	/* flush everything out of caches */
	cpu_dcache_wbinv_all();

	if (dumpdev == NODEV)
		return;
	if (dumpsize == 0) {
		cpu_dumpconf();
	}
	if (dumplo <= 0 || dumpsize == 0) {
		printf("\ndump to dev %u,%u not possible\n",
		    major(dumpdev), minor(dumpdev));
		delay(5000000);
		return;
	}
	printf("\ndumping to dev %u,%u offset %ld\n",
	    major(dumpdev), minor(dumpdev), dumplo);


	bdev = bdevsw_lookup(dumpdev);
	if (bdev == NULL || bdev->d_psize == NULL)
		return;
	psize = bdev_size(dumpdev);
	printf("dump ");
	if (psize == -1) {
		printf("area unavailable\n");
		return;
	}

	if ((error = cpu_dump()) != 0)
		goto err;

	blkno = dumplo + cpu_dumpsize();
	error = 0;
	len = dumpsize;

	for (block = 0; block < bootconfig.dramblocks && error == 0; ++block) {
		addr = bootconfig.dram[block].address;
		end = bootconfig.dram[block].address +
		      ptoa(bootconfig.dram[block].pages);
		for (; addr < end; addr += PAGE_SIZE) {
		    	if (((len * PAGE_SIZE) % (1024*1024)) == 0)
		    		printf("%lu ", (len * PAGE_SIZE) / (1024 * 1024));

			if (!mm_md_direct_mapped_phys(addr, &dumpspace)) {
				error = ENOMEM;
				goto err;
			}
			error = (*bdev->d_dump)(dumpdev,
			    blkno, (void *) dumpspace, PAGE_SIZE);

			if (error)
				goto err;
			blkno += btodb(PAGE_SIZE);
			len--;
		}
	}
err:
	switch (error) {
	case ENXIO:
		printf("device bad\n");
		break;

	case EFAULT:
		printf("device not ready\n");
		break;

	case EINVAL:
		printf("area improper\n");
		break;

	case EIO:
		printf("i/o error\n");
		break;

	case EINTR:
		printf("aborted from console\n");
		break;

	case ENOMEM:
		printf("no direct map for %lx\n", addr);
		break;

	case 0:
		printf("succeeded\n");
		break;

	default:
		printf("error %d\n", error);
		break;
	}
	printf("\n\n");
	delay(5000000);
}

/*
 * cpu_dumpsize: calculate size of machine-dependent kernel core dump headers.
 */
int
cpu_dumpsize(void)
{
	int size;

	size = ALIGN(sizeof(kcore_seg_t)) + ALIGN(sizeof(cpu_kcore_hdr_t)) +
	    ALIGN(bootconfig.dramblocks * sizeof(phys_ram_seg_t));
	if (roundup(size, dbtob(1)) != dbtob(1))
		return -1;

	return (1);
}

/*
 * cpu_dump_mempagecnt: calculate the size of RAM (in pages) to be dumped.
 */
u_long
cpu_dump_mempagecnt(void)
{
	u_long i, n;

	n = 0;
	for (i = 0; i < bootconfig.dramblocks; i++) {
		n += bootconfig.dram[i].pages;
	}

	return (n);
}

/*
 * This is called by main to set dumplo and dumpsize.
 * Dumps always skip the first PAGE_SIZE of disk space
 * in case there might be a disk label stored there.
 * If there is extra space, put dump at the end to
 * reduce the chance that swapping trashes it.
 */

void
cpu_dumpconf(void)
{
	u_long nblks, dumpblks;	/* size of dump area */

	if (dumpdev == NODEV)
		return;
	nblks = bdev_size(dumpdev);
	if (nblks <= ctod(1))
		return;

	dumpblks = cpu_dumpsize();
	if (dumpblks < 0)
		goto bad;
	dumpblks += ctod(cpu_dump_mempagecnt());

	/* If dump won't fit (incl. room for possible label), punt. */
	if (dumpblks > (nblks - ctod(1)))
		goto bad;

	/* Put dump at end of partition */
	dumplo = nblks - dumpblks;

	/* dumpsize is in page units, and doesn't include headers. */
	dumpsize = cpu_dump_mempagecnt();
	return;

 bad:
	dumpsize = 0;
}<|MERGE_RESOLUTION|>--- conflicted
+++ resolved
@@ -1,8 +1,4 @@
-<<<<<<< HEAD
-/* $NetBSD: aarch64_machdep.c,v 1.60 2021/03/25 07:31:56 skrll Exp $ */
-=======
 /* $NetBSD: aarch64_machdep.c,v 1.61 2021/06/03 07:02:59 skrll Exp $ */
->>>>>>> e2aa5677
 
 /*-
  * Copyright (c) 2014 The NetBSD Foundation, Inc.
@@ -34,11 +30,7 @@
  */
 
 #include <sys/cdefs.h>
-<<<<<<< HEAD
-__KERNEL_RCSID(1, "$NetBSD: aarch64_machdep.c,v 1.60 2021/03/25 07:31:56 skrll Exp $");
-=======
 __KERNEL_RCSID(1, "$NetBSD: aarch64_machdep.c,v 1.61 2021/06/03 07:02:59 skrll Exp $");
->>>>>>> e2aa5677
 
 #include "opt_arm_debug.h"
 #include "opt_cpuoptions.h"
@@ -399,11 +391,7 @@
 		 * order.
 		 */
 		paddr_t segend = end;
-<<<<<<< HEAD
-		for (size_t j = 0; j < nbp; j++) {
-=======
 		for (size_t j = 0; j < nbp && start < end; j++) {
->>>>>>> e2aa5677
 			paddr_t bp_start = bp[j].bp_start;
 			paddr_t bp_end = bp_start + bp[j].bp_pages;
 
