--- conflicted
+++ resolved
@@ -140,73 +140,9 @@
 		start = trunc_page(bootconfig.dram[blk].address);
 		end = round_page(bootconfig.dram[blk].address +
 		    (uint64_t)bootconfig.dram[blk].pages * PAGE_SIZE);
-<<<<<<< HEAD
-		left = end - start;
-
-		/* align the start address to L2 blocksize */
-		nblocks = ulmin(left / L3_SIZE,
-		    Ln_ENTRIES - __SHIFTOUT(start, L3_ADDR_BITS));
-		if (((start & L3_ADDR_BITS) != 0) && (nblocks > 0)) {
-			mapsize = nblocks * L3_SIZE;
-			VPRINTF("Creating KSEG tables for %016lx-%016lx (L3)\n",
-			    start, start + mapsize - 1);
-			pmapboot_enter(AARCH64_PA_TO_KVA(start), start,
-			    mapsize, L3_SIZE, ksegattr, NULL);
-
-			start += mapsize;
-			left -= mapsize;
-		}
-
-		/* align the start address to L1 blocksize */
-		nblocks = ulmin(left / L2_SIZE,
-		    Ln_ENTRIES - __SHIFTOUT(start, L2_ADDR_BITS));
-		if (((start & L2_ADDR_BITS) != 0) && (nblocks > 0)) {
-			mapsize = nblocks * L2_SIZE;
-			VPRINTF("Creating KSEG tables for %016lx-%016lx (L2)\n",
-			    start, start + mapsize - 1);
-			pmapboot_enter(AARCH64_PA_TO_KVA(start), start,
-			    mapsize, L2_SIZE, ksegattr, NULL);
-			start += mapsize;
-			left -= mapsize;
-		}
-
-		nblocks = left / L1_SIZE;
-		if (nblocks > 0) {
-			mapsize = nblocks * L1_SIZE;
-			VPRINTF("Creating KSEG tables for %016lx-%016lx (L1)\n",
-			    start, start + mapsize - 1);
-			pmapboot_enter(AARCH64_PA_TO_KVA(start), start,
-			    mapsize, L1_SIZE, ksegattr, NULL);
-			start += mapsize;
-			left -= mapsize;
-		}
-
-		if ((left & L2_ADDR_BITS) != 0) {
-			nblocks = left / L2_SIZE;
-			mapsize = nblocks * L2_SIZE;
-			VPRINTF("Creating KSEG tables for %016lx-%016lx (L2)\n",
-			    start, start + mapsize - 1);
-			pmapboot_enter(AARCH64_PA_TO_KVA(start), start,
-			    mapsize, L2_SIZE, ksegattr, NULL);
-			start += mapsize;
-			left -= mapsize;
-		}
-
-		if ((left & L3_ADDR_BITS) != 0) {
-			nblocks = left / L3_SIZE;
-			mapsize = nblocks * L3_SIZE;
-			VPRINTF("Creating KSEG tables for %016lx-%016lx (L3)\n",
-			    start, start + mapsize - 1);
-			pmapboot_enter(AARCH64_PA_TO_KVA(start), start,
-			    mapsize, L3_SIZE, ksegattr, NULL);
-			start += mapsize;
-			left -= mapsize;
-		}
-=======
+
 		pmapboot_enter_range(AARCH64_PA_TO_KVA(start), start,
-		    end - start, ksegattr, PMAPBOOT_ENTER_NOOVERWRITE,
-		    bootpage_alloc, printf);
->>>>>>> 1dfce182
+		    end - start, ksegattr, printf);
 	}
 	aarch64_dcache_wbinv_all();
 
