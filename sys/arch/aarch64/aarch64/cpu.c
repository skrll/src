/* $NetBSD: cpu.c,v 1.41 2020/02/15 08:16:10 skrll Exp $ */

/*
 * Copyright (c) 2017 Ryo Shimizu <ryo@nerv.org>
 * All rights reserved.
 *
 * Redistribution and use in source and binary forms, with or without
 * modification, are permitted provided that the following conditions
 * are met:
 * 1. Redistributions of source code must retain the above copyright
 *    notice, this list of conditions and the following disclaimer.
 * 2. Redistributions in binary form must reproduce the above copyright
 *    notice, this list of conditions and the following disclaimer in the
 *    documentation and/or other materials provided with the distribution.
 *
 * THIS SOFTWARE IS PROVIDED BY THE AUTHOR ``AS IS'' AND ANY EXPRESS OR
 * IMPLIED WARRANTIES, INCLUDING, BUT NOT LIMITED TO, THE IMPLIED
 * WARRANTIES OF MERCHANTABILITY AND FITNESS FOR A PARTICULAR PURPOSE ARE
 * DISCLAIMED.  IN NO EVENT SHALL THE AUTHOR BE LIABLE FOR ANY DIRECT,
 * INDIRECT, INCIDENTAL, SPECIAL, EXEMPLARY, OR CONSEQUENTIAL DAMAGES
 * (INCLUDING, BUT NOT LIMITED TO, PROCUREMENT OF SUBSTITUTE GOODS OR
 * SERVICES; LOSS OF USE, DATA, OR PROFITS; OR BUSINESS INTERRUPTION)
 * HOWEVER CAUSED AND ON ANY THEORY OF LIABILITY, WHETHER IN CONTRACT,
 * STRICT LIABILITY, OR TORT (INCLUDING NEGLIGENCE OR OTHERWISE) ARISING
 * IN ANY WAY OUT OF THE USE OF THIS SOFTWARE, EVEN IF ADVISED OF THE
 * POSSIBILITY OF SUCH DAMAGE.
 */

#include <sys/cdefs.h>
__KERNEL_RCSID(1, "$NetBSD: cpu.c,v 1.41 2020/02/15 08:16:10 skrll Exp $");

#include "locators.h"
#include "opt_arm_debug.h"
#include "opt_fdt.h"
#include "opt_multiprocessor.h"

#include <sys/param.h>
#include <sys/atomic.h>
#include <sys/cpu.h>
#include <sys/device.h>
#include <sys/kmem.h>
#include <sys/reboot.h>
#include <sys/sysctl.h>
#include <sys/systm.h>

#include <aarch64/armreg.h>
#include <aarch64/cpu.h>
#include <aarch64/cpufunc.h>
#include <aarch64/machdep.h>

#include <arm/cpu_topology.h>
#ifdef FDT
#include <arm/fdt/arm_fdtvar.h>
#endif

#ifdef VERBOSE_INIT_ARM
#define VPRINTF(...)	printf(__VA_ARGS__)
#else
#define VPRINTF(...)	__nothing
#endif

void cpu_attach(device_t, cpuid_t);
static void identify_aarch64_model(uint32_t, char *, size_t);
static void cpu_identify(device_t self, struct cpu_info *);
static void cpu_identify1(device_t self, struct cpu_info *);
static void cpu_identify2(device_t self, struct cpu_info *);
static void cpu_setup_id(struct cpu_info *);
static void cpu_setup_sysctl(device_t, struct cpu_info *);

#ifdef MULTIPROCESSOR
<<<<<<< HEAD
uint64_t cpu_mpidr[MAXCPUS];

#define	CPUINDEX_DIVISOR	(sizeof(u_long) * NBBY)

volatile u_long arm_cpu_hatched[howmany(MAXCPUS, CPUINDEX_DIVISOR)] __cacheline_aligned = { 0 };
volatile u_long arm_cpu_mbox[howmany(MAXCPUS, CPUINDEX_DIVISOR)] __cacheline_aligned = { 0 };
u_int arm_cpu_max = 1;

static kmutex_t cpu_hatch_lock;
#endif /* MULTIPROCESSOR */

#ifdef MULTIPROCESSOR
=======
>>>>>>> 473983a1
#define NCPUINFO	MAXCPUS
#else
#define NCPUINFO	1
#endif /* MULTIPROCESSOR */

/*
 * Our exported CPU info;
 * these will be refered from secondary cpus in the middle of hatching.
 */
struct cpu_info cpu_info_store[NCPUINFO] = {
	[0] = {
		.ci_cpl = IPL_HIGH,
		.ci_curlwp = &lwp0
	}
};

void
cpu_attach(device_t dv, cpuid_t id)
{
	struct cpu_info *ci;
	const int unit = device_unit(dv);

	if (unit == 0) {
		ci = curcpu();
		ci->ci_cpuid = id;
		cpu_setup_id(ci);
	} else {
#ifdef MULTIPROCESSOR
		if ((boothowto & RB_MD1) != 0) {
			aprint_naive("\n");
			aprint_normal(": multiprocessor boot disabled\n");
			return;
		}

		KASSERT(unit < MAXCPUS);
		ci = &cpu_info_store[unit];

		ci->ci_cpl = IPL_HIGH;
		ci->ci_cpuid = id;
		// XXX big.LITTLE
		ci->ci_data.cpu_cc_freq = cpu_info_store[0].ci_data.cpu_cc_freq;
		/* ci_id is stored by own cpus when hatching */

		cpu_info[ncpu] = ci;
		if (cpu_hatched_p(unit) == 0) {
			ci->ci_dev = dv;
			dv->dv_private = ci;
			ci->ci_index = -1;

			aprint_naive(": disabled\n");
			aprint_normal(": disabled (unresponsive)\n");
			return;
		}
#else /* MULTIPROCESSOR */
		aprint_naive(": disabled\n");
		aprint_normal(": disabled (uniprocessor kernel)\n");
		return;
#endif /* MULTIPROCESSOR */
	}

	ci->ci_dev = dv;
	dv->dv_private = ci;

	arm_cpu_do_topology(ci);
	cpu_identify(ci->ci_dev, ci);

#ifdef MULTIPROCESSOR
	if (unit != 0) {
		mi_cpu_attach(ci);
		return;
	}
#endif /* MULTIPROCESSOR */

	set_cpufuncs();
	fpu_attach(ci);

	cpu_identify1(dv, ci);

	/* aarch64_getcacheinfo(0) was called by locore.S */
	aarch64_printcacheinfo(dv);
	cpu_identify2(dv, ci);

	cpu_setup_sysctl(dv, ci);
}

struct cpuidtab {
	uint32_t cpu_partnum;
	const char *cpu_name;
	const char *cpu_class;
	const char *cpu_architecture;
};

#define CPU_PARTMASK	(CPU_ID_IMPLEMENTOR_MASK | CPU_ID_PARTNO_MASK)

const struct cpuidtab cpuids[] = {
	{ CPU_ID_CORTEXA35R0 & CPU_PARTMASK, "Cortex-A35", "Cortex", "V8-A" },
	{ CPU_ID_CORTEXA53R0 & CPU_PARTMASK, "Cortex-A53", "Cortex", "V8-A" },
	{ CPU_ID_CORTEXA57R0 & CPU_PARTMASK, "Cortex-A57", "Cortex", "V8-A" },
	{ CPU_ID_CORTEXA55R1 & CPU_PARTMASK, "Cortex-A55", "Cortex", "V8.2-A+" },
	{ CPU_ID_CORTEXA65R0 & CPU_PARTMASK, "Cortex-A65", "Cortex", "V8.2-A+" },
	{ CPU_ID_CORTEXA72R0 & CPU_PARTMASK, "Cortex-A72", "Cortex", "V8-A" },
	{ CPU_ID_CORTEXA73R0 & CPU_PARTMASK, "Cortex-A73", "Cortex", "V8-A" },
	{ CPU_ID_CORTEXA75R2 & CPU_PARTMASK, "Cortex-A75", "Cortex", "V8.2-A+" },
	{ CPU_ID_CORTEXA76R3 & CPU_PARTMASK, "Cortex-A76", "Cortex", "V8.2-A+" },
	{ CPU_ID_CORTEXA76AER1 & CPU_PARTMASK, "Cortex-A76AE", "Cortex", "V8.2-A+" },
	{ CPU_ID_CORTEXA77R0 & CPU_PARTMASK, "Cortex-A77", "Cortex", "V8.2-A+" },
	{ CPU_ID_NVIDIADENVER2 & CPU_PARTMASK, "NVIDIA", "Denver2", "V8-A" },
	{ CPU_ID_EMAG8180 & CPU_PARTMASK, "Ampere eMAG", "Skylark", "V8-A" },
	{ CPU_ID_NEOVERSEE1R1 & CPU_PARTMASK, "Neoverse E1", "Neoverse", "V8.2-A+" },
	{ CPU_ID_NEOVERSEN1R3 & CPU_PARTMASK, "Neoverse N1", "Neoverse", "V8.2-A+" },
	{ CPU_ID_THUNDERXRX, "Cavium ThunderX", "Cavium", "V8-A" },
	{ CPU_ID_THUNDERX81XXRX, "Cavium ThunderX CN81XX", "Cavium", "V8-A" },
	{ CPU_ID_THUNDERX83XXRX, "Cavium ThunderX CN83XX", "Cavium", "V8-A" },
	{ CPU_ID_THUNDERX2RX, "Cavium ThunderX2", "Cavium", "V8.1-A" },
};

static void
identify_aarch64_model(uint32_t cpuid, char *buf, size_t len)
{
	int i;
	uint32_t cpupart, variant, revision;

	cpupart = cpuid & CPU_PARTMASK;
	variant = __SHIFTOUT(cpuid, CPU_ID_VARIANT_MASK);
	revision = __SHIFTOUT(cpuid, CPU_ID_REVISION_MASK);

	for (i = 0; i < __arraycount(cpuids); i++) {
		if (cpupart == cpuids[i].cpu_partnum) {
			snprintf(buf, len, "%s r%dp%d (%s %s core)",
			    cpuids[i].cpu_name, variant, revision,
			    cpuids[i].cpu_class,
			    cpuids[i].cpu_architecture);
			return;
		}
	}

	snprintf(buf, len, "unknown CPU (ID = 0x%08x)", cpuid);
}

static void
cpu_identify(device_t self, struct cpu_info *ci)
{
	char model[128];
	const char *m;

	identify_aarch64_model(ci->ci_id.ac_midr, model, sizeof(model));
	if (ci->ci_index == 0) {
		m = cpu_getmodel();
		if (m == NULL || *m == 0)
			cpu_setmodel("%s", model);
	}

	aprint_naive("\n");
	aprint_normal(": %s\n", model);
	aprint_normal_dev(ci->ci_dev, "package %u, core %u, smt %u\n",
	    ci->ci_package_id, ci->ci_core_id, ci->ci_smt_id);
}

static void
cpu_identify1(device_t self, struct cpu_info *ci)
{
	uint32_t ctr, sctlr;	/* for cache */

	/* SCTLR - System Control Register */
	sctlr = reg_sctlr_el1_read();
	if (sctlr & SCTLR_I)
		aprint_normal_dev(self, "IC enabled");
	else
		aprint_normal_dev(self, "IC disabled");

	if (sctlr & SCTLR_C)
		aprint_normal(", DC enabled");
	else
		aprint_normal(", DC disabled");

	if (sctlr & SCTLR_A)
		aprint_normal(", Alignment check enabled\n");
	else {
		switch (sctlr & (SCTLR_SA | SCTLR_SA0)) {
		case SCTLR_SA | SCTLR_SA0:
			aprint_normal(
			    ", EL0/EL1 stack Alignment check enabled\n");
			break;
		case SCTLR_SA:
			aprint_normal(", EL1 stack Alignment check enabled\n");
			break;
		case SCTLR_SA0:
			aprint_normal(", EL0 stack Alignment check enabled\n");
			break;
		case 0:
			aprint_normal(", Alignment check disabled\n");
			break;
		}
	}

	/*
	 * CTR - Cache Type Register
	 */
	ctr = reg_ctr_el0_read();
	aprint_normal_dev(self, "Cache Writeback Granule %" PRIu64 "B,"
	    " Exclusives Reservation Granule %" PRIu64 "B\n",
	    __SHIFTOUT(ctr, CTR_EL0_CWG_LINE) * 4,
	    __SHIFTOUT(ctr, CTR_EL0_ERG_LINE) * 4);

	aprint_normal_dev(self, "Dcache line %ld, Icache line %ld\n",
	    sizeof(int) << __SHIFTOUT(ctr, CTR_EL0_DMIN_LINE),
	    sizeof(int) << __SHIFTOUT(ctr, CTR_EL0_IMIN_LINE));
}


/*
 * identify vfp, etc.
 */
static void
cpu_identify2(device_t self, struct cpu_info *ci)
{
	struct aarch64_sysctl_cpu_id *id = &ci->ci_id;
	uint64_t dfr0;

	if (!CPU_IS_PRIMARY(ci)) {
		cpu_setup_id(ci);
		cpu_setup_sysctl(self, ci);
	}

	dfr0 = reg_id_aa64dfr0_el1_read();

	aprint_debug_dev(self, "midr=0x%" PRIx32 " mpidr=0x%" PRIx32 "\n",
	    (uint32_t)ci->ci_id.ac_midr, (uint32_t)ci->ci_id.ac_mpidr);
	aprint_normal_dev(self, "revID=0x%" PRIx64, id->ac_revidr);

	/* ID_AA64DFR0_EL1 */
	switch (__SHIFTOUT(dfr0, ID_AA64DFR0_EL1_PMUVER)) {
	case ID_AA64DFR0_EL1_PMUVER_V3:
		aprint_normal(", PMCv3");
		break;
	case ID_AA64DFR0_EL1_PMUVER_NOV3:
		aprint_normal(", PMC");
		break;
	}

	/* ID_AA64MMFR0_EL1 */
	switch (__SHIFTOUT(id->ac_aa64mmfr0, ID_AA64MMFR0_EL1_TGRAN4)) {
	case ID_AA64MMFR0_EL1_TGRAN4_4KB:
		aprint_normal(", 4k table");
		break;
	}
	switch (__SHIFTOUT(id->ac_aa64mmfr0, ID_AA64MMFR0_EL1_TGRAN16)) {
	case ID_AA64MMFR0_EL1_TGRAN16_16KB:
		aprint_normal(", 16k table");
		break;
	}
	switch (__SHIFTOUT(id->ac_aa64mmfr0, ID_AA64MMFR0_EL1_TGRAN64)) {
	case ID_AA64MMFR0_EL1_TGRAN64_64KB:
		aprint_normal(", 64k table");
		break;
	}

	switch (__SHIFTOUT(id->ac_aa64mmfr0, ID_AA64MMFR0_EL1_ASIDBITS)) {
	case ID_AA64MMFR0_EL1_ASIDBITS_8BIT:
		aprint_normal(", 8bit ASID");
		break;
	case ID_AA64MMFR0_EL1_ASIDBITS_16BIT:
		aprint_normal(", 16bit ASID");
		break;
	}
	aprint_normal("\n");



	aprint_normal_dev(self, "auxID=0x%" PRIx64, ci->ci_id.ac_aa64isar0);

	/* PFR0 */
	switch (__SHIFTOUT(id->ac_aa64pfr0, ID_AA64PFR0_EL1_GIC)) {
	case ID_AA64PFR0_EL1_GIC_CPUIF_EN:
		aprint_normal(", GICv3");
		break;
	}
	switch (__SHIFTOUT(id->ac_aa64pfr0, ID_AA64PFR0_EL1_FP)) {
	case ID_AA64PFR0_EL1_FP_IMPL:
		aprint_normal(", FP");
		break;
	}

	/* ISAR0 */
	switch (__SHIFTOUT(id->ac_aa64isar0, ID_AA64ISAR0_EL1_CRC32)) {
	case ID_AA64ISAR0_EL1_CRC32_CRC32X:
		aprint_normal(", CRC32");
		break;
	}
	switch (__SHIFTOUT(id->ac_aa64isar0, ID_AA64ISAR0_EL1_SHA1)) {
	case ID_AA64ISAR0_EL1_SHA1_SHA1CPMHSU:
		aprint_normal(", SHA1");
		break;
	}
	switch (__SHIFTOUT(id->ac_aa64isar0, ID_AA64ISAR0_EL1_SHA2)) {
	case ID_AA64ISAR0_EL1_SHA2_SHA256HSU:
		aprint_normal(", SHA256");
		break;
	}
	switch (__SHIFTOUT(id->ac_aa64isar0, ID_AA64ISAR0_EL1_AES)) {
	case ID_AA64ISAR0_EL1_AES_AES:
		aprint_normal(", AES");
		break;
	case ID_AA64ISAR0_EL1_AES_PMUL:
		aprint_normal(", AES+PMULL");
		break;
	}


	/* PFR0:AdvSIMD */
	switch (__SHIFTOUT(id->ac_aa64pfr0, ID_AA64PFR0_EL1_ADVSIMD)) {
	case ID_AA64PFR0_EL1_ADV_SIMD_IMPL:
		aprint_normal(", NEON");
		break;
	}

	/* MVFR0/MVFR1 */
	switch (__SHIFTOUT(id->ac_mvfr0, MVFR0_FPROUND)) {
	case MVFR0_FPROUND_ALL:
		aprint_normal(", rounding");
		break;
	}
	switch (__SHIFTOUT(id->ac_mvfr0, MVFR0_FPTRAP)) {
	case MVFR0_FPTRAP_TRAP:
		aprint_normal(", exceptions");
		break;
	}
	switch (__SHIFTOUT(id->ac_mvfr1, MVFR1_FPDNAN)) {
	case MVFR1_FPDNAN_NAN:
		aprint_normal(", NaN propagation");
		break;
	}
	switch (__SHIFTOUT(id->ac_mvfr1, MVFR1_FPFTZ)) {
	case MVFR1_FPFTZ_DENORMAL:
		aprint_normal(", denormals");
		break;
	}
	switch (__SHIFTOUT(id->ac_mvfr0, MVFR0_SIMDREG)) {
	case MVFR0_SIMDREG_16x64:
		aprint_normal(", 16x64bitRegs");
		break;
	case MVFR0_SIMDREG_32x64:
		aprint_normal(", 32x64bitRegs");
		break;
	}
	switch (__SHIFTOUT(id->ac_mvfr1, MVFR1_SIMDFMAC)) {
	case MVFR1_SIMDFMAC_FMAC:
		aprint_normal(", Fused Multiply-Add");
		break;
	}

	aprint_normal("\n");
}

/*
 * Fill in this CPUs id data.  Must be called from hatched cpus.
 */
static void
cpu_setup_id(struct cpu_info *ci)
{
	struct aarch64_sysctl_cpu_id *id = &ci->ci_id;

	memset(id, 0, sizeof *id);

	id->ac_midr      = reg_midr_el1_read();
	id->ac_revidr    = reg_revidr_el1_read();
	id->ac_mpidr     = reg_mpidr_el1_read();

	id->ac_aa64dfr0  = reg_id_aa64dfr0_el1_read();
	id->ac_aa64dfr1  = reg_id_aa64dfr1_el1_read();

	id->ac_aa64isar0 = reg_id_aa64isar0_el1_read();
	id->ac_aa64isar1 = reg_id_aa64isar1_el1_read();

	id->ac_aa64mmfr0 = reg_id_aa64mmfr0_el1_read();
	id->ac_aa64mmfr1 = reg_id_aa64mmfr1_el1_read();
	id->ac_aa64mmfr2 = reg_id_aa64mmfr2_el1_read();

	id->ac_mvfr0     = reg_mvfr0_el1_read();
	id->ac_mvfr1     = reg_mvfr1_el1_read();
	id->ac_mvfr2     = reg_mvfr2_el1_read();

	/* Only in ARMv8.2. */
	id->ac_aa64zfr0  = 0 /* reg_id_aa64zfr0_el1_read() */;

	id->ac_aa64pfr0  = reg_id_aa64pfr0_el1_read();
	id->ac_aa64pfr1  = reg_id_aa64pfr1_el1_read();
}

/*
 * setup the per-cpu sysctl tree.
 */
static void
cpu_setup_sysctl(device_t dv, struct cpu_info *ci)
{
	const struct sysctlnode *cpunode = NULL;

	sysctl_createv(NULL, 0, NULL, &cpunode,
		       CTLFLAG_PERMANENT,
		       CTLTYPE_NODE, device_xname(dv), NULL,
		       NULL, 0, NULL, 0,
		       CTL_MACHDEP,
		       CTL_CREATE, CTL_EOL);

	if (cpunode == NULL)
		return;

	sysctl_createv(NULL, 0, &cpunode, NULL,
		       CTLFLAG_PERMANENT,
		       CTLTYPE_STRUCT, "cpu_id", NULL,
		       NULL, 0, &ci->ci_id, sizeof(ci->ci_id),
		       CTL_CREATE, CTL_EOL);
}

#ifdef MULTIPROCESSOR
void
<<<<<<< HEAD
cpu_boot_secondary_processors(void)
{
	u_int cpuno;

	if ((boothowto & RB_MD1) != 0)
		return;

	mutex_init(&cpu_hatch_lock, MUTEX_DEFAULT, IPL_NONE);

	VPRINTF("%s: starting secondary processors\n", __func__);

	/* send mbox to have secondary processors do cpu_hatch() */
	for (size_t n = 0; n < __arraycount(arm_cpu_mbox); n++)
		atomic_or_ulong(&arm_cpu_mbox[n], arm_cpu_hatched[n]);

	__asm __volatile ("sev; sev; sev");

	/* wait all cpus have done cpu_hatch() */
	for (cpuno = 1; cpuno < ncpu; cpuno++) {
		if (!cpu_hatched_p(cpuno))
			continue;

		const size_t off = cpuno / CPUINDEX_DIVISOR;
		const u_long bit = __BIT(cpuno % CPUINDEX_DIVISOR);

		while (membar_consumer(), arm_cpu_mbox[off] & bit) {
			__asm __volatile ("wfe");
		}
		/* Add processor to kcpuset */
		kcpuset_set(kcpuset_attached, cpuno);
	}

	VPRINTF("%s: secondary processors hatched\n", __func__);
}

void
=======
>>>>>>> 473983a1
cpu_hatch(struct cpu_info *ci)
{
	KASSERT(curcpu() == ci);

	mutex_enter(&cpu_hatch_lock);

	set_cpufuncs();
	fpu_attach(ci);

	cpu_identify1(ci->ci_dev, ci);
	aarch64_getcacheinfo(device_unit(ci->ci_dev));
	aarch64_printcacheinfo(ci->ci_dev);
	cpu_identify2(ci->ci_dev, ci);

	mutex_exit(&cpu_hatch_lock);

	intr_cpu_init(ci);

#ifdef FDT
	arm_fdt_cpu_hatch(ci);
#endif
#ifdef MD_CPU_HATCH
	MD_CPU_HATCH(ci);	/* for non-fdt arch? */
#endif

	/*
	 * clear my bit of arm_cpu_mbox to tell cpu_boot_secondary_processors().
	 * there are cpu0,1,2,3, and if cpu2 is unresponsive,
	 * ci_index are each cpu0=0, cpu1=1, cpu2=undef, cpu3=2.
	 * therefore we have to use device_unit instead of ci_index for mbox.
	 */
<<<<<<< HEAD
	const u_int cpuno = device_unit(ci->ci_dev);
	const size_t off = cpuno / CPUINDEX_DIVISOR;
	u_long bit = __BIT(cpuno % CPUINDEX_DIVISOR);

	atomic_and_ulong(&arm_cpu_mbox[off], ~bit);
	__asm __volatile ("sev; sev; sev");
}

bool
cpu_hatched_p(u_int cpuindex)
{
	const size_t off = cpuindex / CPUINDEX_DIVISOR;
	u_long bit = __BIT(cpuindex % CPUINDEX_DIVISOR);

	membar_consumer();
	return (arm_cpu_hatched[off] & bit) != 0;
=======

	cpu_clr_mbox(device_unit(ci->ci_dev));
>>>>>>> 473983a1
}
#endif /* MULTIPROCESSOR */<|MERGE_RESOLUTION|>--- conflicted
+++ resolved
@@ -68,21 +68,6 @@
 static void cpu_setup_sysctl(device_t, struct cpu_info *);
 
 #ifdef MULTIPROCESSOR
-<<<<<<< HEAD
-uint64_t cpu_mpidr[MAXCPUS];
-
-#define	CPUINDEX_DIVISOR	(sizeof(u_long) * NBBY)
-
-volatile u_long arm_cpu_hatched[howmany(MAXCPUS, CPUINDEX_DIVISOR)] __cacheline_aligned = { 0 };
-volatile u_long arm_cpu_mbox[howmany(MAXCPUS, CPUINDEX_DIVISOR)] __cacheline_aligned = { 0 };
-u_int arm_cpu_max = 1;
-
-static kmutex_t cpu_hatch_lock;
-#endif /* MULTIPROCESSOR */
-
-#ifdef MULTIPROCESSOR
-=======
->>>>>>> 473983a1
 #define NCPUINFO	MAXCPUS
 #else
 #define NCPUINFO	1
@@ -499,45 +484,6 @@
 
 #ifdef MULTIPROCESSOR
 void
-<<<<<<< HEAD
-cpu_boot_secondary_processors(void)
-{
-	u_int cpuno;
-
-	if ((boothowto & RB_MD1) != 0)
-		return;
-
-	mutex_init(&cpu_hatch_lock, MUTEX_DEFAULT, IPL_NONE);
-
-	VPRINTF("%s: starting secondary processors\n", __func__);
-
-	/* send mbox to have secondary processors do cpu_hatch() */
-	for (size_t n = 0; n < __arraycount(arm_cpu_mbox); n++)
-		atomic_or_ulong(&arm_cpu_mbox[n], arm_cpu_hatched[n]);
-
-	__asm __volatile ("sev; sev; sev");
-
-	/* wait all cpus have done cpu_hatch() */
-	for (cpuno = 1; cpuno < ncpu; cpuno++) {
-		if (!cpu_hatched_p(cpuno))
-			continue;
-
-		const size_t off = cpuno / CPUINDEX_DIVISOR;
-		const u_long bit = __BIT(cpuno % CPUINDEX_DIVISOR);
-
-		while (membar_consumer(), arm_cpu_mbox[off] & bit) {
-			__asm __volatile ("wfe");
-		}
-		/* Add processor to kcpuset */
-		kcpuset_set(kcpuset_attached, cpuno);
-	}
-
-	VPRINTF("%s: secondary processors hatched\n", __func__);
-}
-
-void
-=======
->>>>>>> 473983a1
 cpu_hatch(struct cpu_info *ci)
 {
 	KASSERT(curcpu() == ci);
@@ -569,26 +515,6 @@
 	 * ci_index are each cpu0=0, cpu1=1, cpu2=undef, cpu3=2.
 	 * therefore we have to use device_unit instead of ci_index for mbox.
 	 */
-<<<<<<< HEAD
-	const u_int cpuno = device_unit(ci->ci_dev);
-	const size_t off = cpuno / CPUINDEX_DIVISOR;
-	u_long bit = __BIT(cpuno % CPUINDEX_DIVISOR);
-
-	atomic_and_ulong(&arm_cpu_mbox[off], ~bit);
-	__asm __volatile ("sev; sev; sev");
-}
-
-bool
-cpu_hatched_p(u_int cpuindex)
-{
-	const size_t off = cpuindex / CPUINDEX_DIVISOR;
-	u_long bit = __BIT(cpuindex % CPUINDEX_DIVISOR);
-
-	membar_consumer();
-	return (arm_cpu_hatched[off] & bit) != 0;
-=======
-
 	cpu_clr_mbox(device_unit(ci->ci_dev));
->>>>>>> 473983a1
 }
 #endif /* MULTIPROCESSOR */