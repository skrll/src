--- conflicted
+++ resolved
@@ -1,8 +1,4 @@
-<<<<<<< HEAD
-/* $NetBSD: cpu.c,v 1.59 2021/03/09 16:44:27 ryo Exp $ */
-=======
 /* $NetBSD: cpu.c,v 1.60 2021/06/19 13:40:00 jmcneill Exp $ */
->>>>>>> e2aa5677
 
 /*
  * Copyright (c) 2017 Ryo Shimizu <ryo@nerv.org>
@@ -31,11 +27,7 @@
  */
 
 #include <sys/cdefs.h>
-<<<<<<< HEAD
-__KERNEL_RCSID(1, "$NetBSD: cpu.c,v 1.59 2021/03/09 16:44:27 ryo Exp $");
-=======
 __KERNEL_RCSID(1, "$NetBSD: cpu.c,v 1.60 2021/06/19 13:40:00 jmcneill Exp $");
->>>>>>> e2aa5677
 
 #include "locators.h"
 #include "opt_arm_debug.h"
@@ -494,13 +486,10 @@
 		/* Performance Monitors Extension not implemented. */
 		return;
 	}
-<<<<<<< HEAD
-=======
 	if (pmuver == ID_AA64DFR0_EL1_PMUVER_IMPL) {
 		/* Non-standard Performance Monitors are not supported. */
 		return;
 	}
->>>>>>> e2aa5677
 
 	reg_pmcr_el0_write(PMCR_E | PMCR_C);
 	reg_pmcntenset_el0_write(PMCNTEN_C);
