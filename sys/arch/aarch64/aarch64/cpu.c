/* $NetBSD: cpu.c,v 1.26 2019/11/22 05:21:19 mlelstv Exp $ */

/*
 * Copyright (c) 2017 Ryo Shimizu <ryo@nerv.org>
 * All rights reserved.
 *
 * Redistribution and use in source and binary forms, with or without
 * modification, are permitted provided that the following conditions
 * are met:
 * 1. Redistributions of source code must retain the above copyright
 *    notice, this list of conditions and the following disclaimer.
 * 2. Redistributions in binary form must reproduce the above copyright
 *    notice, this list of conditions and the following disclaimer in the
 *    documentation and/or other materials provided with the distribution.
 *
 * THIS SOFTWARE IS PROVIDED BY THE AUTHOR ``AS IS'' AND ANY EXPRESS OR
 * IMPLIED WARRANTIES, INCLUDING, BUT NOT LIMITED TO, THE IMPLIED
 * WARRANTIES OF MERCHANTABILITY AND FITNESS FOR A PARTICULAR PURPOSE ARE
 * DISCLAIMED.  IN NO EVENT SHALL THE AUTHOR BE LIABLE FOR ANY DIRECT,
 * INDIRECT, INCIDENTAL, SPECIAL, EXEMPLARY, OR CONSEQUENTIAL DAMAGES
 * (INCLUDING, BUT NOT LIMITED TO, PROCUREMENT OF SUBSTITUTE GOODS OR
 * SERVICES; LOSS OF USE, DATA, OR PROFITS; OR BUSINESS INTERRUPTION)
 * HOWEVER CAUSED AND ON ANY THEORY OF LIABILITY, WHETHER IN CONTRACT,
 * STRICT LIABILITY, OR TORT (INCLUDING NEGLIGENCE OR OTHERWISE) ARISING
 * IN ANY WAY OUT OF THE USE OF THIS SOFTWARE, EVEN IF ADVISED OF THE
 * POSSIBILITY OF SUCH DAMAGE.
 */

#include <sys/cdefs.h>
__KERNEL_RCSID(1, "$NetBSD: cpu.c,v 1.26 2019/11/22 05:21:19 mlelstv Exp $");

#include "locators.h"
#include "opt_arm_debug.h"
#include "opt_fdt.h"
#include "opt_multiprocessor.h"

#include <sys/param.h>
#include <sys/systm.h>
#include <sys/atomic.h>
#include <sys/device.h>
#include <sys/cpu.h>
#include <sys/kmem.h>
#include <sys/reboot.h>
#include <sys/sysctl.h>

#include <aarch64/armreg.h>
#include <aarch64/cpu.h>
#include <aarch64/cpufunc.h>
#include <aarch64/machdep.h>

#ifdef FDT
#include <arm/fdt/arm_fdtvar.h>
#endif

#ifdef VERBOSE_INIT_ARM
#define VPRINTF(...)	printf(__VA_ARGS__)
#else
#define VPRINTF(...)	__nothing
#endif

void cpu_attach(device_t, cpuid_t);
static void identify_aarch64_model(uint32_t, char *, size_t);
static void cpu_identify(device_t self, struct cpu_info *);
static void cpu_identify1(device_t self, struct cpu_info *);
static void cpu_identify2(device_t self, struct cpu_info *);
static void cpu_setup_id(struct cpu_info *);
static void cpu_setup_sysctl(device_t, struct cpu_info *);

#ifdef MULTIPROCESSOR
uint64_t cpu_mpidr[MAXCPUS];

volatile u_int aarch64_cpu_mbox[howmany(MAXCPUS, sizeof(u_int))] __cacheline_aligned = { 0 };
volatile u_int aarch64_cpu_hatched[howmany(MAXCPUS, sizeof(u_int))] __cacheline_aligned = { 0 };
u_int arm_cpu_max = 1;

static kmutex_t cpu_hatch_lock;
#endif /* MULTIPROCESSOR */

#ifdef MULTIPROCESSOR
#define NCPUINFO	MAXCPUS
#else
#define NCPUINFO	1
#endif /* MULTIPROCESSOR */

/*
 * Our exported CPU info;
 * these will be refered from secondary cpus in the middle of hatching.
 */
struct cpu_info cpu_info_store[NCPUINFO] = {
	[0] = {
		.ci_cpl = IPL_HIGH,
		.ci_curlwp = &lwp0
	}
};

struct cpu_info *cpu_info[NCPUINFO] __read_mostly = {
	[0] = &cpu_info_store[0]
};

void
cpu_attach(device_t dv, cpuid_t id)
{
	const int unit = device_unit(dv);
<<<<<<< HEAD
	struct cpu_info *ci;
	uint64_t mpidr;
=======
>>>>>>> 248ad5d6

	if (unit == 0) {
		ci = curcpu();
		ci->ci_cpuid = id;
		cpu_setup_id(ci);
	} else {
#ifdef MULTIPROCESSOR
		if ((boothowto & RB_MD1) != 0) {
			aprint_naive("\n");
			aprint_normal(": multiprocessor boot disabled\n");
			return;
		}

		KASSERT(unit < MAXCPUS);
		ci = &cpu_info_store[unit];

		ci->ci_cpl = IPL_HIGH;
		ci->ci_cpuid = id;
		// XXX big.LITTLE
		ci->ci_data.cpu_cc_freq = cpu_info_store[0].ci_data.cpu_cc_freq;
		/* ci_id is stored by own cpus when hatching */

		cpu_info[ncpu] = ci;
		if (cpu_hatched_p(unit) == 0) {
			ci->ci_dev = dv;
			dv->dv_private = ci;
			ci->ci_index = -1;

			aprint_naive(": disabled\n");
			aprint_normal(": disabled (unresponsive)\n");
			return;
		}
#else /* MULTIPROCESSOR */
		aprint_naive(": disabled\n");
		aprint_normal(": disabled (uniprocessor kernel)\n");
		return;
#endif /* MULTIPROCESSOR */
	}

	ci->ci_dev = dv;
	dv->dv_private = ci;

	aarch64_gettopology(ci, ci->ci_id.ac_mpidr);

	cpu_identify(ci->ci_dev, ci);
#ifdef MULTIPROCESSOR
	if (unit != 0) {
		mi_cpu_attach(ci);
		return;
	}
#endif /* MULTIPROCESSOR */

	set_cpufuncs();
	fpu_attach(ci);

	cpu_identify1(dv, ci);
#if 0
	/* already done in locore */
	aarch64_getcacheinfo(unit); 
#endif
	aarch64_printcacheinfo(dv);
	cpu_identify2(dv, ci);

	cpu_setup_sysctl(dv, ci);
}

struct cpuidtab {
	uint32_t cpu_partnum;
	const char *cpu_name;
	const char *cpu_class;
	const char *cpu_architecture;
};

#define CPU_PARTMASK	(CPU_ID_IMPLEMENTOR_MASK | CPU_ID_PARTNO_MASK)

const struct cpuidtab cpuids[] = {
	{ CPU_ID_CORTEXA35R0 & CPU_PARTMASK, "Cortex-A35", "Cortex", "V8-A" },
	{ CPU_ID_CORTEXA53R0 & CPU_PARTMASK, "Cortex-A53", "Cortex", "V8-A" },
	{ CPU_ID_CORTEXA57R0 & CPU_PARTMASK, "Cortex-A57", "Cortex", "V8-A" },
	{ CPU_ID_CORTEXA55R1 & CPU_PARTMASK, "Cortex-A55", "Cortex", "V8.2-A+" },
	{ CPU_ID_CORTEXA65R0 & CPU_PARTMASK, "Cortex-A65", "Cortex", "V8.2-A+" },
	{ CPU_ID_CORTEXA72R0 & CPU_PARTMASK, "Cortex-A72", "Cortex", "V8-A" },
	{ CPU_ID_CORTEXA73R0 & CPU_PARTMASK, "Cortex-A73", "Cortex", "V8-A" },
	{ CPU_ID_CORTEXA75R2 & CPU_PARTMASK, "Cortex-A75", "Cortex", "V8.2-A+" },
	{ CPU_ID_CORTEXA76R3 & CPU_PARTMASK, "Cortex-A76", "Cortex", "V8.2-A+" },
	{ CPU_ID_CORTEXA76AER1 & CPU_PARTMASK, "Cortex-A76AE", "Cortex", "V8.2-A+" },
	{ CPU_ID_CORTEXA77R0 & CPU_PARTMASK, "Cortex-A77", "Cortex", "V8.2-A+" },
	{ CPU_ID_EMAG8180 & CPU_PARTMASK, "Ampere eMAG", "Skylark", "V8-A" },
	{ CPU_ID_THUNDERXRX, "Cavium ThunderX", "Cavium", "V8-A" },
	{ CPU_ID_THUNDERX81XXRX, "Cavium ThunderX CN81XX", "Cavium", "V8-A" },
	{ CPU_ID_THUNDERX83XXRX, "Cavium ThunderX CN83XX", "Cavium", "V8-A" },
	{ CPU_ID_THUNDERX2RX, "Cavium ThunderX2", "Cavium", "V8.1-A" },
};

static void
identify_aarch64_model(uint32_t cpuid, char *buf, size_t len)
{
	int i;
	uint32_t cpupart, variant, revision;

	cpupart = cpuid & CPU_PARTMASK;
	variant = __SHIFTOUT(cpuid, CPU_ID_VARIANT_MASK);
	revision = __SHIFTOUT(cpuid, CPU_ID_REVISION_MASK);

	for (i = 0; i < __arraycount(cpuids); i++) {
		if (cpupart == cpuids[i].cpu_partnum) {
			snprintf(buf, len, "%s r%dp%d (%s %s core)",
			    cpuids[i].cpu_name, variant, revision,
			    cpuids[i].cpu_class,
			    cpuids[i].cpu_architecture);
			return;
		}
	}

	snprintf(buf, len, "unknown CPU (ID = 0x%08x)", cpuid);
}

static void
cpu_identify(device_t self, struct cpu_info *ci)
{
	char model[128];

	identify_aarch64_model(ci->ci_id.ac_midr, model, sizeof(model));
	if (ci->ci_index == 0)
		cpu_setmodel("%s", model);

	aprint_naive("\n");
	aprint_normal(": %s\n", model);
	aprint_normal_dev(ci->ci_dev, "package %lu, core %lu, smt %lu\n",
	    ci->ci_package_id, ci->ci_core_id, ci->ci_smt_id);
}

static void
cpu_identify1(device_t self, struct cpu_info *ci)
{
	uint32_t ctr, sctlr;	/* for cache */

	/* SCTLR - System Control Register */
	sctlr = reg_sctlr_el1_read();
	if (sctlr & SCTLR_I)
		aprint_normal_dev(self, "IC enabled");
	else
		aprint_normal_dev(self, "IC disabled");

	if (sctlr & SCTLR_C)
		aprint_normal(", DC enabled");
	else
		aprint_normal(", DC disabled");

	if (sctlr & SCTLR_A)
		aprint_normal(", Alignment check enabled\n");
	else {
		switch (sctlr & (SCTLR_SA | SCTLR_SA0)) {
		case SCTLR_SA | SCTLR_SA0:
			aprint_normal(
			    ", EL0/EL1 stack Alignment check enabled\n");
			break;
		case SCTLR_SA:
			aprint_normal(", EL1 stack Alignment check enabled\n");
			break;
		case SCTLR_SA0:
			aprint_normal(", EL0 stack Alignment check enabled\n");
			break;
		case 0:
			aprint_normal(", Alignment check disabled\n");
			break;
		}
	}

	/*
	 * CTR - Cache Type Register
	 */
	ctr = reg_ctr_el0_read();
	aprint_normal_dev(self, "Cache Writeback Granule %" PRIu64 "B,"
	    " Exclusives Reservation Granule %" PRIu64 "B\n",
	    __SHIFTOUT(ctr, CTR_EL0_CWG_LINE) * 4,
	    __SHIFTOUT(ctr, CTR_EL0_ERG_LINE) * 4);

	aprint_normal_dev(self, "Dcache line %ld, Icache line %ld\n",
	    sizeof(int) << __SHIFTOUT(ctr, CTR_EL0_DMIN_LINE),
	    sizeof(int) << __SHIFTOUT(ctr, CTR_EL0_IMIN_LINE));
}


/*
 * identify vfp, etc.
 */
static void
cpu_identify2(device_t self, struct cpu_info *ci)
{
	struct aarch64_sysctl_cpu_id *id = &ci->ci_id;
	uint64_t dfr0;

	if (!CPU_IS_PRIMARY(ci)) {
		cpu_setup_id(ci);
		cpu_setup_sysctl(self, ci);
	}

	dfr0 = reg_id_aa64dfr0_el1_read();

	aprint_normal_dev(self, "revID=0x%" PRIx64, id->ac_revidr);

	/* ID_AA64DFR0_EL1 */
	switch (__SHIFTOUT(dfr0, ID_AA64DFR0_EL1_PMUVER)) {
	case ID_AA64DFR0_EL1_PMUVER_V3:
		aprint_normal(", PMCv3");
		break;
	case ID_AA64DFR0_EL1_PMUVER_NOV3:
		aprint_normal(", PMC");
		break;
	}

	/* ID_AA64MMFR0_EL1 */
	switch (__SHIFTOUT(id->ac_aa64mmfr0, ID_AA64MMFR0_EL1_TGRAN4)) {
	case ID_AA64MMFR0_EL1_TGRAN4_4KB:
		aprint_normal(", 4k table");
		break;
	}
	switch (__SHIFTOUT(id->ac_aa64mmfr0, ID_AA64MMFR0_EL1_TGRAN16)) {
	case ID_AA64MMFR0_EL1_TGRAN16_16KB:
		aprint_normal(", 16k table");
		break;
	}
	switch (__SHIFTOUT(id->ac_aa64mmfr0, ID_AA64MMFR0_EL1_TGRAN64)) {
	case ID_AA64MMFR0_EL1_TGRAN64_64KB:
		aprint_normal(", 64k table");
		break;
	}

	switch (__SHIFTOUT(id->ac_aa64mmfr0, ID_AA64MMFR0_EL1_ASIDBITS)) {
	case ID_AA64MMFR0_EL1_ASIDBITS_8BIT:
		aprint_normal(", 8bit ASID");
		break;
	case ID_AA64MMFR0_EL1_ASIDBITS_16BIT:
		aprint_normal(", 16bit ASID");
		break;
	}
	aprint_normal("\n");



	aprint_normal_dev(self, "auxID=0x%" PRIx64, ci->ci_id.ac_aa64isar0);

	/* PFR0 */
	switch (__SHIFTOUT(id->ac_aa64pfr0, ID_AA64PFR0_EL1_GIC)) {
	case ID_AA64PFR0_EL1_GIC_CPUIF_EN:
		aprint_normal(", GICv3");
		break;
	}
	switch (__SHIFTOUT(id->ac_aa64pfr0, ID_AA64PFR0_EL1_FP)) {
	case ID_AA64PFR0_EL1_FP_IMPL:
		aprint_normal(", FP");
		break;
	}

	/* ISAR0 */
	switch (__SHIFTOUT(id->ac_aa64isar0, ID_AA64ISAR0_EL1_CRC32)) {
	case ID_AA64ISAR0_EL1_CRC32_CRC32X:
		aprint_normal(", CRC32");
		break;
	}
	switch (__SHIFTOUT(id->ac_aa64isar0, ID_AA64ISAR0_EL1_SHA1)) {
	case ID_AA64ISAR0_EL1_SHA1_SHA1CPMHSU:
		aprint_normal(", SHA1");
		break;
	}
	switch (__SHIFTOUT(id->ac_aa64isar0, ID_AA64ISAR0_EL1_SHA2)) {
	case ID_AA64ISAR0_EL1_SHA2_SHA256HSU:
		aprint_normal(", SHA256");
		break;
	}
	switch (__SHIFTOUT(id->ac_aa64isar0, ID_AA64ISAR0_EL1_AES)) {
	case ID_AA64ISAR0_EL1_AES_AES:
		aprint_normal(", AES");
		break;
	case ID_AA64ISAR0_EL1_AES_PMUL:
		aprint_normal(", AES+PMULL");
		break;
	}


	/* PFR0:AdvSIMD */
	switch (__SHIFTOUT(id->ac_aa64pfr0, ID_AA64PFR0_EL1_ADVSIMD)) {
	case ID_AA64PFR0_EL1_ADV_SIMD_IMPL:
		aprint_normal(", NEON");
		break;
	}

	/* MVFR0/MVFR1 */
	switch (__SHIFTOUT(id->ac_mvfr0, MVFR0_FPROUND)) {
	case MVFR0_FPROUND_ALL:
		aprint_normal(", rounding");
		break;
	}
	switch (__SHIFTOUT(id->ac_mvfr0, MVFR0_FPTRAP)) {
	case MVFR0_FPTRAP_TRAP:
		aprint_normal(", exceptions");
		break;
	}
	switch (__SHIFTOUT(id->ac_mvfr1, MVFR1_FPDNAN)) {
	case MVFR1_FPDNAN_NAN:
		aprint_normal(", NaN propagation");
		break;
	}
	switch (__SHIFTOUT(id->ac_mvfr1, MVFR1_FPFTZ)) {
	case MVFR1_FPFTZ_DENORMAL:
		aprint_normal(", denormals");
		break;
	}
	switch (__SHIFTOUT(id->ac_mvfr0, MVFR0_SIMDREG)) {
	case MVFR0_SIMDREG_16x64:
		aprint_normal(", 16x64bitRegs");
		break;
	case MVFR0_SIMDREG_32x64:
		aprint_normal(", 32x64bitRegs");
		break;
	}
	switch (__SHIFTOUT(id->ac_mvfr1, MVFR1_SIMDFMAC)) {
	case MVFR1_SIMDFMAC_FMAC:
		aprint_normal(", Fused Multiply-Add");
		break;
	}

	aprint_normal("\n");
}

/*
 * Fill in this CPUs id data.  Must be called from hatched cpus.
 */
static void
cpu_setup_id(struct cpu_info *ci)
{
	struct aarch64_sysctl_cpu_id *id = &ci->ci_id;

	memset(id, 0, sizeof *id);

	id->ac_midr      = reg_midr_el1_read();
	id->ac_revidr    = reg_revidr_el1_read();
	id->ac_mpidr     = reg_mpidr_el1_read();

	id->ac_aa64dfr0  = reg_id_aa64dfr0_el1_read();
	id->ac_aa64dfr1  = reg_id_aa64dfr1_el1_read();

	id->ac_aa64isar0 = reg_id_aa64isar0_el1_read();
	id->ac_aa64isar1 = reg_id_aa64isar1_el1_read();

	id->ac_aa64mmfr0 = reg_id_aa64mmfr0_el1_read();
	id->ac_aa64mmfr1 = reg_id_aa64mmfr1_el1_read();
	/* Only in ARMv8.2. */
	id->ac_aa64mmfr2 = 0 /* reg_id_aa64mmfr2_el1_read() */;

	id->ac_mvfr0     = reg_mvfr0_el1_read();
	id->ac_mvfr1     = reg_mvfr1_el1_read();
	id->ac_mvfr2     = reg_mvfr2_el1_read();

	/* Only in ARMv8.2. */
	id->ac_aa64zfr0  = 0 /* reg_id_aa64zfr0_el1_read() */;

	id->ac_aa64pfr0  = reg_id_aa64pfr0_el1_read();
	id->ac_aa64pfr1  = reg_id_aa64pfr1_el1_read();
}

/*
 * setup the per-cpu sysctl tree.
 */
static void
cpu_setup_sysctl(device_t dv, struct cpu_info *ci)
{
	const struct sysctlnode *cpunode = NULL;

	sysctl_createv(NULL, 0, NULL, &cpunode,
		       CTLFLAG_PERMANENT,
		       CTLTYPE_NODE, device_xname(dv), NULL,
		       NULL, 0, NULL, 0,
		       CTL_MACHDEP,
		       CTL_CREATE, CTL_EOL);

	if (cpunode == NULL)
		return;

	sysctl_createv(NULL, 0, &cpunode, NULL,
		       CTLFLAG_PERMANENT,
		       CTLTYPE_STRUCT, "cpu_id", NULL,
		       NULL, 0, &ci->ci_id, sizeof(ci->ci_id),
		       CTL_CREATE, CTL_EOL);
}

#ifdef MULTIPROCESSOR
void
cpu_boot_secondary_processors(void)
{
	u_int n, bit;

	if ((boothowto & RB_MD1) != 0)
		return;

	mutex_init(&cpu_hatch_lock, MUTEX_DEFAULT, IPL_NONE);

	VPRINTF("%s: starting secondary processors\n", __func__);

	/* send mbox to have secondary processors do cpu_hatch() */
	for (n = 0; n < __arraycount(aarch64_cpu_mbox); n++)
		atomic_or_uint(&aarch64_cpu_mbox[n], aarch64_cpu_hatched[n]);
	__asm __volatile ("sev; sev; sev");

	/* wait all cpus have done cpu_hatch() */
	for (n = 0; n < __arraycount(aarch64_cpu_mbox); n++) {
		while (membar_consumer(), aarch64_cpu_mbox[n] & aarch64_cpu_hatched[n]) {
			__asm __volatile ("wfe");
		}
		/* Add processors to kcpuset */
		for (bit = 0; bit < 32; bit++) {
			if (aarch64_cpu_hatched[n] & __BIT(bit))
				kcpuset_set(kcpuset_attached, n * 32 + bit);
		}
	}

	VPRINTF("%s: secondary processors hatched\n", __func__);
}

void
cpu_hatch(struct cpu_info *ci)
{
	KASSERT(curcpu() == ci);

	mutex_enter(&cpu_hatch_lock);

	set_cpufuncs();
	fpu_attach(ci);

	cpu_identify1(ci->ci_dev, ci);
	aarch64_getcacheinfo(device_unit(ci->ci_dev));
	aarch64_printcacheinfo(ci->ci_dev);
	cpu_identify2(ci->ci_dev, ci);

	mutex_exit(&cpu_hatch_lock);

	intr_cpu_init(ci);

#ifdef FDT
	arm_fdt_cpu_hatch(ci);
#endif
#ifdef MD_CPU_HATCH
	MD_CPU_HATCH(ci);	/* for non-fdt arch? */
#endif

	/*
	 * clear my bit of aarch64_cpu_mbox to tell cpu_boot_secondary_processors().
	 * there are cpu0,1,2,3, and if cpu2 is unresponsive,
	 * ci_index are each cpu0=0, cpu1=1, cpu2=undef, cpu3=2.
	 * therefore we have to use device_unit instead of ci_index for mbox.
	 */
	const u_int off = device_unit(ci->ci_dev) / 32;
	const u_int bit = device_unit(ci->ci_dev) % 32;
	atomic_and_uint(&aarch64_cpu_mbox[off], ~__BIT(bit));
	__asm __volatile ("sev; sev; sev");
}

bool
cpu_hatched_p(u_int cpuindex)
{
	const u_int off = cpuindex / 32;
	const u_int bit = cpuindex % 32;
	membar_consumer();
	return (aarch64_cpu_hatched[off] & __BIT(bit)) != 0;
}
#endif /* MULTIPROCESSOR */<|MERGE_RESOLUTION|>--- conflicted
+++ resolved
@@ -101,11 +101,8 @@
 cpu_attach(device_t dv, cpuid_t id)
 {
 	const int unit = device_unit(dv);
-<<<<<<< HEAD
 	struct cpu_info *ci;
 	uint64_t mpidr;
-=======
->>>>>>> 248ad5d6
 
 	if (unit == 0) {
 		ci = curcpu();
