--- conflicted
+++ resolved
@@ -1,8 +1,4 @@
-<<<<<<< HEAD
-/* $NetBSD: procfs_machdep.c,v 1.4 2020/10/01 07:31:27 skrll Exp $ */
-=======
 /* $NetBSD: procfs_machdep.c,v 1.5 2021/05/27 06:11:20 ryo Exp $ */
->>>>>>> e2aa5677
 
 /*-
  * Copyright (c) 2020 Ryo Shimizu <ryo@nerv.org>
@@ -31,11 +27,7 @@
  */
 
 #include <sys/cdefs.h>
-<<<<<<< HEAD
-__KERNEL_RCSID(0, "$NetBSD: procfs_machdep.c,v 1.4 2020/10/01 07:31:27 skrll Exp $");
-=======
 __KERNEL_RCSID(0, "$NetBSD: procfs_machdep.c,v 1.5 2021/05/27 06:11:20 ryo Exp $");
->>>>>>> e2aa5677
 
 #include <sys/param.h>
 #include <sys/cpu.h>
@@ -44,11 +36,7 @@
 #include <miscfs/procfs/procfs.h>
 
 #include <aarch64/armreg.h>
-<<<<<<< HEAD
-
-=======
 #include <aarch64/cpufunc.h>
->>>>>>> e2aa5677
 
 /* use variables named 'buf', 'left', 'total' */
 #define FORWARD_BUF(_len)					\
