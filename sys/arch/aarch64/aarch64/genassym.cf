--- conflicted
+++ resolved
@@ -162,7 +162,6 @@
 define	L_MD_GA_USER		offsetof(struct lwp, l_md.md_ga_user)
 define	LW_SYSTEM		LW_SYSTEM
 
-<<<<<<< HEAD
 define	FB_REG_X19		offsetof(struct faultbuf, fb_reg[FB_X19])
 define	FB_REG_X20		offsetof(struct faultbuf, fb_reg[FB_X20])
 define	FB_REG_X21		offsetof(struct faultbuf, fb_reg[FB_X21])
@@ -176,22 +175,6 @@
 define	FB_REG_X29		offsetof(struct faultbuf, fb_reg[FB_X29])
 define	FB_REG_LR		offsetof(struct faultbuf, fb_reg[FB_LR])
 define	FB_REG_SP		offsetof(struct faultbuf, fb_reg[FB_SP])
-=======
-define	FB_X19			FB_X19
-define	FB_X20			FB_X20
-define	FB_X21			FB_X21
-define	FB_X22			FB_X22
-define	FB_X23			FB_X23
-define	FB_X24			FB_X24
-define	FB_X25			FB_X25
-define	FB_X26			FB_X26
-define	FB_X27			FB_X27
-define	FB_X28			FB_X28
-define	FB_X29			FB_X29
-define	FB_LR			FB_LR
-define	FB_SP			FB_SP
-define	FB_MAX			FB_MAX
->>>>>>> 744df3f8
 define	FB_T_SIZE		roundup(sizeof(struct faultbuf), 16)
 
 define	LBL_X19			LBL_X19
