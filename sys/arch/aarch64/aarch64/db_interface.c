--- conflicted
+++ resolved
@@ -51,7 +51,8 @@
 
 #include <dev/cons.h>
 
-<<<<<<< HEAD
+db_regs_t ddb_regs;
+
 static int
 db_validate_address(vaddr_t addr)
 {
@@ -66,9 +67,8 @@
 
 	return (pmap_extract(pmap, addr, NULL) == false);
 }
-=======
+
 db_regs_t ddb_regs;
->>>>>>> 009aac06
 
 void
 db_read_bytes(vaddr_t addr, size_t size, char *data)
