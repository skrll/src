/* $NetBSD: db_interface.c,v 1.9 2020/08/11 19:46:56 skrll Exp $ */

/*
 * Copyright (c) 2017 Ryo Shimizu <ryo@nerv.org>
 * All rights reserved.
 *
 * Redistribution and use in source and binary forms, with or without
 * modification, are permitted provided that the following conditions
 * are met:
 * 1. Redistributions of source code must retain the above copyright
 *    notice, this list of conditions and the following disclaimer.
 * 2. Redistributions in binary form must reproduce the above copyright
 *    notice, this list of conditions and the following disclaimer in the
 *    documentation and/or other materials provided with the distribution.
 *
 * THIS SOFTWARE IS PROVIDED BY THE AUTHOR ``AS IS'' AND ANY EXPRESS OR
 * IMPLIED WARRANTIES, INCLUDING, BUT NOT LIMITED TO, THE IMPLIED
 * WARRANTIES OF MERCHANTABILITY AND FITNESS FOR A PARTICULAR PURPOSE ARE
 * DISCLAIMED.  IN NO EVENT SHALL THE AUTHOR BE LIABLE FOR ANY DIRECT,
 * INDIRECT, INCIDENTAL, SPECIAL, EXEMPLARY, OR CONSEQUENTIAL DAMAGES
 * (INCLUDING, BUT NOT LIMITED TO, PROCUREMENT OF SUBSTITUTE GOODS OR
 * SERVICES; LOSS OF USE, DATA, OR PROFITS; OR BUSINESS INTERRUPTION)
 * HOWEVER CAUSED AND ON ANY THEORY OF LIABILITY, WHETHER IN CONTRACT,
 * STRICT LIABILITY, OR TORT (INCLUDING NEGLIGENCE OR OTHERWISE) ARISING
 * IN ANY WAY OUT OF THE USE OF THIS SOFTWARE, EVEN IF ADVISED OF THE
 * POSSIBILITY OF SUCH DAMAGE.
 */

#include <sys/cdefs.h>
__KERNEL_RCSID(0, "$NetBSD: db_interface.c,v 1.9 2020/08/11 19:46:56 skrll Exp $");

#include <sys/param.h>
#include <sys/types.h>

#include <uvm/uvm.h>
#include <uvm/uvm_prot.h>

#include <aarch64/db_machdep.h>
#include <aarch64/machdep.h>
#include <aarch64/pmap.h>
#include <aarch64/cpufunc.h>

#include <ddb/db_access.h>
#include <ddb/db_command.h>
#include <ddb/db_output.h>
#include <ddb/db_variables.h>
#include <ddb/db_sym.h>
#include <ddb/db_extern.h>
#include <ddb/db_interface.h>

#include <dev/cons.h>

static int
db_validate_address(vaddr_t addr)
{
	struct proc *p = curproc;
	struct pmap *pmap;

	if (!p || !p->p_vmspace || !p->p_vmspace->vm_map.pmap ||
	    addr >= VM_MAXUSER_ADDRESS)
		pmap = pmap_kernel();
	else
		pmap = p->p_vmspace->vm_map.pmap;

	return (pmap_extract(pmap, addr, NULL) == false);
}

void
db_read_bytes(vaddr_t addr, size_t size, char *data)
{
	vaddr_t lastpage = -1;
	const char *src;

	for (src = (const char *)addr; size > 0;) {
		uintptr_t tmp;

		if ((lastpage != atop((vaddr_t)src)) &&
		    db_validate_address((vaddr_t)src)) {
#ifdef DDB
			db_printf("address %p is invalid\n", src);
#endif
			memset(data, 0, size);	/* stubs are filled by zero */
			return;
		}
		lastpage = atop((vaddr_t)src);

		if (aarch64_pan_enabled)
			reg_pan_write(0); /* disable PAN */

		tmp = (uintptr_t)src | (uintptr_t)data;
		if ((size >= 8) && ((tmp & 7) == 0)) {
			*(uint64_t *)data = *(const uint64_t *)src;
			src += 8;
			data += 8;
			size -= 8;
		} else if ((size >= 4) && ((tmp & 3) == 0)) {
			*(uint32_t *)data = *(const uint32_t *)src;
			src += 4;
			data += 4;
			size -= 4;
		} else if ((size >= 2) && ((tmp & 1) == 0)) {
			*(uint16_t *)data = *(const uint16_t *)src;
			src += 2;
			data += 2;
			size -= 2;
		} else {
			*data++ = *src++;
			size--;
		}

		if (aarch64_pan_enabled)
			reg_pan_write(1); /* enable PAN */
	}
}

static void
db_write_text(vaddr_t addr, size_t size, const char *data)
{
	pt_entry_t *ptep, pte;
	size_t s;

	/*
	 * consider page boundary, and
	 * it works even if kernel_text is mapped with L2 or L3.
	 */
	if (atop(addr) != atop(addr + size - 1)) {
		s = PAGE_SIZE - (addr & PAGE_MASK);
		db_write_text(addr, s, data);
		addr += s;
		size -= s;
		data += s;
	}
	while (size > 0) {
		ptep = kvtopte(addr);
		KASSERT(ptep != NULL);

		/*
<<<<<<< HEAD
		 * change to writable. it is required to keep execute permission,
		 * because if the block/page to which the target address belongs and
		 * the block/page to which this function itself belongs are the same,
		 * if drop PROT_EXECUTE and TLB invalidate, the program stops...
=======
		 * change to writable.  it is required to keep execute permission.
		 * because if the block/page to which the target address belongs is
		 * the same as the block/page to which this function belongs, then
		 * if PROT_EXECUTE is dropped and TLB is invalidated, the program
		 * will stop...
>>>>>>> 6ffcb1ea
		 */
		pte = pmap_kvattr(ptep, VM_PROT_EXECUTE|VM_PROT_READ|VM_PROT_WRITE);
		aarch64_tlbi_all();

		s = size;
		if (size > PAGE_SIZE)
			s = PAGE_SIZE;

		memcpy((void *)addr, data, s);
		cpu_icache_sync_range(addr, size);

		/* restore pte */
		*ptep = pte;
		aarch64_tlbi_all();

		addr += s;
		size -= s;
		data += s;
	}
}

void
db_write_bytes(vaddr_t addr, size_t size, const char *data)
{
	vaddr_t kernstart, datastart;
	vaddr_t lastpage = -1;
	char *dst;

	/* if readonly page, require changing attribute to write */
	extern char __kernel_text[], __data_start[];
	kernstart = trunc_page((vaddr_t)__kernel_text);
	datastart = trunc_page((vaddr_t)__data_start);
	if (kernstart <= addr && addr < datastart) {
		size_t s;

		s = datastart - addr;
		if (s > size)
			s = size;
		db_write_text(addr, s, data);
		addr += s;
		size -= s;
		data += s;
	}

	/* XXX: need to check read only block/page */
	for (dst = (char *)addr; size > 0;) {
		uintptr_t tmp;

		if ((lastpage != atop((vaddr_t)dst)) &&
		    db_validate_address((vaddr_t)dst)) {
#ifdef DDB
			db_printf("address %p is invalid\n", dst);
#endif
			return;
		}
		lastpage = atop((vaddr_t)dst);

		tmp = (uintptr_t)dst | (uintptr_t)data;
		if ((size >= 8) && ((tmp & 7) == 0)) {
			*(uint64_t *)dst = *(const uint64_t *)data;
			dst += 8;
			data += 8;
			size -= 8;
		} else if ((size >= 4) && ((tmp & 3) == 0)) {
			*(uint32_t *)dst = *(const uint32_t *)data;
			dst += 4;
			data += 4;
			size -= 4;
		} else if ((size >= 2) && ((tmp & 1) == 0)) {
			*(uint16_t *)dst = *(const uint16_t *)data;
			dst += 2;
			data += 2;
			size -= 2;
		} else {
			*dst++ = *data++;
			size--;
		}
	}
}

/*
 * return register value of $X0..$X30, $SP or 0($XZR)
 */
static uint64_t
db_fetch_reg(unsigned int reg, db_regs_t *regs, bool use_sp)
{
	if (reg >= 32)
		panic("db_fetch_reg: botch");

	if (reg == 31) {
		/* $SP or $XZR */
		return use_sp ? regs->tf_sp : 0;
	}
	return regs->tf_reg[reg];
}

static inline uint64_t
SignExtend(int bitwidth, uint64_t imm, unsigned int multiply)
{
	const uint64_t signbit = ((uint64_t)1 << (bitwidth - 1));
	const uint64_t immmax = signbit << 1;

	if (imm & signbit)
		imm -= immmax;
	return imm * multiply;
}

db_addr_t
db_branch_taken(db_expr_t inst, db_addr_t pc, db_regs_t *regs)
{
#define INSN_FMT_RN(insn)		(((insn) >> 5) & 0x1f)
#define INSN_FMT_IMM26(insn)	((insn) & 0x03ffffff)
#define INSN_FMT_IMM19(insn)	(((insn) >> 5) & 0x7ffff)
#define INSN_FMT_IMM14(insn)	(((insn) >> 5) & 0x3fff)

	if (((inst & 0xfffffc1f) == 0xd65f0000) ||	/* ret xN */
	    ((inst & 0xfffffc1f) == 0xd63f0000) ||	/* blr xN */
	    ((inst & 0xfffffc1f) == 0xd61f0000)) {	/* br xN */
		return db_fetch_reg(INSN_FMT_RN(inst), regs, false);
	}

	if (((inst & 0xfc000000) == 0x94000000) ||	/* bl imm */
	    ((inst & 0xfc000000) == 0x14000000)) {	/* b imm */
		return SignExtend(26, INSN_FMT_IMM26(inst), 4) + pc;
	}

	if (((inst & 0xff000010) == 0x54000000) ||	/* b.cond */
	    ((inst & 0x7f000000) == 0x35000000) ||	/* cbnz */
	    ((inst & 0x7f000000) == 0x34000000)) {	/* cbz */
		return SignExtend(19, INSN_FMT_IMM19(inst), 4) + pc;
	}

	if (((inst & 0x7f000000) == 0x37000000) ||	/* tbnz */
	    ((inst & 0x7f000000) == 0x36000000)) {	/* tbz */
		return SignExtend(14, INSN_FMT_IMM14(inst), 4) + pc;
	}

	panic("branch_taken: botch");
}

bool
db_inst_unconditional_flow_transfer(db_expr_t inst)
{
	if (((inst & 0xfffffc1f) == 0xd65f0000) ||	/* ret xN */
	    ((inst & 0xfc000000) == 0x94000000) ||	/* bl */
	    ((inst & 0xfffffc1f) == 0xd63f0000) ||	/* blr */
	    ((inst & 0xfc000000) == 0x14000000) ||	/* b imm */
	    ((inst & 0xfffffc1f) == 0xd61f0000))	/* br */
		return true;

#define INSN_FMT_COND(insn)	((insn) & 0xf)
#define CONDITION_AL	14

	if (((inst & 0xff000010) == 0x54000000) &&	/* b.cond */
	    (INSN_FMT_COND(inst) == CONDITION_AL))	/* always? */
		return true;

	return false;
}

static void
pg_dump(struct vm_page *pg, void (*pr)(const char *, ...) __printflike(1, 2))
{
	pr("pg=%p\n", pg);
	pr(" pg->uanon   = %p\n", pg->uanon);
	pr(" pg->uobject = %p\n", pg->uobject);
	pr(" pg->offset  = %zu\n", pg->offset);
	pr(" pg->flags      = %u\n", pg->flags);
	pr(" pg->loan_count = %u\n", pg->loan_count);
	pr(" pg->wire_count = %u\n", pg->wire_count);
	pr(" pg->pqflags    = %u\n", pg->pqflags);
	pr(" pg->phys_addr  = %016lx\n", VM_PAGE_TO_PHYS(pg));
}


void
pmap_db_pte_print(pt_entry_t pte, int level,
    void (*pr)(const char *, ...) __printflike(1, 2))
{
	if (pte == 0) {
		pr(" UNUSED\n");
		return;
	}

	pr(" %s", (pte & LX_VALID) ? "VALID" : "**INVALID**");

	if (level == 0 ||
	    (level == 1 && l1pde_is_table(pte)) ||
	    (level == 2 && l2pde_is_table(pte))) {

		/* L0/L1/L2 TABLE */
		if (level == 0 && ((pte & LX_TYPE) != LX_TYPE_TBL))
			pr(" **ILLEGAL TYPE**"); /* L0 doesn't support block */
		else
			pr(" L%d-TABLE", level);

		pr(", PA=%lx", l0pde_pa(pte));

		if (pte & LX_TBL_NSTABLE)
			pr(", NSTABLE");
		if (pte & LX_TBL_APTABLE)
			pr(", APTABLE");
		if (pte & LX_TBL_UXNTABLE)
			pr(", UXNTABLE");
		if (pte & LX_TBL_PXNTABLE)
			pr(", PXNTABLE");

	} else if ((level == 1 && l1pde_is_block(pte)) ||
	    (level == 2 && l2pde_is_block(pte)) ||
	    level == 3) {

		/* L1/L2 BLOCK or L3 PAGE */
		switch (level) {
		case 1:
			pr(" L1(1G)-BLOCK");
			break;
		case 2:
			pr(" L2(2M)-BLOCK");
			break;
		case 3:
			pr(" %s", l3pte_is_page(pte) ?
			    "L3(4K)-PAGE" : "**ILLEGAL TYPE**");
			break;
		}

		pr(", PA=%lx", l3pte_pa(pte));

		pr(", %s", (pte & LX_BLKPAG_UXN) ? "UXN" : "UX ");
		pr(", %s", (pte & LX_BLKPAG_PXN) ? "PXN" : "PX ");

		if (pte & LX_BLKPAG_CONTIG)
			pr(", CONTIG");

		pr(", %s", (pte & LX_BLKPAG_NG) ? "NG" : "global");
		pr(", %s", (pte & LX_BLKPAG_AF) ?
		    "accessible" :
		    "**fault** ");

		switch (pte & LX_BLKPAG_SH) {
		case LX_BLKPAG_SH_NS:
			pr(", SH_NS");
			break;
		case LX_BLKPAG_SH_OS:
			pr(", SH_OS");
			break;
		case LX_BLKPAG_SH_IS:
			pr(", SH_IS");
			break;
		default:
			pr(", SH_??");
			break;
		}

		pr(", %s", (pte & LX_BLKPAG_AP_RO) ? "RO" : "RW");
		pr(", %s", (pte & LX_BLKPAG_APUSER) ? "EL0" : "EL1");
		pr(", %s", (pte & LX_BLKPAG_NS) ? "NS" : "secure");

		switch (pte & LX_BLKPAG_ATTR_MASK) {
		case LX_BLKPAG_ATTR_NORMAL_WB:
			pr(", WB");
			break;
		case LX_BLKPAG_ATTR_NORMAL_NC:
			pr(", NC");
			break;
		case LX_BLKPAG_ATTR_NORMAL_WT:
			pr(", WT");
			break;
		case LX_BLKPAG_ATTR_DEVICE_MEM:
			pr(", DEV");
		case LX_BLKPAG_ATTR_DEVICE_MEM_SO:
			pr(", SO");
			break;
		}

		if (pte & LX_BLKPAG_OS_0)
			pr(", OS0");
		if (pte & LX_BLKPAG_OS_1)
			pr(", OS1");
		if (pte & LX_BLKPAG_OS_2)
			pr(", OS2");
		if (pte & LX_BLKPAG_OS_3)
			pr(", OS3");
	} else {
		pr(" **ILLEGAL TYPE**");
	}
	pr("\n");
}


void
pmap_db_pteinfo(vaddr_t va, void (*pr)(const char *, ...) __printflike(1, 2))
{
	struct vm_page *pg;
	struct pmap_page *pp;
	bool user;
	pd_entry_t *l0, *l1, *l2, *l3;
	pd_entry_t pde;
	pt_entry_t pte;
	uint64_t ttbr;
	paddr_t pa;
	unsigned int idx;

	switch (aarch64_addressspace(va)) {
	case AARCH64_ADDRSPACE_UPPER:
		user = false;
		ttbr = reg_ttbr1_el1_read();
		break;
	case AARCH64_ADDRSPACE_LOWER:
		user = true;
		ttbr = reg_ttbr0_el1_read();
		break;
	default:
		pr("illegal address space\n");
		return;
	}
	pa = ttbr & TTBR_BADDR;
	l0 = (pd_entry_t *)AARCH64_PA_TO_KVA(pa);

	/*
	 * traverse L0 -> L1 -> L2 -> L3 table
	 */
	pr("TTBR%d=%016"PRIx64", pa=%016"PRIxPADDR", va=%p",
	    user ? 0 : 1, ttbr, pa, l0);
	pr(", input-va=%016"PRIxVADDR
	    ", L0-index=%ld, L1-index=%ld, L2-index=%ld, L3-index=%ld\n",
	    va,
	    (va & L0_ADDR_BITS) >> L0_SHIFT,
	    (va & L1_ADDR_BITS) >> L1_SHIFT,
	    (va & L2_ADDR_BITS) >> L2_SHIFT,
	    (va & L3_ADDR_BITS) >> L3_SHIFT);

	idx = l0pde_index(va);
	pde = l0[idx];

	pr("L0[%3d]=%016"PRIx64":", idx, pde);
	pmap_db_pte_print(pde, 0, pr);

	if (!l0pde_valid(pde))
		return;

	l1 = (pd_entry_t *)AARCH64_PA_TO_KVA(l0pde_pa(pde));
	idx = l1pde_index(va);
	pde = l1[idx];

	pr(" L1[%3d]=%016"PRIx64":", idx, pde);
	pmap_db_pte_print(pde, 1, pr);

	if (!l1pde_valid(pde) || l1pde_is_block(pde))
		return;

	l2 = (pd_entry_t *)AARCH64_PA_TO_KVA(l1pde_pa(pde));
	idx = l2pde_index(va);
	pde = l2[idx];

	pr("  L2[%3d]=%016"PRIx64":", idx, pde);
	pmap_db_pte_print(pde, 2, pr);

	if (!l2pde_valid(pde) || l2pde_is_block(pde))
		return;

	l3 = (pd_entry_t *)AARCH64_PA_TO_KVA(l2pde_pa(pde));
	idx = l3pte_index(va);
	pte = l3[idx];

	pr("   L3[%3d]=%016"PRIx64":", idx, pte);
	pmap_db_pte_print(pte, 3, pr);

	pa = l3pte_pa(pte);
	pg = PHYS_TO_VM_PAGE(pa);
	pp = NULL /*phys_to_pp(pa)*/;
	if (pp == NULL) {
		pr("No VM_PAGE nor PMAP_PAGE\n");
	} else {
		if (pg != NULL)
			pg_dump(pg, pr);
		else
			pr("no VM_PAGE. pv-tracked page?\n");
//		pv_dump(pp, pr);
	}
}

static void
dump_ln_table(bool countmode, pd_entry_t *pdp, int level, int lnindex,
    vaddr_t va, void (*pr)(const char *, ...) __printflike(1, 2))
{
	struct vm_page *pg;
//	struct vm_page_md *md;
	pd_entry_t pde;
	paddr_t pa;
	int i, n;
	const char *spaces[4] = { " ", "  ", "   ", "    " };
	const char *spc = spaces[level];

	pa = AARCH64_KVA_TO_PA((vaddr_t)pdp);
	pg = PHYS_TO_VM_PAGE(pa);
//	md = VM_PAGE_TO_MD(pg);

	if (pg == NULL) {
		pr("%sL%d: pa=%lx pg=NULL\n", spc, level, pa);
	} else {
		pr("%sL%d: pa=%lx pg=%p, wire_count=%d\n",
		    spc, level, pa, pg, pg->wire_count);
		//, md->mdpg_ptep_parent);
	}

	for (i = n = 0; i < Ln_ENTRIES; i++) {
		db_read_bytes((db_addr_t)&pdp[i], sizeof(pdp[i]), (char *)&pde);
		if (lxpde_valid(pde)) {
			if (!countmode)
				pr("%sL%d[%3d] %3dth, va=%016lx, pte=%016lx:",
				    spc, level, i, n, va, pde);
			n++;

			if (((level != 0) && (level != 3) &&
			    l1pde_is_block(pde)) ||
			    ((level == 3) && l3pte_is_page(pde))) {
				if (!countmode)
					pmap_db_pte_print(pde, level, pr);
			} else if ((level != 3) && l1pde_is_table(pde)) {
				if (!countmode)
					pmap_db_pte_print(pde, level, pr);
				pa = l0pde_pa(pde);
				dump_ln_table(countmode,
				    (pd_entry_t *)AARCH64_PA_TO_KVA(pa),
				    level + 1, i, va, pr);
			} else {
				if (!countmode)
					pmap_db_pte_print(pde, level, pr);
			}
		}

		switch (level) {
		case 0:
			va += L0_SIZE;
			break;
		case 1:
			va += L1_SIZE;
			break;
		case 2:
			va += L2_SIZE;
			break;
		case 3:
			va += L3_SIZE;
			break;
		}
	}

	if (level == 0)
		pr("L0 has %d entries\n", n);
	else
		pr("%sL%d[%3d] has %d L%d entries\n", spaces[level - 1],
		    level - 1, lnindex, n, level);

}

static void
pmap_db_dump_l0_table(bool countmode, pd_entry_t *pdp, vaddr_t va_base,
    void (*pr)(const char *, ...) __printflike(1, 2))
{
	dump_ln_table(countmode, pdp, 0, 0, va_base, pr);
}

void
pmap_db_ttbrdump(bool countmode, vaddr_t va,
    void (*pr)(const char *, ...) __printflike(1, 2))
{
	struct pmap *pm, _pm;

	pm = (struct pmap *)va;
	db_read_bytes((db_addr_t)va, sizeof(_pm), (char *)&_pm);

	pr("pmap=%p\n", pm);
	//pr(" pm_asid       = %d\n", _pm.pm_asid);
	//pr(" pm_l0table    = %p\n", _pm.pm_l0table);
	//pr(" pm_l0table_pa = %lx\n", _pm.pm_l0table_pa);
	//pr(" pm_activated  = %d\n\n", _pm.pm_activated);

	pmap_db_dump_l0_table(countmode, pmap_l0table(&_pm),
	    (pm == pmap_kernel()) ? 0xffff000000000000UL : 0, pr);
}<|MERGE_RESOLUTION|>--- conflicted
+++ resolved
@@ -135,19 +135,13 @@
 		KASSERT(ptep != NULL);
 
 		/*
-<<<<<<< HEAD
-		 * change to writable. it is required to keep execute permission,
-		 * because if the block/page to which the target address belongs and
-		 * the block/page to which this function itself belongs are the same,
-		 * if drop PROT_EXECUTE and TLB invalidate, the program stops...
-=======
 		 * change to writable.  it is required to keep execute permission.
 		 * because if the block/page to which the target address belongs is
 		 * the same as the block/page to which this function belongs, then
 		 * if PROT_EXECUTE is dropped and TLB is invalidated, the program
 		 * will stop...
->>>>>>> 6ffcb1ea
 		 */
+		/* old pte is returned by pmap_kvattr */
 		pte = pmap_kvattr(ptep, VM_PROT_EXECUTE|VM_PROT_READ|VM_PROT_WRITE);
 		aarch64_tlbi_all();
 
