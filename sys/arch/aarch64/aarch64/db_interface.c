/* $NetBSD: db_interface.c,v 1.13 2021/04/30 20:07:22 skrll Exp $ */

/*
 * Copyright (c) 2017 Ryo Shimizu <ryo@nerv.org>
 * All rights reserved.
 *
 * Redistribution and use in source and binary forms, with or without
 * modification, are permitted provided that the following conditions
 * are met:
 * 1. Redistributions of source code must retain the above copyright
 *    notice, this list of conditions and the following disclaimer.
 * 2. Redistributions in binary form must reproduce the above copyright
 *    notice, this list of conditions and the following disclaimer in the
 *    documentation and/or other materials provided with the distribution.
 *
 * THIS SOFTWARE IS PROVIDED BY THE AUTHOR ``AS IS'' AND ANY EXPRESS OR
 * IMPLIED WARRANTIES, INCLUDING, BUT NOT LIMITED TO, THE IMPLIED
 * WARRANTIES OF MERCHANTABILITY AND FITNESS FOR A PARTICULAR PURPOSE ARE
 * DISCLAIMED.  IN NO EVENT SHALL THE AUTHOR BE LIABLE FOR ANY DIRECT,
 * INDIRECT, INCIDENTAL, SPECIAL, EXEMPLARY, OR CONSEQUENTIAL DAMAGES
 * (INCLUDING, BUT NOT LIMITED TO, PROCUREMENT OF SUBSTITUTE GOODS OR
 * SERVICES; LOSS OF USE, DATA, OR PROFITS; OR BUSINESS INTERRUPTION)
 * HOWEVER CAUSED AND ON ANY THEORY OF LIABILITY, WHETHER IN CONTRACT,
 * STRICT LIABILITY, OR TORT (INCLUDING NEGLIGENCE OR OTHERWISE) ARISING
 * IN ANY WAY OUT OF THE USE OF THIS SOFTWARE, EVEN IF ADVISED OF THE
 * POSSIBILITY OF SUCH DAMAGE.
 */

#include <sys/cdefs.h>
__KERNEL_RCSID(0, "$NetBSD: db_interface.c,v 1.13 2021/04/30 20:07:22 skrll Exp $");

#include <sys/param.h>
#include <sys/types.h>

#include <uvm/uvm.h>
#include <uvm/uvm_ddb.h>
#include <uvm/uvm_prot.h>
#ifdef __HAVE_PMAP_PV_TRACK
#include <uvm/pmap/pmap_pvt.h>
#endif

#include <aarch64/db_machdep.h>
#include <aarch64/machdep.h>
#include <aarch64/pmap.h>

#include <arm/cpufunc.h>

#include <ddb/db_access.h>
#include <ddb/db_command.h>
#include <ddb/db_output.h>
#include <ddb/db_variables.h>
#include <ddb/db_sym.h>
#include <ddb/db_extern.h>
#include <ddb/db_interface.h>

#include <dev/cons.h>

db_regs_t ddb_regs;

static int
db_validate_address(vaddr_t addr)
{
	struct proc *p = curproc;
	struct pmap *pmap;

	if (!p || !p->p_vmspace || !p->p_vmspace->vm_map.pmap ||
	    addr >= VM_MAXUSER_ADDRESS)
		pmap = pmap_kernel();
	else
		pmap = p->p_vmspace->vm_map.pmap;

	return (pmap_extract(pmap, addr, NULL) == false);
}

<<<<<<< HEAD
db_regs_t ddb_regs;

=======
>>>>>>> 9e014010
void
db_read_bytes(vaddr_t addr, size_t size, char *data)
{
	vaddr_t lastpage = -1;
	const char *src;

	for (src = (const char *)addr; size > 0;) {
		const vaddr_t va = (vaddr_t)src;
		uintptr_t tmp;

<<<<<<< HEAD
		if ((lastpage != atop((vaddr_t)src)) &&
		    db_validate_address((vaddr_t)src)) {
#ifdef DDB
=======
		if (lastpage != atop(va) && db_validate_address(va)) {
>>>>>>> 9e014010
			db_printf("address %p is invalid\n", src);
#endif
			memset(data, 0, size);	/* stubs are filled by zero */
			return;
		}
		lastpage = atop(va);

		if (aarch64_pan_enabled)
			reg_pan_write(0); /* disable PAN */

		tmp = (uintptr_t)src | (uintptr_t)data;
		if ((size >= 8) && ((tmp & 7) == 0)) {
			*(uint64_t *)data = *(const uint64_t *)src;
			src += 8;
			data += 8;
			size -= 8;
		} else if ((size >= 4) && ((tmp & 3) == 0)) {
			*(uint32_t *)data = *(const uint32_t *)src;
			src += 4;
			data += 4;
			size -= 4;
		} else if ((size >= 2) && ((tmp & 1) == 0)) {
			*(uint16_t *)data = *(const uint16_t *)src;
			src += 2;
			data += 2;
			size -= 2;
		} else {
			*data++ = *src++;
			size--;
		}

		if (aarch64_pan_enabled)
			reg_pan_write(1); /* enable PAN */
	}
}

static void
db_write_text(vaddr_t addr, size_t size, const char *data)
{
	pt_entry_t *ptep, pte;
	size_t s;

	/*
	 * consider page boundary, and
	 * it works even if kernel_text is mapped with L2 or L3.
	 */
	if (atop(addr) != atop(addr + size - 1)) {
		s = PAGE_SIZE - (addr & PAGE_MASK);
		db_write_text(addr, s, data);
		addr += s;
		size -= s;
		data += s;
	}
	while (size > 0) {
		ptep = kvtopte(addr);
		KASSERT(ptep != NULL);

		/*
		 * change to writable.  it is required to keep execute permission.
		 * because if the block/page to which the target address belongs is
		 * the same as the block/page to which this function belongs, then
		 * if PROT_EXECUTE is dropped and TLB is invalidated, the program
		 * will stop...
		 */
		/* old pte is returned by pmap_kvattr */
		pte = pmap_kvattr(ptep, VM_PROT_EXECUTE|VM_PROT_READ|VM_PROT_WRITE);
		aarch64_tlbi_all();

		s = size;
		if (size > PAGE_SIZE)
			s = PAGE_SIZE;

		memcpy((void *)addr, data, s);
		cpu_icache_sync_range(addr, size);

		/* restore pte */
		*ptep = pte;
		aarch64_tlbi_all();

		addr += s;
		size -= s;
		data += s;
	}
}

void
db_write_bytes(vaddr_t addr, size_t size, const char *data)
{
	vaddr_t kernstart, datastart;
	vaddr_t lastpage = -1;
	char *dst;

	/* if readonly page, require changing attribute to write */
	extern char __kernel_text[], __data_start[];
	kernstart = trunc_page((vaddr_t)__kernel_text);
	datastart = trunc_page((vaddr_t)__data_start);
	if (kernstart <= addr && addr < datastart) {
		size_t s;

		s = datastart - addr;
		if (s > size)
			s = size;
		db_write_text(addr, s, data);
		addr += s;
		size -= s;
		data += s;
	}

	/* XXX: need to check read only block/page */
	for (dst = (char *)addr; size > 0;) {
		const vaddr_t va = (vaddr_t)dst;
		uintptr_t tmp;

<<<<<<< HEAD
		if ((lastpage != atop((vaddr_t)dst)) &&
		    db_validate_address((vaddr_t)dst)) {
#ifdef DDB
=======
		if (lastpage != atop(va) && db_validate_address(va)) {
>>>>>>> 9e014010
			db_printf("address %p is invalid\n", dst);
#endif
			return;
		}
		lastpage = atop(va);

		tmp = (uintptr_t)dst | (uintptr_t)data;
		if ((size >= 8) && ((tmp & 7) == 0)) {
			*(uint64_t *)dst = *(const uint64_t *)data;
			dst += 8;
			data += 8;
			size -= 8;
		} else if ((size >= 4) && ((tmp & 3) == 0)) {
			*(uint32_t *)dst = *(const uint32_t *)data;
			dst += 4;
			data += 4;
			size -= 4;
		} else if ((size >= 2) && ((tmp & 1) == 0)) {
			*(uint16_t *)dst = *(const uint16_t *)data;
			dst += 2;
			data += 2;
			size -= 2;
		} else {
			*dst++ = *data++;
			size--;
		}
	}
}

/*
 * return register value of $X0..$X30, $SP or 0($XZR)
 */
static uint64_t
db_fetch_reg(unsigned int reg, db_regs_t *regs, bool use_sp)
{
	if (reg >= 32)
		panic("db_fetch_reg: botch");

	if (reg == 31) {
		/* $SP or $XZR */
		return use_sp ? regs->tf_sp : 0;
	}
	return regs->tf_reg[reg];
}

static inline uint64_t
SignExtend(int bitwidth, uint64_t imm, unsigned int multiply)
{
	const uint64_t signbit = ((uint64_t)1 << (bitwidth - 1));
	const uint64_t immmax = signbit << 1;

	if (imm & signbit)
		imm -= immmax;
	return imm * multiply;
}

db_addr_t
db_branch_taken(db_expr_t inst, db_addr_t pc, db_regs_t *regs)
{
	LE32TOH(inst);

#define INSN_FMT_RN(insn)		(((insn) >> 5) & 0x1f)
#define INSN_FMT_IMM26(insn)	((insn) & 0x03ffffff)
#define INSN_FMT_IMM19(insn)	(((insn) >> 5) & 0x7ffff)
#define INSN_FMT_IMM14(insn)	(((insn) >> 5) & 0x3fff)

	if (((inst & 0xfffffc1f) == 0xd65f0000) ||	/* ret xN */
	    ((inst & 0xfffffc1f) == 0xd63f0000) ||	/* blr xN */
	    ((inst & 0xfffffc1f) == 0xd61f0000)) {	/* br xN */
		return db_fetch_reg(INSN_FMT_RN(inst), regs, false);
	}

	if (((inst & 0xfc000000) == 0x94000000) ||	/* bl imm */
	    ((inst & 0xfc000000) == 0x14000000)) {	/* b imm */
		return SignExtend(26, INSN_FMT_IMM26(inst), 4) + pc;
	}

	if (((inst & 0xff000010) == 0x54000000) ||	/* b.cond */
	    ((inst & 0x7f000000) == 0x35000000) ||	/* cbnz */
	    ((inst & 0x7f000000) == 0x34000000)) {	/* cbz */
		return SignExtend(19, INSN_FMT_IMM19(inst), 4) + pc;
	}

	if (((inst & 0x7f000000) == 0x37000000) ||	/* tbnz */
	    ((inst & 0x7f000000) == 0x36000000)) {	/* tbz */
		return SignExtend(14, INSN_FMT_IMM14(inst), 4) + pc;
	}

	panic("branch_taken: botch");
}

bool
db_inst_unconditional_flow_transfer(db_expr_t inst)
{
	LE32TOH(inst);

	if (((inst & 0xfffffc1f) == 0xd65f0000) ||	/* ret xN */
	    ((inst & 0xfc000000) == 0x94000000) ||	/* bl */
	    ((inst & 0xfffffc1f) == 0xd63f0000) ||	/* blr */
	    ((inst & 0xfc000000) == 0x14000000) ||	/* b imm */
	    ((inst & 0xfffffc1f) == 0xd61f0000))	/* br */
		return true;

#define INSN_FMT_COND(insn)	((insn) & 0xf)
#define CONDITION_AL	14

	if (((inst & 0xff000010) == 0x54000000) &&	/* b.cond */
	    (INSN_FMT_COND(inst) == CONDITION_AL))	/* always? */
		return true;

	return false;
}

<<<<<<< HEAD
static void
pg_dump(struct vm_page *pg, void (*pr)(const char *, ...) __printflike(1, 2))
{
	pr("pg=%p\n", pg);
	pr(" pg->uanon   = %p\n", pg->uanon);
	pr(" pg->uobject = %p\n", pg->uobject);
	pr(" pg->offset  = %zu\n", pg->offset);
	pr(" pg->flags      = %u\n", pg->flags);
	pr(" pg->loan_count = %u\n", pg->loan_count);
	pr(" pg->wire_count = %u\n", pg->wire_count);
	pr(" pg->pqflags    = %u\n", pg->pqflags);
	pr(" pg->phys_addr  = %016lx\n", VM_PAGE_TO_PHYS(pg));
}


void
pmap_db_pte_print(pt_entry_t pte, int level,
=======
void
db_pte_print(pt_entry_t pte, int level,
>>>>>>> 9e014010
    void (*pr)(const char *, ...) __printflike(1, 2))
{
	if (pte == 0) {
		pr(" UNUSED\n");
		return;
	}

	pr(" %s", (pte & LX_VALID) ? "VALID" : "**INVALID**");

<<<<<<< HEAD
	if (level == 0 ||
	    (level == 1 && l1pde_is_table(pte)) ||
	    (level == 2 && l2pde_is_table(pte))) {

		/* L0/L1/L2 TABLE */
		if (level == 0 && ((pte & LX_TYPE) != LX_TYPE_TBL))
=======
	if ((level == 0) ||
	    ((level == 1) && l1pde_is_table(pte)) ||
	    ((level == 2) && l2pde_is_table(pte))) {

		/* L0/L1/L2 TABLE */
		if ((level == 0) && ((pte & LX_TYPE) != LX_TYPE_TBL))
>>>>>>> 9e014010
			pr(" **ILLEGAL TYPE**"); /* L0 doesn't support block */
		else
			pr(" L%d-TABLE", level);

		pr(", PA=%lx", l0pde_pa(pte));

		if (pte & LX_TBL_NSTABLE)
			pr(", NSTABLE");
		if (pte & LX_TBL_APTABLE)
			pr(", APTABLE");
		if (pte & LX_TBL_UXNTABLE)
			pr(", UXNTABLE");
		if (pte & LX_TBL_PXNTABLE)
			pr(", PXNTABLE");

<<<<<<< HEAD
	} else if ((level == 1 && l1pde_is_block(pte)) ||
	    (level == 2 && l2pde_is_block(pte)) ||
	    level == 3) {
=======
	} else if (((level == 1) && l1pde_is_block(pte)) ||
	    ((level == 2) && l2pde_is_block(pte)) ||
	    (level == 3)) {
>>>>>>> 9e014010

		/* L1/L2 BLOCK or L3 PAGE */
		switch (level) {
		case 1:
			pr(" L1(1G)-BLOCK");
			break;
		case 2:
			pr(" L2(2M)-BLOCK");
			break;
		case 3:
			pr(" %s", l3pte_is_page(pte) ?
			    "L3(4K)-PAGE" : "**ILLEGAL TYPE**");
			break;
		}

		pr(", PA=%lx", l3pte_pa(pte));

<<<<<<< HEAD
		pr(", %s", (pte & LX_BLKPAG_UXN) ? "UXN" : "UX ");
		pr(", %s", (pte & LX_BLKPAG_PXN) ? "PXN" : "PX ");
=======
		pr(", %s", (pte & LX_BLKPAG_UXN) ?
		    "UXN" : "UX ");
		pr(", %s", (pte & LX_BLKPAG_PXN) ?
		   "PXN" :  "PX ");
>>>>>>> 9e014010

		if (pte & LX_BLKPAG_CONTIG)
			pr(", CONTIG");

		pr(", %s", (pte & LX_BLKPAG_NG) ? "NG" : "global");
		pr(", %s", (pte & LX_BLKPAG_AF) ?
		    "accessible" :
		    "**fault** ");

		switch (pte & LX_BLKPAG_SH) {
		case LX_BLKPAG_SH_NS:
			pr(", SH_NS");
			break;
		case LX_BLKPAG_SH_OS:
			pr(", SH_OS");
			break;
		case LX_BLKPAG_SH_IS:
			pr(", SH_IS");
			break;
		default:
			pr(", SH_??");
			break;
		}

		pr(", %s", (pte & LX_BLKPAG_AP_RO) ? "RO" : "RW");
		pr(", %s", (pte & LX_BLKPAG_APUSER) ? "EL0" : "EL1");
		pr(", %s", (pte & LX_BLKPAG_NS) ? "NS" : "secure");

		switch (pte & LX_BLKPAG_ATTR_MASK) {
		case LX_BLKPAG_ATTR_NORMAL_WB:
			pr(", WB");
			break;
		case LX_BLKPAG_ATTR_NORMAL_NC:
			pr(", NC");
			break;
		case LX_BLKPAG_ATTR_NORMAL_WT:
			pr(", WT");
			break;
		case LX_BLKPAG_ATTR_DEVICE_MEM:
<<<<<<< HEAD
			pr(", DEV");
		case LX_BLKPAG_ATTR_DEVICE_MEM_SO:
			pr(", SO");
=======
			pr(", DEVICE");
			break;
		case LX_BLKPAG_ATTR_DEVICE_MEM_SO:
			pr(", DEVICE(SO)");
>>>>>>> 9e014010
			break;
		default:
			pr(", ATTR(%lu)", __SHIFTOUT(pte, LX_BLKPAG_ATTR_INDX));
			break;
		}

<<<<<<< HEAD
		if (pte & LX_BLKPAG_OS_0)
			pr(", OS0");
		if (pte & LX_BLKPAG_OS_1)
			pr(", OS1");
		if (pte & LX_BLKPAG_OS_2)
			pr(", OS2");
		if (pte & LX_BLKPAG_OS_3)
			pr(", OS3");
=======
		if (pte & LX_BLKPAG_OS_BOOT)
			pr(", boot");
		if (pte & LX_BLKPAG_OS_READ)
			pr(", pmap_read");
		if (pte & LX_BLKPAG_OS_WRITE)
			pr(", pmap_write");
		if (pte & LX_BLKPAG_OS_WIRED)
			pr(", wired");
>>>>>>> 9e014010
	} else {
		pr(" **ILLEGAL TYPE**");
	}
	pr("\n");
}

<<<<<<< HEAD

void
pmap_db_pteinfo(vaddr_t va, void (*pr)(const char *, ...) __printflike(1, 2))
{
	struct vm_page *pg;
	struct pmap_page *pp;
=======
void
db_pteinfo(vaddr_t va, void (*pr)(const char *, ...) __printflike(1, 2))
{
	struct vm_page *pg;
>>>>>>> 9e014010
	bool user;
	pd_entry_t *l0, *l1, *l2, *l3;
	pd_entry_t pde;
	pt_entry_t pte;
	uint64_t ttbr;
	paddr_t pa;
	unsigned int idx;

	switch (aarch64_addressspace(va)) {
	case AARCH64_ADDRSPACE_UPPER:
		user = false;
		ttbr = reg_ttbr1_el1_read();
		break;
	case AARCH64_ADDRSPACE_LOWER:
		user = true;
		ttbr = reg_ttbr0_el1_read();
		break;
	default:
		pr("illegal address space\n");
		return;
	}
	pa = ttbr & TTBR_BADDR;
	l0 = (pd_entry_t *)AARCH64_PA_TO_KVA(pa);

	/*
	 * traverse L0 -> L1 -> L2 -> L3 table
	 */
	pr("TTBR%d=%016"PRIx64", pa=%016"PRIxPADDR", va=%p",
	    user ? 0 : 1, ttbr, pa, l0);
	pr(", input-va=%016"PRIxVADDR
	    ", L0-index=%ld, L1-index=%ld, L2-index=%ld, L3-index=%ld\n",
	    va,
	    (va & L0_ADDR_BITS) >> L0_SHIFT,
	    (va & L1_ADDR_BITS) >> L1_SHIFT,
	    (va & L2_ADDR_BITS) >> L2_SHIFT,
	    (va & L3_ADDR_BITS) >> L3_SHIFT);

	idx = l0pde_index(va);
	pde = l0[idx];

	pr("L0[%3d]=%016"PRIx64":", idx, pde);
<<<<<<< HEAD
	pmap_db_pte_print(pde, 0, pr);
=======
	db_pte_print(pde, 0, pr);
>>>>>>> 9e014010

	if (!l0pde_valid(pde))
		return;

	l1 = (pd_entry_t *)AARCH64_PA_TO_KVA(l0pde_pa(pde));
	idx = l1pde_index(va);
	pde = l1[idx];

	pr(" L1[%3d]=%016"PRIx64":", idx, pde);
<<<<<<< HEAD
	pmap_db_pte_print(pde, 1, pr);
=======
	db_pte_print(pde, 1, pr);
>>>>>>> 9e014010

	if (!l1pde_valid(pde) || l1pde_is_block(pde))
		return;

	l2 = (pd_entry_t *)AARCH64_PA_TO_KVA(l1pde_pa(pde));
	idx = l2pde_index(va);
	pde = l2[idx];

	pr("  L2[%3d]=%016"PRIx64":", idx, pde);
<<<<<<< HEAD
	pmap_db_pte_print(pde, 2, pr);
=======
	db_pte_print(pde, 2, pr);
>>>>>>> 9e014010

	if (!l2pde_valid(pde) || l2pde_is_block(pde))
		return;

	l3 = (pd_entry_t *)AARCH64_PA_TO_KVA(l2pde_pa(pde));
	idx = l3pte_index(va);
	pte = l3[idx];

	pr("   L3[%3d]=%016"PRIx64":", idx, pte);
<<<<<<< HEAD
	pmap_db_pte_print(pte, 3, pr);

	pa = l3pte_pa(pte);
	pg = PHYS_TO_VM_PAGE(pa);
	pp = NULL /*phys_to_pp(pa)*/;
	if (pp == NULL) {
		pr("No VM_PAGE nor PMAP_PAGE\n");
	} else {
		if (pg != NULL)
			pg_dump(pg, pr);
		else
			pr("no VM_PAGE. pv-tracked page?\n");
//		pv_dump(pp, pr);
=======
	db_pte_print(pte, 3, pr);

	pa = l3pte_pa(pte);
	pg = PHYS_TO_VM_PAGE(pa);

	if (pg != NULL) {
		uvm_page_printit(pg, false, pr);

		pmap_db_mdpg_print(pg, pr);
	} else {
#ifdef __HAVE_PMAP_PV_TRACK
		if (pmap_pv_tracked(pa))
			pr("PV tracked");
		else
			pr("No VM_PAGE or PV tracked");
#else
		pr("no VM_PAGE\n");
#endif
>>>>>>> 9e014010
	}
}

static void
dump_ln_table(bool countmode, pd_entry_t *pdp, int level, int lnindex,
    vaddr_t va, void (*pr)(const char *, ...) __printflike(1, 2))
{
	struct vm_page *pg;
<<<<<<< HEAD
//	struct vm_page_md *md;
=======
	struct vm_page_md *md;
>>>>>>> 9e014010
	pd_entry_t pde;
	paddr_t pa;
	int i, n;
	const char *spaces[4] = { " ", "  ", "   ", "    " };
	const char *spc = spaces[level];

	pa = AARCH64_KVA_TO_PA((vaddr_t)pdp);
	pg = PHYS_TO_VM_PAGE(pa);
<<<<<<< HEAD
//	md = VM_PAGE_TO_MD(pg);
=======
	md = VM_PAGE_TO_MD(pg);
>>>>>>> 9e014010

	if (pg == NULL) {
		pr("%sL%d: pa=%lx pg=NULL\n", spc, level, pa);
	} else {
<<<<<<< HEAD
		pr("%sL%d: pa=%lx pg=%p, wire_count=%d\n",
		    spc, level, pa, pg, pg->wire_count);
		//, md->mdpg_ptep_parent);
=======
		pr("%sL%d: pa=%lx pg=%p, wire_count=%d, mdpg_ptep_parent=%p\n",
		    spc, level, pa, pg, pg->wire_count, md->mdpg_ptep_parent);
>>>>>>> 9e014010
	}

	for (i = n = 0; i < Ln_ENTRIES; i++) {
		db_read_bytes((db_addr_t)&pdp[i], sizeof(pdp[i]), (char *)&pde);
		if (lxpde_valid(pde)) {
			if (!countmode)
				pr("%sL%d[%3d] %3dth, va=%016lx, pte=%016lx:",
				    spc, level, i, n, va, pde);
			n++;

			if (((level != 0) && (level != 3) &&
			    l1pde_is_block(pde)) ||
			    ((level == 3) && l3pte_is_page(pde))) {
				if (!countmode)
<<<<<<< HEAD
					pmap_db_pte_print(pde, level, pr);
			} else if ((level != 3) && l1pde_is_table(pde)) {
				if (!countmode)
					pmap_db_pte_print(pde, level, pr);
=======
					db_pte_print(pde, level, pr);
			} else if ((level != 3) && l1pde_is_table(pde)) {
				if (!countmode)
					db_pte_print(pde, level, pr);
>>>>>>> 9e014010
				pa = l0pde_pa(pde);
				dump_ln_table(countmode,
				    (pd_entry_t *)AARCH64_PA_TO_KVA(pa),
				    level + 1, i, va, pr);
			} else {
				if (!countmode)
<<<<<<< HEAD
					pmap_db_pte_print(pde, level, pr);
=======
					db_pte_print(pde, level, pr);
>>>>>>> 9e014010
			}
		}

		switch (level) {
		case 0:
			va += L0_SIZE;
			break;
		case 1:
			va += L1_SIZE;
			break;
		case 2:
			va += L2_SIZE;
			break;
		case 3:
			va += L3_SIZE;
			break;
		}
	}

	if (level == 0)
		pr("L0 has %d entries\n", n);
	else
		pr("%sL%d[%3d] has %d L%d entries\n", spaces[level - 1],
		    level - 1, lnindex, n, level);
<<<<<<< HEAD

}

static void
pmap_db_dump_l0_table(bool countmode, pd_entry_t *pdp, vaddr_t va_base,
=======
}

static void
db_dump_l0table(bool countmode, pd_entry_t *pdp, vaddr_t va_base,
>>>>>>> 9e014010
    void (*pr)(const char *, ...) __printflike(1, 2))
{
	dump_ln_table(countmode, pdp, 0, 0, va_base, pr);
}

void
<<<<<<< HEAD
pmap_db_ttbrdump(bool countmode, vaddr_t va,
=======
db_ttbrdump(bool countmode, vaddr_t va,
>>>>>>> 9e014010
    void (*pr)(const char *, ...) __printflike(1, 2))
{
	struct pmap *pm, _pm;

	pm = (struct pmap *)va;
	db_read_bytes((db_addr_t)va, sizeof(_pm), (char *)&_pm);

	pr("pmap=%p\n", pm);
<<<<<<< HEAD
	//pr(" pm_asid       = %d\n", _pm.pm_asid);
	//pr(" pm_l0table    = %p\n", _pm.pm_l0table);
	//pr(" pm_l0table_pa = %lx\n", _pm.pm_l0table_pa);
	//pr(" pm_activated  = %d\n\n", _pm.pm_activated);

	pmap_db_dump_l0_table(countmode, pmap_l0table(&_pm),
=======
	pmap_db_pmap_print(&_pm, pr);

	db_dump_l0table(countmode, pmap_l0table(pm),
>>>>>>> 9e014010
	    (pm == pmap_kernel()) ? 0xffff000000000000UL : 0, pr);
}<|MERGE_RESOLUTION|>--- conflicted
+++ resolved
@@ -72,11 +72,6 @@
 	return (pmap_extract(pmap, addr, NULL) == false);
 }
 
-<<<<<<< HEAD
-db_regs_t ddb_regs;
-
-=======
->>>>>>> 9e014010
 void
 db_read_bytes(vaddr_t addr, size_t size, char *data)
 {
@@ -87,15 +82,8 @@
 		const vaddr_t va = (vaddr_t)src;
 		uintptr_t tmp;
 
-<<<<<<< HEAD
-		if ((lastpage != atop((vaddr_t)src)) &&
-		    db_validate_address((vaddr_t)src)) {
-#ifdef DDB
-=======
 		if (lastpage != atop(va) && db_validate_address(va)) {
->>>>>>> 9e014010
 			db_printf("address %p is invalid\n", src);
-#endif
 			memset(data, 0, size);	/* stubs are filled by zero */
 			return;
 		}
@@ -207,15 +195,8 @@
 		const vaddr_t va = (vaddr_t)dst;
 		uintptr_t tmp;
 
-<<<<<<< HEAD
-		if ((lastpage != atop((vaddr_t)dst)) &&
-		    db_validate_address((vaddr_t)dst)) {
-#ifdef DDB
-=======
 		if (lastpage != atop(va) && db_validate_address(va)) {
->>>>>>> 9e014010
 			db_printf("address %p is invalid\n", dst);
-#endif
 			return;
 		}
 		lastpage = atop(va);
@@ -327,28 +308,8 @@
 	return false;
 }
 
-<<<<<<< HEAD
-static void
-pg_dump(struct vm_page *pg, void (*pr)(const char *, ...) __printflike(1, 2))
-{
-	pr("pg=%p\n", pg);
-	pr(" pg->uanon   = %p\n", pg->uanon);
-	pr(" pg->uobject = %p\n", pg->uobject);
-	pr(" pg->offset  = %zu\n", pg->offset);
-	pr(" pg->flags      = %u\n", pg->flags);
-	pr(" pg->loan_count = %u\n", pg->loan_count);
-	pr(" pg->wire_count = %u\n", pg->wire_count);
-	pr(" pg->pqflags    = %u\n", pg->pqflags);
-	pr(" pg->phys_addr  = %016lx\n", VM_PAGE_TO_PHYS(pg));
-}
-
-
-void
-pmap_db_pte_print(pt_entry_t pte, int level,
-=======
 void
 db_pte_print(pt_entry_t pte, int level,
->>>>>>> 9e014010
     void (*pr)(const char *, ...) __printflike(1, 2))
 {
 	if (pte == 0) {
@@ -358,21 +319,12 @@
 
 	pr(" %s", (pte & LX_VALID) ? "VALID" : "**INVALID**");
 
-<<<<<<< HEAD
 	if (level == 0 ||
 	    (level == 1 && l1pde_is_table(pte)) ||
 	    (level == 2 && l2pde_is_table(pte))) {
 
 		/* L0/L1/L2 TABLE */
 		if (level == 0 && ((pte & LX_TYPE) != LX_TYPE_TBL))
-=======
-	if ((level == 0) ||
-	    ((level == 1) && l1pde_is_table(pte)) ||
-	    ((level == 2) && l2pde_is_table(pte))) {
-
-		/* L0/L1/L2 TABLE */
-		if ((level == 0) && ((pte & LX_TYPE) != LX_TYPE_TBL))
->>>>>>> 9e014010
 			pr(" **ILLEGAL TYPE**"); /* L0 doesn't support block */
 		else
 			pr(" L%d-TABLE", level);
@@ -388,15 +340,9 @@
 		if (pte & LX_TBL_PXNTABLE)
 			pr(", PXNTABLE");
 
-<<<<<<< HEAD
 	} else if ((level == 1 && l1pde_is_block(pte)) ||
 	    (level == 2 && l2pde_is_block(pte)) ||
 	    level == 3) {
-=======
-	} else if (((level == 1) && l1pde_is_block(pte)) ||
-	    ((level == 2) && l2pde_is_block(pte)) ||
-	    (level == 3)) {
->>>>>>> 9e014010
 
 		/* L1/L2 BLOCK or L3 PAGE */
 		switch (level) {
@@ -414,15 +360,8 @@
 
 		pr(", PA=%lx", l3pte_pa(pte));
 
-<<<<<<< HEAD
 		pr(", %s", (pte & LX_BLKPAG_UXN) ? "UXN" : "UX ");
 		pr(", %s", (pte & LX_BLKPAG_PXN) ? "PXN" : "PX ");
-=======
-		pr(", %s", (pte & LX_BLKPAG_UXN) ?
-		    "UXN" : "UX ");
-		pr(", %s", (pte & LX_BLKPAG_PXN) ?
-		   "PXN" :  "PX ");
->>>>>>> 9e014010
 
 		if (pte & LX_BLKPAG_CONTIG)
 			pr(", CONTIG");
@@ -462,23 +401,15 @@
 			pr(", WT");
 			break;
 		case LX_BLKPAG_ATTR_DEVICE_MEM:
-<<<<<<< HEAD
 			pr(", DEV");
 		case LX_BLKPAG_ATTR_DEVICE_MEM_SO:
 			pr(", SO");
-=======
-			pr(", DEVICE");
-			break;
-		case LX_BLKPAG_ATTR_DEVICE_MEM_SO:
-			pr(", DEVICE(SO)");
->>>>>>> 9e014010
 			break;
 		default:
 			pr(", ATTR(%lu)", __SHIFTOUT(pte, LX_BLKPAG_ATTR_INDX));
 			break;
 		}
 
-<<<<<<< HEAD
 		if (pte & LX_BLKPAG_OS_0)
 			pr(", OS0");
 		if (pte & LX_BLKPAG_OS_1)
@@ -487,35 +418,16 @@
 			pr(", OS2");
 		if (pte & LX_BLKPAG_OS_3)
 			pr(", OS3");
-=======
-		if (pte & LX_BLKPAG_OS_BOOT)
-			pr(", boot");
-		if (pte & LX_BLKPAG_OS_READ)
-			pr(", pmap_read");
-		if (pte & LX_BLKPAG_OS_WRITE)
-			pr(", pmap_write");
-		if (pte & LX_BLKPAG_OS_WIRED)
-			pr(", wired");
->>>>>>> 9e014010
 	} else {
 		pr(" **ILLEGAL TYPE**");
 	}
 	pr("\n");
 }
 
-<<<<<<< HEAD
-
-void
-pmap_db_pteinfo(vaddr_t va, void (*pr)(const char *, ...) __printflike(1, 2))
-{
-	struct vm_page *pg;
-	struct pmap_page *pp;
-=======
 void
 db_pteinfo(vaddr_t va, void (*pr)(const char *, ...) __printflike(1, 2))
 {
 	struct vm_page *pg;
->>>>>>> 9e014010
 	bool user;
 	pd_entry_t *l0, *l1, *l2, *l3;
 	pd_entry_t pde;
@@ -557,11 +469,7 @@
 	pde = l0[idx];
 
 	pr("L0[%3d]=%016"PRIx64":", idx, pde);
-<<<<<<< HEAD
-	pmap_db_pte_print(pde, 0, pr);
-=======
 	db_pte_print(pde, 0, pr);
->>>>>>> 9e014010
 
 	if (!l0pde_valid(pde))
 		return;
@@ -571,11 +479,7 @@
 	pde = l1[idx];
 
 	pr(" L1[%3d]=%016"PRIx64":", idx, pde);
-<<<<<<< HEAD
-	pmap_db_pte_print(pde, 1, pr);
-=======
 	db_pte_print(pde, 1, pr);
->>>>>>> 9e014010
 
 	if (!l1pde_valid(pde) || l1pde_is_block(pde))
 		return;
@@ -585,11 +489,7 @@
 	pde = l2[idx];
 
 	pr("  L2[%3d]=%016"PRIx64":", idx, pde);
-<<<<<<< HEAD
-	pmap_db_pte_print(pde, 2, pr);
-=======
 	db_pte_print(pde, 2, pr);
->>>>>>> 9e014010
 
 	if (!l2pde_valid(pde) || l2pde_is_block(pde))
 		return;
@@ -599,21 +499,6 @@
 	pte = l3[idx];
 
 	pr("   L3[%3d]=%016"PRIx64":", idx, pte);
-<<<<<<< HEAD
-	pmap_db_pte_print(pte, 3, pr);
-
-	pa = l3pte_pa(pte);
-	pg = PHYS_TO_VM_PAGE(pa);
-	pp = NULL /*phys_to_pp(pa)*/;
-	if (pp == NULL) {
-		pr("No VM_PAGE nor PMAP_PAGE\n");
-	} else {
-		if (pg != NULL)
-			pg_dump(pg, pr);
-		else
-			pr("no VM_PAGE. pv-tracked page?\n");
-//		pv_dump(pp, pr);
-=======
 	db_pte_print(pte, 3, pr);
 
 	pa = l3pte_pa(pte);
@@ -632,7 +517,6 @@
 #else
 		pr("no VM_PAGE\n");
 #endif
->>>>>>> 9e014010
 	}
 }
 
@@ -641,11 +525,6 @@
     vaddr_t va, void (*pr)(const char *, ...) __printflike(1, 2))
 {
 	struct vm_page *pg;
-<<<<<<< HEAD
-//	struct vm_page_md *md;
-=======
-	struct vm_page_md *md;
->>>>>>> 9e014010
 	pd_entry_t pde;
 	paddr_t pa;
 	int i, n;
@@ -654,23 +533,11 @@
 
 	pa = AARCH64_KVA_TO_PA((vaddr_t)pdp);
 	pg = PHYS_TO_VM_PAGE(pa);
-<<<<<<< HEAD
-//	md = VM_PAGE_TO_MD(pg);
-=======
-	md = VM_PAGE_TO_MD(pg);
->>>>>>> 9e014010
 
 	if (pg == NULL) {
 		pr("%sL%d: pa=%lx pg=NULL\n", spc, level, pa);
 	} else {
-<<<<<<< HEAD
-		pr("%sL%d: pa=%lx pg=%p, wire_count=%d\n",
-		    spc, level, pa, pg, pg->wire_count);
-		//, md->mdpg_ptep_parent);
-=======
-		pr("%sL%d: pa=%lx pg=%p, wire_count=%d, mdpg_ptep_parent=%p\n",
-		    spc, level, pa, pg, pg->wire_count, md->mdpg_ptep_parent);
->>>>>>> 9e014010
+		pr("%sL%d: pa=%lx pg=%p", spc, level, pa, pg);
 	}
 
 	for (i = n = 0; i < Ln_ENTRIES; i++) {
@@ -685,28 +552,17 @@
 			    l1pde_is_block(pde)) ||
 			    ((level == 3) && l3pte_is_page(pde))) {
 				if (!countmode)
-<<<<<<< HEAD
-					pmap_db_pte_print(pde, level, pr);
-			} else if ((level != 3) && l1pde_is_table(pde)) {
-				if (!countmode)
-					pmap_db_pte_print(pde, level, pr);
-=======
 					db_pte_print(pde, level, pr);
 			} else if ((level != 3) && l1pde_is_table(pde)) {
 				if (!countmode)
 					db_pte_print(pde, level, pr);
->>>>>>> 9e014010
 				pa = l0pde_pa(pde);
 				dump_ln_table(countmode,
 				    (pd_entry_t *)AARCH64_PA_TO_KVA(pa),
 				    level + 1, i, va, pr);
 			} else {
 				if (!countmode)
-<<<<<<< HEAD
-					pmap_db_pte_print(pde, level, pr);
-=======
 					db_pte_print(pde, level, pr);
->>>>>>> 9e014010
 			}
 		}
 
@@ -731,29 +587,17 @@
 	else
 		pr("%sL%d[%3d] has %d L%d entries\n", spaces[level - 1],
 		    level - 1, lnindex, n, level);
-<<<<<<< HEAD
-
-}
-
-static void
-pmap_db_dump_l0_table(bool countmode, pd_entry_t *pdp, vaddr_t va_base,
-=======
 }
 
 static void
 db_dump_l0table(bool countmode, pd_entry_t *pdp, vaddr_t va_base,
->>>>>>> 9e014010
     void (*pr)(const char *, ...) __printflike(1, 2))
 {
 	dump_ln_table(countmode, pdp, 0, 0, va_base, pr);
 }
 
 void
-<<<<<<< HEAD
-pmap_db_ttbrdump(bool countmode, vaddr_t va,
-=======
 db_ttbrdump(bool countmode, vaddr_t va,
->>>>>>> 9e014010
     void (*pr)(const char *, ...) __printflike(1, 2))
 {
 	struct pmap *pm, _pm;
@@ -762,17 +606,8 @@
 	db_read_bytes((db_addr_t)va, sizeof(_pm), (char *)&_pm);
 
 	pr("pmap=%p\n", pm);
-<<<<<<< HEAD
-	//pr(" pm_asid       = %d\n", _pm.pm_asid);
-	//pr(" pm_l0table    = %p\n", _pm.pm_l0table);
-	//pr(" pm_l0table_pa = %lx\n", _pm.pm_l0table_pa);
-	//pr(" pm_activated  = %d\n\n", _pm.pm_activated);
-
-	pmap_db_dump_l0_table(countmode, pmap_l0table(&_pm),
-=======
 	pmap_db_pmap_print(&_pm, pr);
 
 	db_dump_l0table(countmode, pmap_l0table(pm),
->>>>>>> 9e014010
 	    (pm == pmap_kernel()) ? 0xffff000000000000UL : 0, pr);
 }