--- conflicted
+++ resolved
@@ -324,11 +324,7 @@
 	    (level == 2 && l2pde_is_table(pte))) {
 
 		/* L0/L1/L2 TABLE */
-<<<<<<< HEAD
-		if (level == 0 && ((pte & LX_TYPE) != LX_TYPE_TBL))
-=======
 		if (level == 0 && (pte & LX_TYPE) != LX_TYPE_TBL)
->>>>>>> 34583ebe
 			pr(" **ILLEGAL TYPE**"); /* L0 doesn't support block */
 		else
 			pr(" L%d-TABLE", level);
