/*	$NetBSD: fusu.S,v 1.8 2020/08/03 05:56:50 ryo Exp $	*/

/*-
 * Copyright (c) 2014, 2019 The NetBSD Foundation, Inc.
 * All rights reserved.
 *
 * This code is derived from software contributed to The NetBSD Foundation
 * by Matt Thomas of 3am Software Foundry, and by Jason R. Thorpe.
 *
 * Redistribution and use in source and binary forms, with or without
 * modification, are permitted provided that the following conditions
 * are met:
 * 1. Redistributions of source code must retain the above copyright
 *    notice, this list of conditions and the following disclaimer.
 * 2. Redistributions in binary form must reproduce the above copyright
 *    notice, this list of conditions and the following disclaimer in the
 *    documentation and/or other materials provided with the distribution.
 *
 * THIS SOFTWARE IS PROVIDED BY THE NETBSD FOUNDATION, INC. AND CONTRIBUTORS
 * ``AS IS'' AND ANY EXPRESS OR IMPLIED WARRANTIES, INCLUDING, BUT NOT LIMITED
 * TO, THE IMPLIED WARRANTIES OF MERCHANTABILITY AND FITNESS FOR A PARTICULAR
 * PURPOSE ARE DISCLAIMED.  IN NO EVENT SHALL THE FOUNDATION OR CONTRIBUTORS
 * BE LIABLE FOR ANY DIRECT, INDIRECT, INCIDENTAL, SPECIAL, EXEMPLARY, OR
 * CONSEQUENTIAL DAMAGES (INCLUDING, BUT NOT LIMITED TO, PROCUREMENT OF
 * SUBSTITUTE GOODS OR SERVICES; LOSS OF USE, DATA, OR PROFITS; OR BUSINESS
 * INTERRUPTION) HOWEVER CAUSED AND ON ANY THEORY OF LIABILITY, WHETHER IN
 * CONTRACT, STRICT LIABILITY, OR TORT (INCLUDING NEGLIGENCE OR OTHERWISE)
 * ARISING IN ANY WAY OUT OF THE USE OF THIS SOFTWARE, EVEN IF ADVISED OF THE
 * POSSIBILITY OF SUCH DAMAGE.
 */

#include <aarch64/asm.h>
#include "assym.h"

RCSID("$NetBSD: fusu.S,v 1.8 2020/08/03 05:56:50 ryo Exp $");

#ifdef ARMV81_PAN
#define PAN_ENABLE	\
	adrl	x9, _C_LABEL(aarch64_pan_enabled)	; \
	ldr	w9, [x9]				; \
	cbz	w9, 666f				; \
	msr	pan, #1					; \
666:
#define PAN_DISABLE	\
	adrl	x9, _C_LABEL(aarch64_pan_enabled)	; \
	ldr	w9, [x9]				; \
	cbz	w9, 666f				; \
	msr	pan, #0					; \
666:
#else
#define PAN_ENABLE	/* nothing */
#define PAN_DISABLE	/* nothing */
#endif

	ARMV8_DEFINE_OPTIONS

	.macro enter_cpu_onfault
	stp	fp, lr, [sp, #-16]!	/* save fp, lr */
	mov	fp, sp			/* link frame pointer */

	stp	x19, x20, [sp, #-16]!	/* save x19, x20 */
	mov	x19, x0			/* x19 = arg0 */
	mov	x20, x1			/* x20 = arg1 */

	/* if (cpu_set_onfault(fb) != 0) return error */
	sub	sp, sp, #FB_T_SIZE	/* allocate struct faultbuf */
	mov	x0, sp			/* x0 = faultbuf */
	bl	cpu_set_onfault		/* x0 = cpu_set_onfault() */
	cbnz	x0, 9f			/* return if error */

	PAN_DISABLE			/* disable PAN */
	.endm

	.macro exit_cpu_onfault
<<<<<<< HEAD
	/* curlwp->l_md.md_onfault = NULL */
	mrs	x1, tpidr_el1			/* x1 = curlwp */
	str	xzr, [x1, #L_MD_ONFAULT]	/* lwp->l_md_onfault = NULL */
=======
	bl	cpu_unset_onfault
	mov	x0, xzr
>>>>>>> fd9af108
9:
	PAN_ENABLE				/* enable PAN */
	add	sp, sp, #FB_T_SIZE		/* pop stack */
	ldp	x19, x20, [sp], #16		/* restore x19, x20 */
	ldp	fp, lr, [sp], #16		/* restore fp, lr */
	.endm

/* LINTSTUB: int _ufetch_8(const uint8_t *uaddr, uint8_t *valp); */
ENTRY(_ufetch_8)
	enter_cpu_onfault

	ldtrb	w8, [x19]
	strb	w8, [x20]

	exit_cpu_onfault
	ret
END(_ufetch_8)

/* LINTSTUB: int _ufetch_16(const uint16_t *uaddr, uint16_t *valp); */
ENTRY(_ufetch_16)
	enter_cpu_onfault

	ldtrh	w8, [x19]
	strh	w8, [x20]

	exit_cpu_onfault
	ret
END(_ufetch_16)

/* LINTSTUB: int _ufetch_32(const uint32_t *uaddr, uint32_t *valp); */
ENTRY(_ufetch_32)
	enter_cpu_onfault

	ldtr	w8, [x19]
	str	w8, [x20]

	exit_cpu_onfault
	ret
END(_ufetch_32)

/* LINTSTUB: int _ufetch_64(const uint64_t *uaddr, uint64_t *valp); */
ENTRY(_ufetch_64)
	enter_cpu_onfault

	ldtr	x8, [x19]
	str	x8, [x20]

	exit_cpu_onfault
	ret
END(_ufetch_64)

/* LINTSTUB: int _ustore_8(uint8_t *uaddr, uint8_t val); */
ENTRY(_ustore_8)
	enter_cpu_onfault

	sttrb	w20, [x19]

	exit_cpu_onfault
	ret
END(_ustore_8)

/* LINTSTUB: int _ustore_16(uint16_t *uaddr, uint16_t val); */
ENTRY(_ustore_16)
	enter_cpu_onfault

	sttrh	w20, [x19]

	exit_cpu_onfault
	ret
END(_ustore_16)

/* LINTSTUB: int _ustore_32(uint32_t *uaddr, uint32_t val); */
ENTRY(_ustore_32)
	enter_cpu_onfault

	sttr	w20, [x19]

	exit_cpu_onfault
	ret
END(_ustore_32)

/* LINTSTUB: int _ustore_64(uint64_t *uaddr, uint64_t val); */
ENTRY(_ustore_64)
	enter_cpu_onfault

	sttr	x20, [x19]

	exit_cpu_onfault
	ret
END(_ustore_64)<|MERGE_RESOLUTION|>--- conflicted
+++ resolved
@@ -72,14 +72,8 @@
 	.endm
 
 	.macro exit_cpu_onfault
-<<<<<<< HEAD
-	/* curlwp->l_md.md_onfault = NULL */
-	mrs	x1, tpidr_el1			/* x1 = curlwp */
-	str	xzr, [x1, #L_MD_ONFAULT]	/* lwp->l_md_onfault = NULL */
-=======
 	bl	cpu_unset_onfault
 	mov	x0, xzr
->>>>>>> fd9af108
 9:
 	PAN_ENABLE				/* enable PAN */
 	add	sp, sp, #FB_T_SIZE		/* pop stack */
