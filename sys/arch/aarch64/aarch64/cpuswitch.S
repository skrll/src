/* $NetBSD: cpuswitch.S,v 1.23 2020/08/03 05:56:50 ryo Exp $ */

/*-
 * Copyright (c) 2014, 2020 The NetBSD Foundation, Inc.
 * All rights reserved.
 *
 * This code is derived from software contributed to The NetBSD Foundation
 * by Matt Thomas of 3am Software Foundry.
 *
 * Redistribution and use in source and binary forms, with or without
 * modification, are permitted provided that the following conditions
 * are met:
 * 1. Redistributions of source code must retain the above copyright
 *    notice, this list of conditions and the following disclaimer.
 * 2. Redistributions in binary form must reproduce the above copyright
 *    notice, this list of conditions and the following disclaimer in the
 *    documentation and/or other materials provided with the distribution.
 *
 * THIS SOFTWARE IS PROVIDED BY THE NETBSD FOUNDATION, INC. AND CONTRIBUTORS
 * ``AS IS'' AND ANY EXPRESS OR IMPLIED WARRANTIES, INCLUDING, BUT NOT LIMITED
 * TO, THE IMPLIED WARRANTIES OF MERCHANTABILITY AND FITNESS FOR A PARTICULAR
 * PURPOSE ARE DISCLAIMED.  IN NO EVENT SHALL THE FOUNDATION OR CONTRIBUTORS
 * BE LIABLE FOR ANY DIRECT, INDIRECT, INCIDENTAL, SPECIAL, EXEMPLARY, OR
 * CONSEQUENTIAL DAMAGES (INCLUDING, BUT NOT LIMITED TO, PROCUREMENT OF
 * SUBSTITUTE GOODS OR SERVICES; LOSS OF USE, DATA, OR PROFITS; OR BUSINESS
 * INTERRUPTION) HOWEVER CAUSED AND ON ANY THEORY OF LIABILITY, WHETHER IN
 * CONTRACT, STRICT LIABILITY, OR TORT (INCLUDING NEGLIGENCE OR OTHERWISE)
 * ARISING IN ANY WAY OUT OF THE USE OF THIS SOFTWARE, EVEN IF ADVISED OF THE
 * POSSIBILITY OF SUCH DAMAGE.
 */

#include <aarch64/asm.h>
#include <aarch64/locore.h>
#include "assym.h"

#include "opt_compat_netbsd32.h"
#include "opt_cpuoptions.h"
#include "opt_ddb.h"
#include "opt_kasan.h"

RCSID("$NetBSD: cpuswitch.S,v 1.23 2020/08/03 05:56:50 ryo Exp $")

	ARMV8_DEFINE_OPTIONS

/*
 * At IPL_SCHED:
 *	x0 = oldlwp
 *	x1 = newlwp
 *	x2 = returning
 * returns x0-x2 unchanged
 */
ENTRY_NP(cpu_switchto)
	/*
	 * Store the callee saved register on the stack.
	 */
	sub	sp, sp, #TF_SIZE		/* make switchframe */
	stp	x19, x20, [sp, #TF_X19]
	stp	x21, x22, [sp, #TF_X21]
	stp	x23, x24, [sp, #TF_X23]
	stp	x25, x26, [sp, #TF_X25]
	stp	x27, x28, [sp, #TF_X27]
	stp	x29, x30, [sp, #TF_X29]
#ifdef DDB
	str	lr, [sp, #TF_PC]		/* for backtrace */
	str	xzr, [sp, #TF_SP]		/* mark as switchframe */
#endif

	/*
	 * Save the current stack pointer and the CPACR and save them in
	 * old lwp md area.
	 */
	mov	x4, sp
	mrs	x5, cpacr_el1
	str	x5, [x0, #L_MD_CPACR]
	ldr	x6, [x0, #L_PCB]	/* x6 = lwp_getpcb(oldlwp) */
	str	x4, [x6, #PCB_TF]

	/* We are done with the old lwp */
	ldr	x6, [x1, #L_PCB]	/* x6 = lwp_getpcb(newlwp) */
	ldr	x4, [x6, #PCB_TF]	/* get trapframe ptr (aka SP) */
#ifdef DDB
	str	xzr, [x6, #PCB_TF]	/* clear l->l_addr->pcb_tf */
#endif
	ldr	x5, [x1, #L_MD_CPACR]	/* get cpacr_el1 */

	DISABLE_INTERRUPT
	mov	sp, x4			/* restore stack pointer */
	msr	cpacr_el1, x5		/* restore cpacr_el1 */

#ifdef ARMV83_PAC
	/* Switch the PAC key. */
	adrl	x4, _C_LABEL(aarch64_pac_enabled)
	ldr	w4, [x4]
	cbz	w4, 1f
	ldp	x5, x6, [x1, #L_MD_IA_KERN]
	msr	APIAKeyLo_EL1, x5
	msr	APIAKeyHi_EL1, x6

	/* Other keys only need to be updated when switching to user process */
	ldr	w5, [x1, #L_FLAG]
	and	w5, w5, #LW_SYSTEM	/* (lwp->l_flag & LW_SYSTEM) ? */
	cbnz	w5, 1f

	ldp	x5, x6, [x1, #L_MD_IB_USER]
	msr	APIBKeyLo_EL1, x5
	msr	APIBKeyHi_EL1, x6
	ldp	x5, x6, [x1, #L_MD_DA_USER]
	msr	APDAKeyLo_EL1, x5
	msr	APDAKeyHi_EL1, x6
	ldp	x5, x6, [x1, #L_MD_DB_USER]
	msr	APDBKeyLo_EL1, x5
	msr	APDBKeyHi_EL1, x6
	ldp	x5, x6, [x1, #L_MD_GA_USER]
	msr	APGAKeyLo_EL1, x5
	msr	APGAKeyHi_EL1, x6
1:
#endif

	msr	tpidr_el1, x1		/* switch curlwp to new lwp */
	ldr	x3, [x1, #L_CPU]
	str	x1, [x3, #CI_CURLWP]	/* switch curlwp to new lwp */
	dmb	st			/* see comments in kern_mutex.c */
	ENABLE_INTERRUPT

	/*
	 * Restore callee save registers.
	 */
	ldp	x19, x20, [sp, #TF_X19]
	ldp	x21, x22, [sp, #TF_X21]
	ldp	x23, x24, [sp, #TF_X23]
	ldp	x25, x26, [sp, #TF_X25]
	ldp	x27, x28, [sp, #TF_X27]
	ldp	x29, lr, [sp, #TF_X29]
	add	sp, sp, #TF_SIZE	/* unwind switchframe */

	ret
END(cpu_switchto)

/*
 * void
 * cpu_switchto_softint(struct lwp *softlwp, int ipl)
 * {
 *	build a switchframe on kernel stack.
 *	craft TF_X30 to have softint_cleanup.
 *	pinned_lwp = curlwp
 *	switch to softlwp context.
 *	call softint_dispatch(pinned_lwp, ipl);
 *	switch back to pinned_lwp context.
 *	unwind switchframe made on kernel stack.
 *	return to caller this time.
 * }
 */
ENTRY_NP(cpu_switchto_softint)
	stp	x19, x20, [sp, #-16]!	/* save */
	sub	sp, sp, #TF_SIZE	/* make switchframe */
	adr	x2, softint_cleanup	/* return address for cpu_switchto() */
	mov	x20, lr			/* x20 := original lr */
	mrs	x19, daif		/* x19 := original interrupt mask */
	stp	x19, x20, [sp, #TF_X19]
	stp	x21, x22, [sp, #TF_X21]
	stp	x23, x24, [sp, #TF_X23]
	stp	x25, x26, [sp, #TF_X25]
	stp	x27, x28, [sp, #TF_X27]
	stp	x29, x2, [sp, #TF_X29]	/* tf->lr = softint_cleanup; */

	mrs	x19, tpidr_el1		/* x19 := curcpu()->ci_curlwp */
	mov	x4, sp

	mrs	x5, cpacr_el1
	ldr	x6, [x19, #L_PCB]	/* x6 = lwp_getpcb(curlwp) */
	str	x4, [x6, #PCB_TF]
	str	x5, [x19, #L_MD_CPACR]

#ifdef KASAN
	/* clear the new stack */
	stp	x0, x1, [sp, #-16]!
	bl	_C_LABEL(kasan_softint)
	ldp	x0, x1, [sp], #16
#endif

	ldr	x4, [x0, #L_MD_UTF]

	DISABLE_INTERRUPT
	ldr	x20, [x19, #L_CPU]	/* x20 := curlwp->l_cpu */

	/* onto new stack */
	sub	sp, x4, #TF_SIZE	/* new sp := softlwp->l_md_utf - 1 */
	msr	tpidr_el1, x0		/* curlwp = softlwp; */
	str	x0, [x20, #CI_CURLWP]	/* curcpu()->ci_curlwp = softlwp; */
					/* no need for memory barrier here */

	mov	x5, #CPACR_FPEN_NONE
	msr	cpacr_el1, x5		/* cpacr_el1 = CPACR_FPEN_NONE */

#ifdef ARMV83_PAC
	/* Switch the PAC key. */
	adrl	x4, _C_LABEL(aarch64_pac_enabled)
	ldr	w4, [x4]
	cbz	w4, 1f
	ldp	x5, x6, [x0, #L_MD_IA_KERN]
	msr	APIAKeyLo_EL1, x5
	msr	APIAKeyHi_EL1, x6
1:
#endif
	ENABLE_INTERRUPT

	/* softint_dispatch(pinned_lwp, ipl) */
	mov	x0, x19			/* x0 := pinned_lwp */
	bl	_C_LABEL(softint_dispatch)

	ldr	x6, [x19, #L_PCB]	/* x6 = lwp_getpcb(curlwp) */
	ldr	x4, [x6, #PCB_TF]	/* x4 := pinned_lwp->l_addr->pcb_tf */
#ifdef DDB
	str	xzr, [x6, #PCB_TF]	/* clear l->l_addr->pcb_tf */
#endif
	ldr	x5, [x19, #L_MD_CPACR]	/* x5 := pinned_lwp->l_md_cpacr */

	DISABLE_INTERRUPT
	msr	tpidr_el1, x19		/* curlwp = pinned_lwp */
	ldr	x3, [x19, #L_CPU]	/* x3 = curlwp->l_cpu */
	str	x19, [x3, #CI_CURLWP]	/* curcpu()->ci_curlwp := x19 */
	dmb	st			/* see comments in kern_mutex.c */

	mov	sp, x4			/* restore pinned_lwp sp */
	msr	cpacr_el1, x5		/* restore pinned_lwp cpacr */

#ifdef ARMV83_PAC
	/* Restore the PAC key. */
	adrl	x4, _C_LABEL(aarch64_pac_enabled)
	ldr	w4, [x4]
	cbz	w4, 1f
	ldp	x5, x6, [x19, #L_MD_IA_KERN]
	msr	APIAKeyLo_EL1, x5
	msr	APIAKeyHi_EL1, x6
1:
#endif

	ldp	x19, x20, [sp, #TF_X19]
	msr	daif, x19		/* restore interrupt mask */
	mov	lr, x20			/* restore pinned_lwp lr */

	add	sp, sp, #TF_SIZE	/* unwind switchframe */
	ldp	x19, x20, [sp], #16	/* restore */
	ret
END(cpu_switchto_softint)

/*
 * void
 * softint_cleanup(struct lwp *softlwp)
 * {
 *	cpu_switchto() bottom half arranges to start this when softlwp.
 *	kernel thread is to yield CPU for the pinned_lwp in the above.
 *	curcpu()->ci_mtx_count += 1;
 *	this returns as if cpu_switchto_softint finished normally.
 * }
 */
ENTRY_NP(softint_cleanup)
	mov	lr, x20			/* restore original lr */

	mrs	x20, tpidr_el1		/* curlwp */
	ldr	x3, [x20, #L_CPU]	/* curcpu */
	ldr	w2, [x3, #CI_MTX_COUNT]	/* ->ci_mtx_count */
	add	w2, w2, #1
	str	w2, [x3, #CI_MTX_COUNT]

	msr	daif, x19		/* restore interrupt mask */
	ldp	x19, x20, [sp], #16	/* restore */
	ret
END(softint_cleanup)

/*
 * Called at IPL_SCHED:
 *	x0 = old lwp (from cpu_switchto)
 *	x1 = new lwp (from cpu_switchto)
 *	x27 = func
 *	x28 = arg
 */
ENTRY_NP(lwp_trampoline)
	stp	x0, x1, [sp, #-16]!	/* save x0, x1 */
	bl	_C_LABEL(lwp_startup)
	ldp	x0, x1, [sp], #16	/* restore x0, x1 */

#ifdef ARMV83_PAC
	/* Generate a new PAC key. */
	adrl	x4, _C_LABEL(aarch64_pac_enabled)
	ldr	w4, [x4]
	cbz	w4, 1f
	mov	x26, x1
	bl	_C_LABEL(cprng_strong64)
	str	x0, [x26, #L_MD_IA_KERN]
	msr	APIAKeyLo_EL1, x0
	bl	_C_LABEL(cprng_strong64)
	str	x0, [x26, #(L_MD_IA_KERN + 8)]
	msr	APIAKeyHi_EL1, x0
1:
#endif

	/*
	 * When the x27 function returns, it will jump to el0_trap_exit.
	 */
	adr	x30, el0_trap_exit	/* tail call via lr */
	mov	x0, x28			/* mov arg into place */
	mov	x16, x27		/* use x16 as jump register, for BTI */
	br	x16			/* call function with arg */
END(lwp_trampoline)

	.macro unwind_x0_x2
	ldp	x0, x1, [sp, #TF_X0]
	ldr	x2, [sp, #TF_X2]
	.endm

	.macro unwind_x3_x30
	ldp	x3, x4, [sp, #TF_X3]
	ldp	x5, x6, [sp, #TF_X5]
	ldp	x7, x8, [sp, #TF_X7]
	ldp	x9, x10, [sp, #TF_X9]
	ldp	x11, x12, [sp, #TF_X11]
	ldp	x13, x14, [sp, #TF_X13]
	ldp	x15, x16, [sp, #TF_X15]
	ldp	x17, x18, [sp, #TF_X17]
	ldp	x19, x20, [sp, #TF_X19]
	ldp	x21, x22, [sp, #TF_X21]
	ldp	x23, x24, [sp, #TF_X23]
	ldp	x25, x26, [sp, #TF_X25]
	ldp	x27, x28, [sp, #TF_X27]
	ldp	x29, x30, [sp, #TF_X29]
	.endm

/*
 * EL1 exception return for trap and interrupt.
 */
#ifdef DDB
ENTRY_NP(el1_trap)
	nop				/* dummy for DDB backtrace (for lr-4) */
#endif
ENTRY_NP(el1_trap_exit)
	DISABLE_INTERRUPT		/* make sure I|F marked */

	unwind_x3_x30

#if TF_PC + 8 == TF_SPSR
	ldp	x0, x1, [sp, #TF_PC]
#else
	ldr	x0, [sp, #TF_PC]
	ldr	x1, [sp, #TF_SPSR]
#endif
	msr	elr_el1, x0		/* exception pc */
	msr	spsr_el1, x1		/* exception pstate */

	/*
	 * cpu_jump_onfault() modify tf->tf_sp, therefore
	 * we need to restore sp from trapframe,
	 * and unwind x0-x2 without sp.
	 */
	mov	x0, sp
	ldr	x1, [x0, #TF_SP]
	mov	sp, x1
	ldp	x1, x2, [x0, #TF_X1]
	ldr	x0, [x0, #TF_X0]

	ERET
END(el1_trap_exit)
#ifdef DDB
END(el1_trap)
#endif

/*
 * EL0 exception return for trap, interrupt and syscall with
 * possible AST processing.
 */
#ifdef DDB
ENTRY_NP(el0_trap)
	nop				/* dummy for DDB backtrace (for lr-4) */
#endif
ENTRY_NP(el0_trap_exit)
	DISABLE_INTERRUPT		/* make sure I|F marked */
1:
	/* while (curlwp->l_md.md_astpending != 0) { */
	mrs	x8, tpidr_el1
	ldr	w9, [x8, #L_MD_ASTPENDING]
	cbz	w9, 9f

	/* curlwp->l_md.md_astpending = 0; */
	str	xzr, [x8, #L_MD_ASTPENDING]

	/*  trap_doast(tf); */
	ENABLE_INTERRUPT
	mov	x0, sp
	bl	_C_LABEL(trap_doast)
	DISABLE_INTERRUPT
	b	1b
	/* } */
9:

	mrs	x9, tpidr_el1
	ldr	x23, [x9, #L_MD_CPACR]
	msr	cpacr_el1, x23		/* FP unit EL0 handover */
	isb				/* necessary? */

	ldr	x0, [x9, #L_PRIVATE]	/* tpidr_el0 = curlwp->l_private */
	msr	tpidr_el0, x0
#ifdef COMPAT_NETBSD32
	msr	tpidrro_el0, x0
#endif

#ifdef ARMV83_PAC
	/* Switch to the user PAC key. */
	adrl	x4, _C_LABEL(aarch64_pac_enabled)
	ldr	w4, [x4]
	cbz	w4, 1f
	ldp	x5, x6, [x9, #L_MD_IA_USER]
	msr	APIAKeyLo_EL1, x5
	msr	APIAKeyHi_EL1, x6
1:
#endif

	unwind_x3_x30

#if TF_PC + 8 == TF_SPSR
	ldp	x0, x1, [sp, #TF_PC]
#else
	ldr	x0, [sp, #TF_PC]
	ldr	x1, [sp, #TF_SPSR]
#endif
	ldr	x2, [sp, #TF_SP]
	msr	elr_el1, x0		/* exception pc */
	msr	spsr_el1, x1		/* exception pstate */
	msr	sp_el0, x2		/* restore EL0 stack */

	/* if the process is traced, enable MDSCR_EL1.SS */
	tbz	x1, #SPSR_SS_SHIFT, 1f
	mrs	x0, mdscr_el1
	orr	x0, x0, #MDSCR_SS
	msr	mdscr_el1, x0
1:
	unwind_x0_x2

	/* leave sp at l_md.md_utf, return back to EL0 user process */
	ERET
END(el0_trap_exit)
#ifdef DDB
END(el0_trap)
#endif

#ifdef DDB
ENTRY_NP(cpu_Debugger)
	brk	#0
	ret
END(cpu_Debugger)
#endif /* DDB */

/*
 * int cpu_set_onfault(struct faultbuf *fb)
 */
ENTRY_NP(cpu_set_onfault)
<<<<<<< HEAD
	mrs	x2, tpidr_el1		/* x2 = curlwp */
	ldr	x3, [x2, #L_CPU]	/* X3 = curlwp->l_cpu */
	ldr	x1, [x2, #L_MD_ONFAULT]
	str	x1, [x0, #FB_OLD]	/* fb->fb_old = curlwp->l_md.md_onfault */
	ldr	w1, [x3, #CI_INTR_DEPTH]
	str	w1, [x0, #FB_IDEPTH]	/* fb->fb_idepth = curcpu()->ci_intr_depth */
=======
	mrs	x3, tpidr_el1
	ldr	x2, [x3, #CI_CURLWP]	/* curlwp = curcpu()->ci_curlwp */
>>>>>>> 430a75c8
	str	x0, [x2, #L_MD_ONFAULT] /* l_md.md_onfault = fb */

	stp	x19, x20, [x0, #FB_REG_X19]
	stp	x21, x22, [x0, #FB_REG_X21]
	stp	x23, x24, [x0, #FB_REG_X23]
	stp	x25, x26, [x0, #FB_REG_X25]
	stp	x27, x28, [x0, #FB_REG_X27]
	stp	x29, x30, [x0, #FB_REG_X29]
	mov	x1, sp
	str	x1, [x0, #FB_REG_SP]
	mov	x0, #0
	ret
END(cpu_set_onfault)

/*
<<<<<<< HEAD
 * void cpu_unset_onfault(void)
 */
ENTRY_NP(cpu_unset_onfault)
	mrs	x2, tpidr_el1			/* x2 = curlwp */
	ldr	x0, [x2, #L_MD_ONFAULT]		/* x0 = curlwp->l_md.md_onfault */
	cbz	x0, 1f
	ldr	x0, [x0, #FB_OLD]		/* restore old faultbuf */
	str	x0, [x2, #L_MD_ONFAULT]
1:
	ret
END(cpu_unset_onfault)

/*
=======
>>>>>>> 430a75c8
 * setjmp(9)
 * int setjmp(label_t *label);
 * void longjmp(label_t *label);
 */
ENTRY_NP(setjmp)
	stp	x19, x20, [x0, #(LBL_X19 * 8)]
	stp	x21, x22, [x0, #(LBL_X21 * 8)]
	stp	x23, x24, [x0, #(LBL_X23 * 8)]
	stp	x25, x26, [x0, #(LBL_X25 * 8)]
	stp	x27, x28, [x0, #(LBL_X27 * 8)]
	stp	x29, x30, [x0, #(LBL_X29 * 8)]
	mov	x1, sp
	str	x1, [x0, #(LBL_SP * 8)]
	mov	x0, #0
	ret
END(setjmp)

ENTRY_NP(longjmp)
	ldp	x19, x20, [x0, #(LBL_X19 * 8)]
	ldp	x21, x22, [x0, #(LBL_X21 * 8)]
	ldp	x23, x24, [x0, #(LBL_X23 * 8)]
	ldp	x25, x26, [x0, #(LBL_X25 * 8)]
	ldp	x27, x28, [x0, #(LBL_X27 * 8)]
	ldp	x29, x30, [x0, #(LBL_X29 * 8)]
	ldr	x1, [x0, #(LBL_SP * 8)]
	mov	sp, x1
	mov	x0, #1
	ret
END(longjmp)

ENTRY_NP(load_fpregs)
	ldp	q0, q1, [x0, #FPREG_Q0]
	ldp	q2, q3, [x0, #FPREG_Q2]
	ldp	q4, q5, [x0, #FPREG_Q4]
	ldp	q6, q7, [x0, #FPREG_Q6]
	ldp	q8, q9, [x0, #FPREG_Q8]
	ldp	q10, q11, [x0, #FPREG_Q10]
	ldp	q12, q13, [x0, #FPREG_Q12]
	ldp	q14, q15, [x0, #FPREG_Q14]
	ldp	q16, q17, [x0, #FPREG_Q16]
	ldp	q18, q19, [x0, #FPREG_Q18]
	ldp	q20, q21, [x0, #FPREG_Q20]
	ldp	q22, q23, [x0, #FPREG_Q22]
	ldp	q24, q25, [x0, #FPREG_Q24]
	ldp	q26, q27, [x0, #FPREG_Q26]
	ldp	q28, q29, [x0, #FPREG_Q28]
	ldp	q30, q31, [x0, #FPREG_Q30]
	ldr	w8, [x0, #FPREG_FPCR]
	ldr	w9, [x0, #FPREG_FPSR]
	msr	fpcr, x8
	msr	fpsr, x9
	ret
END(load_fpregs)

ENTRY_NP(save_fpregs)
	stp	q0, q1, [x0, #FPREG_Q0]
	stp	q2, q3, [x0, #FPREG_Q2]
	stp	q4, q5, [x0, #FPREG_Q4]
	stp	q6, q7, [x0, #FPREG_Q6]
	stp	q8, q9, [x0, #FPREG_Q8]
	stp	q10, q11, [x0, #FPREG_Q10]
	stp	q12, q13, [x0, #FPREG_Q12]
	stp	q14, q15, [x0, #FPREG_Q14]
	stp	q16, q17, [x0, #FPREG_Q16]
	stp	q18, q19, [x0, #FPREG_Q18]
	stp	q20, q21, [x0, #FPREG_Q20]
	stp	q22, q23, [x0, #FPREG_Q22]
	stp	q24, q25, [x0, #FPREG_Q24]
	stp	q26, q27, [x0, #FPREG_Q26]
	stp	q28, q29, [x0, #FPREG_Q28]
	stp	q30, q31, [x0, #FPREG_Q30]
	mrs	x8, fpcr
	mrs	x9, fpsr
	str	w8, [x0, #FPREG_FPCR]
	str	w9, [x0, #FPREG_FPSR]
	ret
END(save_fpregs)<|MERGE_RESOLUTION|>--- conflicted
+++ resolved
@@ -163,7 +163,7 @@
 	stp	x27, x28, [sp, #TF_X27]
 	stp	x29, x2, [sp, #TF_X29]	/* tf->lr = softint_cleanup; */
 
-	mrs	x19, tpidr_el1		/* x19 := curcpu()->ci_curlwp */
+	mrs	x19, tpidr_el1		/* x19 := curlwp */
 	mov	x4, sp
 
 	mrs	x5, cpacr_el1
@@ -453,17 +453,8 @@
  * int cpu_set_onfault(struct faultbuf *fb)
  */
 ENTRY_NP(cpu_set_onfault)
-<<<<<<< HEAD
-	mrs	x2, tpidr_el1		/* x2 = curlwp */
-	ldr	x3, [x2, #L_CPU]	/* X3 = curlwp->l_cpu */
-	ldr	x1, [x2, #L_MD_ONFAULT]
-	str	x1, [x0, #FB_OLD]	/* fb->fb_old = curlwp->l_md.md_onfault */
-	ldr	w1, [x3, #CI_INTR_DEPTH]
-	str	w1, [x0, #FB_IDEPTH]	/* fb->fb_idepth = curcpu()->ci_intr_depth */
-=======
 	mrs	x3, tpidr_el1
 	ldr	x2, [x3, #CI_CURLWP]	/* curlwp = curcpu()->ci_curlwp */
->>>>>>> 430a75c8
 	str	x0, [x2, #L_MD_ONFAULT] /* l_md.md_onfault = fb */
 
 	stp	x19, x20, [x0, #FB_REG_X19]
@@ -479,22 +470,6 @@
 END(cpu_set_onfault)
 
 /*
-<<<<<<< HEAD
- * void cpu_unset_onfault(void)
- */
-ENTRY_NP(cpu_unset_onfault)
-	mrs	x2, tpidr_el1			/* x2 = curlwp */
-	ldr	x0, [x2, #L_MD_ONFAULT]		/* x0 = curlwp->l_md.md_onfault */
-	cbz	x0, 1f
-	ldr	x0, [x0, #FB_OLD]		/* restore old faultbuf */
-	str	x0, [x2, #L_MD_ONFAULT]
-1:
-	ret
-END(cpu_unset_onfault)
-
-/*
-=======
->>>>>>> 430a75c8
  * setjmp(9)
  * int setjmp(label_t *label);
  * void longjmp(label_t *label);
