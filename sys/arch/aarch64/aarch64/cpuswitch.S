--- conflicted
+++ resolved
@@ -83,11 +83,9 @@
 #endif
 	ldr	x5, [x1, #L_MD_CPACR]	/* get cpacr_el1 */
 
-	mrs	x3, tpidr_el1
 	DISABLE_INTERRUPT
 	mov	sp, x4			/* restore stack pointer */
 	msr	cpacr_el1, x5		/* restore cpacr_el1 */
-	str	x1, [x3, #CI_CURLWP]	/* switch curlwp to new lwp */
 
 #ifdef ARMV83_PAC
 	/* Switch the PAC key. */
@@ -118,13 +116,10 @@
 1:
 #endif
 
-<<<<<<< HEAD
 	msr	tpidr_el1, x1		/* switch curlwp to new lwp */
 	ldr	x3, [x1, #L_CPU]
 	str	x1, [x3, #CI_CURLWP]	/* switch curlwp to new lwp */
 	dmb	st			/* see comments in kern_mutex.c */
-=======
->>>>>>> b05a78e8
 	ENABLE_INTERRUPT
 
 	/*
@@ -168,24 +163,34 @@
 	stp	x27, x28, [sp, #TF_X27]
 	stp	x29, x2, [sp, #TF_X29]	/* tf->lr = softint_cleanup; */
 
-<<<<<<< HEAD
 	mrs	x19, tpidr_el1		/* x19 := curcpu()->ci_curlwp */
-	DISABLE_INTERRUPT
-	ldr	x3, [x19, #L_CPU]	/* x3 := curlwp->l_cpu */
-=======
-	mrs	x20, tpidr_el1		/* x20 := curcpu() */
-	ldr	x19, [x20, #CI_CURLWP]	/* x19 := curcpu()->ci_curlwp */
->>>>>>> b05a78e8
 	mov	x4, sp
 
 	mrs	x5, cpacr_el1
 	ldr	x6, [x19, #L_PCB]	/* x6 = lwp_getpcb(curlwp) */
 	str	x4, [x6, #PCB_TF]
 	str	x5, [x19, #L_MD_CPACR]
-<<<<<<< HEAD
+
+#ifdef KASAN
+	/* clear the new stack */
+	stp	x0, x1, [sp, #-16]!
+	bl	_C_LABEL(kasan_softint)
+	ldp	x0, x1, [sp], #16
+#endif
+
+	ldr	x4, [x0, #L_MD_UTF]
+
+	DISABLE_INTERRUPT
+	ldr	x20, [x19, #L_CPU]	/* x20 := curlwp->l_cpu */
+
+	/* onto new stack */
+	sub	sp, x4, #TF_SIZE	/* new sp := softlwp->l_md_utf - 1 */
 	msr	tpidr_el1, x0		/* curlwp = softlwp; */
-	str	x0, [x3, #CI_CURLWP]	/* curcpu()->ci_curlwp = softlwp; */
+	str	x0, [x20, #CI_CURLWP]	/* curcpu()->ci_curlwp = softlwp; */
 					/* no need for memory barrier here */
+
+	mov	x5, #CPACR_FPEN_NONE
+	msr	cpacr_el1, x5		/* cpacr_el1 = CPACR_FPEN_NONE */
 
 #ifdef ARMV83_PAC
 	/* Switch the PAC key. */
@@ -197,60 +202,25 @@
 	msr	APIAKeyHi_EL1, x6
 1:
 #endif
-=======
->>>>>>> b05a78e8
-
-#ifdef KASAN
-	/* clear the new stack */
-	stp	x0, x1, [sp, #-16]!
-	bl	_C_LABEL(kasan_softint)
-	ldp	x0, x1, [sp], #16
-#endif
-
-	ldr	x4, [x0, #L_MD_UTF]
-
-	DISABLE_INTERRUPT
-	/* onto new stack */
-	sub	sp, x4, #TF_SIZE	/* new sp := softlwp->l_md_utf - 1 */
-	str	x0, [x20, #CI_CURLWP]	/* curcpu()->ci_curlwp = softlwp; */
-
-	mov	x5, #CPACR_FPEN_NONE
-	msr	cpacr_el1, x5		/* cpacr_el1 = CPACR_FPEN_NONE */
-
-#ifdef ARMV83_PAC
-	/* Switch the PAC key. */
-	adrl	x4, _C_LABEL(aarch64_pac_enabled)
-	ldr	w4, [x4]
-	cbz	w4, 1f
-	ldp	x5, x6, [x0, #L_MD_IA_KERN]
-	msr	APIAKeyLo_EL1, x5
-	msr	APIAKeyHi_EL1, x6
-1:
-#endif
 	ENABLE_INTERRUPT
 
 	/* softint_dispatch(pinned_lwp, ipl) */
 	mov	x0, x19			/* x0 := pinned_lwp */
 	bl	_C_LABEL(softint_dispatch)
 
-<<<<<<< HEAD
+	ldr	x6, [x19, #L_PCB]	/* x6 = lwp_getpcb(curlwp) */
+	ldr	x4, [x6, #PCB_TF]	/* x4 := pinned_lwp->l_addr->pcb_tf */
+#ifdef DDB
+	str	xzr, [x6, #PCB_TF]	/* clear l->l_addr->pcb_tf */
+#endif
+	ldr	x5, [x19, #L_MD_CPACR]	/* x5 := pinned_lwp->l_md_cpacr */
+
 	DISABLE_INTERRUPT
 	msr	tpidr_el1, x19		/* curlwp = pinned_lwp */
 	ldr	x3, [x19, #L_CPU]	/* x3 = curlwp->l_cpu */
 	str	x19, [x3, #CI_CURLWP]	/* curcpu()->ci_curlwp := x19 */
 	dmb	st			/* see comments in kern_mutex.c */
-=======
-	mrs	x20, tpidr_el1
->>>>>>> b05a78e8
-	ldr	x6, [x19, #L_PCB]	/* x6 = lwp_getpcb(curlwp) */
-	ldr	x4, [x6, #PCB_TF]	/* x4 := pinned_lwp->l_addr->pcb_tf */
-#ifdef DDB
-	str	xzr, [x6, #PCB_TF]	/* clear l->l_addr->pcb_tf */
-#endif
-	ldr	x5, [x19, #L_MD_CPACR]	/* x5 := pinned_lwp->l_md_cpacr */
-
-	DISABLE_INTERRUPT
-	str	x19, [x20, #CI_CURLWP]	/* curcpu()->ci_curlwp := x19 */
+
 	mov	sp, x4			/* restore pinned_lwp sp */
 	msr	cpacr_el1, x5		/* restore pinned_lwp cpacr */
 
@@ -287,16 +257,11 @@
 ENTRY_NP(softint_cleanup)
 	mov	lr, x20			/* restore original lr */
 
-<<<<<<< HEAD
-	mrs	x3, tpidr_el1		/* curlwp */
-	ldr	x3, [x3, #L_CPU]	/* curcpu */
+	mrs	x20, tpidr_el1		/* curlwp */
+	ldr	x3, [x20, #L_CPU]	/* curcpu */
 	ldr	w2, [x3, #CI_MTX_COUNT]	/* ->ci_mtx_count */
-=======
-	mrs	x20, tpidr_el1		/* curcpu() */
-	ldr	w2, [x20, #CI_MTX_COUNT]/* ->ci_mtx_count */
->>>>>>> b05a78e8
 	add	w2, w2, #1
-	str	w2, [x20, #CI_MTX_COUNT]
+	str	w2, [x3, #CI_MTX_COUNT]
 
 	msr	daif, x19		/* restore interrupt mask */
 	ldp	x19, x20, [sp], #16	/* restore */
@@ -426,14 +391,8 @@
 	b	1b
 	/* } */
 9:
-<<<<<<< HEAD
-	DISABLE_INTERRUPT		/* make sure I|F marked */
 
 	mrs	x9, tpidr_el1
-=======
-	mrs	x8, tpidr_el1
-	ldr	x9, [x8, #CI_CURLWP]
->>>>>>> b05a78e8
 	ldr	x23, [x9, #L_MD_CPACR]
 	msr	cpacr_el1, x23		/* FP unit EL0 handover */
 	isb				/* necessary? */
