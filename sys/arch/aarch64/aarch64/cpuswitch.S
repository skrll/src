--- conflicted
+++ resolved
@@ -81,8 +81,6 @@
 	mov	sp, x4			/* restore stack pointer */
 	msr	cpacr_el1, x5		/* restore cpacr_el1 */
 
-<<<<<<< HEAD
-=======
 #ifdef ARMV83_PAC
 	/* Switch the PAC key. */
 	adrl	x4, _C_LABEL(aarch64_pac_enabled)
@@ -95,8 +93,6 @@
 1:
 #endif
 
-	mrs	x3, tpidr_el1
->>>>>>> 8a51764b
 	str	x1, [x3, #CI_CURLWP]	/* switch curlwp to new lwp */
 	ENABLE_INTERRUPT
 
