/* $NetBSD: cpuswitch.S,v 1.15 2020/01/08 20:59:18 skrll Exp $ */

/*-
 * Copyright (c) 2014 The NetBSD Foundation, Inc.
 * All rights reserved.
 *
 * This code is derived from software contributed to The NetBSD Foundation
 * by Matt Thomas of 3am Software Foundry.
 *
 * Redistribution and use in source and binary forms, with or without
 * modification, are permitted provided that the following conditions
 * are met:
 * 1. Redistributions of source code must retain the above copyright
 *    notice, this list of conditions and the following disclaimer.
 * 2. Redistributions in binary form must reproduce the above copyright
 *    notice, this list of conditions and the following disclaimer in the
 *    documentation and/or other materials provided with the distribution.
 *
 * THIS SOFTWARE IS PROVIDED BY THE NETBSD FOUNDATION, INC. AND CONTRIBUTORS
 * ``AS IS'' AND ANY EXPRESS OR IMPLIED WARRANTIES, INCLUDING, BUT NOT LIMITED
 * TO, THE IMPLIED WARRANTIES OF MERCHANTABILITY AND FITNESS FOR A PARTICULAR
 * PURPOSE ARE DISCLAIMED.  IN NO EVENT SHALL THE FOUNDATION OR CONTRIBUTORS
 * BE LIABLE FOR ANY DIRECT, INDIRECT, INCIDENTAL, SPECIAL, EXEMPLARY, OR
 * CONSEQUENTIAL DAMAGES (INCLUDING, BUT NOT LIMITED TO, PROCUREMENT OF
 * SUBSTITUTE GOODS OR SERVICES; LOSS OF USE, DATA, OR PROFITS; OR BUSINESS
 * INTERRUPTION) HOWEVER CAUSED AND ON ANY THEORY OF LIABILITY, WHETHER IN
 * CONTRACT, STRICT LIABILITY, OR TORT (INCLUDING NEGLIGENCE OR OTHERWISE)
 * ARISING IN ANY WAY OUT OF THE USE OF THIS SOFTWARE, EVEN IF ADVISED OF THE
 * POSSIBILITY OF SUCH DAMAGE.
 */

#include <aarch64/asm.h>
#include <aarch64/locore.h>
#include "assym.h"

#include "opt_compat_netbsd32.h"
#include "opt_ddb.h"
#include "opt_kasan.h"

RCSID("$NetBSD: cpuswitch.S,v 1.15 2020/01/08 20:59:18 skrll Exp $")

/*
 * At IPL_SCHED:
 *	x0 = oldlwp
 *	x1 = newlwp
 *	x2 = returning
 * returns x0-x2 unchanged
 */
ENTRY_NP(cpu_switchto)
	/*
	 * Store the callee saved register on the stack.
	 */
	sub	sp, sp, #TF_SIZE		/* make switchframe */
	stp	x19, x20, [sp, #TF_X19]
	stp	x21, x22, [sp, #TF_X21]
	stp	x23, x24, [sp, #TF_X23]
	stp	x25, x26, [sp, #TF_X25]
	stp	x27, x28, [sp, #TF_X27]
	stp	x29, x30, [sp, #TF_X29]

	/*
	 * Save the current stack pointer and the CPACR and save them in
	 * old lwp md area.
	 */
	mov	x4, sp
	mrs	x5, cpacr_el1
	str	x5, [x0, #L_MD_CPACR]
	ldr	x6, [x0, #L_PCB]	/* x6 = lwp_getpcb(oldlwp) */
	str	x4, [x6, #PCB_TF]

	/* We are done with the old lwp */

<<<<<<< HEAD
.Lrestore_lwp:
=======
	DISABLE_INTERRUPT
>>>>>>> 559f2a07
	ldr	x6, [x1, #L_PCB]	/* x6 = lwp_getpcb(newlwp) */
	ldr	x4, [x6, #PCB_TF]	/* get trapframe ptr (aka SP) */
	ldr	x5, [x1, #L_MD_CPACR]	/* get cpacr_el1 */

	mrs	x3, tpidr_el1
	DISABLE_INTERRUPT
	mov	sp, x4			/* restore stack pointer */
	msr	cpacr_el1, x5		/* restore cpacr_el1 */

	str	x1, [x3, #CI_CURLWP]	/* switch curlwp to new lwp */
	ENABLE_INTERRUPT

	/*
	 * Restore callee save registers.
	 */
	ldp	x19, x20, [sp, #TF_X19]
	ldp	x21, x22, [sp, #TF_X21]
	ldp	x23, x24, [sp, #TF_X23]
	ldp	x25, x26, [sp, #TF_X25]
	ldp	x27, x28, [sp, #TF_X27]
	ldp	x29, lr, [sp, #TF_X29]
	add	sp, sp, #TF_SIZE	/* unwind switchframe */

	ret
END(cpu_switchto)

/*
 * void
 * cpu_switchto_softint(struct lwp *softlwp, int ipl)
 * {
 *	build a switchframe on kernel stack.
 *	craft TF_X30 to have softint_cleanup.
 *	pinned_lwp = curlwp
 *	switch to softlwp context.
 *	call softint_dispatch(pinned_lwp, ipl);
 *	switch back to pinned_lwp context.
 *	unwind switchframe made on kernel stack.
 *	return to caller this time.
 * }
 */
ENTRY_NP(cpu_switchto_softint)
	stp	x19, x20, [sp, #-16]!	/* save */
	sub	sp, sp, #TF_SIZE	/* make switchframe */
	adr	x2, softint_cleanup	/* return address for cpu_switchto() */
	mov	x20, lr			/* x20 := original lr */
	mrs	x19, daif		/* x19 := original interrupt mask */
	stp	x19, x20, [sp, #TF_X19]
	stp	x21, x22, [sp, #TF_X21]
	stp	x23, x24, [sp, #TF_X23]
	stp	x25, x26, [sp, #TF_X25]
	stp	x27, x28, [sp, #TF_X27]
	stp	x29, x2, [sp, #TF_X29]	/* tf->lr = softint_cleanup; */

	mrs	x20, tpidr_el1		/* x20 := curcpu() */
	ldr	x19, [x20, #CI_CURLWP]	/* x19 := curcpu()->ci_curlwp */
	mov	x4, sp

	mrs	x5, cpacr_el1
	ldr	x6, [x19, #L_PCB]	/* x6 = lwp_getpcb(curlwp) */
	str	x4, [x6, #PCB_TF]
	str	x5, [x19, #L_MD_CPACR]

#ifdef KASAN
	/* clear the new stack */
	stp	x0, x1, [sp, #-16]!
	bl	_C_LABEL(kasan_softint)
	ldp	x0, x1, [sp], #16
#endif

	ldr	x4, [x0, #L_MD_UTF]

	DISABLE_INTERRUPT
	/* onto new stack */
	str	x0, [x20, #CI_CURLWP]	/* curcpu()->ci_curlwp = softlwp; */
	sub	sp, x4, #TF_SIZE	/* new sp := softlwp->l_md_utf - 1 */


	// Why when interrupts are disabled?
	mov	x5, #CPACR_FPEN_NONE
	msr	cpacr_el1, x5		/* cpacr_el1 = CPACR_FPEN_NONE */
	ENABLE_INTERRUPT

	/* softint_dispatch(pinned_lwp, ipl) */
	mov	x0, x19			/* x0 := pinned_lwp */
	bl	_C_LABEL(softint_dispatch)

	mrs	x20, tpidr_el1
	ldr	x6, [x19, #L_PCB]	/* x6 = lwp_getpcb(curlwp) */
	ldr	x4, [x6, #PCB_TF]	/* x4 := pinned_lwp->l_addr->pcb_tf */
	ldr	x5, [x19, #L_MD_CPACR]	/* x5 := pinned_lwp->l_md_cpacr */

	DISABLE_INTERRUPT
	str	x19, [x20, #CI_CURLWP]	/* curcpu()->ci_curlwp := x19 */
	mov	sp, x4			/* restore pinned_lwp sp */
	msr	cpacr_el1, x5		/* restore pinned_lwp cpacr */

	ldp	x19, x20, [sp, #TF_X19]
	msr	daif, x19		/* restore interrupt mask */
	mov	lr, x20			/* restore pinned_lwp lr */

	add	sp, sp, #TF_SIZE	/* unwind switchframe */
	ldp	x19, x20, [sp], #16	/* restore */
	ret
END(cpu_switchto_softint)

/*
 * void
 * softint_cleanup(struct lwp *softlwp)
 * {
 *	cpu_switchto() bottom half arranges to start this when softlwp.
 *	kernel thread is to yield CPU for the pinned_lwp in the above.
 *	curcpu()->ci_mtx_count += 1;
 *	this returns as if cpu_switchto_softint finished normally.
 * }
 */
ENTRY_NP(softint_cleanup)
	mov	lr, x20			/* restore original lr */

	mrs	x20, tpidr_el1		/* curcpu() */
	ldr	w2, [x20, #CI_MTX_COUNT]/* ->ci_mtx_count */
	add	w2, w2, #1
<<<<<<< HEAD
	str	w2, [x20, #CI_MTX_COUNT]
	str	wzr, [x0, #L_CTXSWTCH]	/* softlwp->l_ctxswtch = 0 */
=======
	str	w2, [x3, #CI_MTX_COUNT]
>>>>>>> 559f2a07

	msr	daif, x19		/* restore interrupt mask */
	ldp	x19, x20, [sp], #16	/* restore */
	ret
END(softint_cleanup)

/*
 * Called at IPL_SCHED:
 *	x0 = old lwp (from cpu_switchto)
 *	x1 = new lwp (from cpu_switchto)
 *	x27 = func
 *	x28 = arg
 */
ENTRY_NP(lwp_trampoline)
	bl	_C_LABEL(lwp_startup)

	/*
	 * When the x27 function returns, it will jump to el0_trap_exit.
	 */
	adr	x30, el0_trap_exit	/* tail call via lr */
	mov	x0, x28			/* mov arg into place */
	br	x27			/* call function with arg */
END(lwp_trampoline)

	.macro unwind_x0_x2
	ldp	x0, x1, [sp, #TF_X0]
	ldr	x2, [sp, #TF_X2]
	.endm

	.macro unwind_x3_x30
	ldp	x3, x4, [sp, #TF_X3]
	ldp	x5, x6, [sp, #TF_X5]
	ldp	x7, x8, [sp, #TF_X7]
	ldp	x9, x10, [sp, #TF_X9]
	ldp	x11, x12, [sp, #TF_X11]
	ldp	x13, x14, [sp, #TF_X13]
	ldp	x15, x16, [sp, #TF_X15]
	ldp	x17, x18, [sp, #TF_X17]
	ldp	x19, x20, [sp, #TF_X19]
	ldp	x21, x22, [sp, #TF_X21]
	ldp	x23, x24, [sp, #TF_X23]
	ldp	x25, x26, [sp, #TF_X25]
	ldp	x27, x28, [sp, #TF_X27]
	ldp	x29, x30, [sp, #TF_X29]
	.endm

/*
 * EL1 exception return for trap and interrupt.
 */
#ifdef DDB
ENTRY_NP(el1_trap)
	nop				/* dummy for DDB backtrace (for lr-4) */
#endif
ENTRY_NP(el1_trap_exit)
	DISABLE_INTERRUPT		/* make sure I|F marked */

	unwind_x3_x30

#if TF_PC + 8 == TF_SPSR
	ldp	x0, x1, [sp, #TF_PC]
#else
	ldr	x0, [sp, #TF_PC]
	ldr	x1, [sp, #TF_SPSR]
#endif
	msr	elr_el1, x0		/* exception pc */
	msr	spsr_el1, x1		/* exception pstate */

	/*
	 * cpu_jump_onfault() modify tf->tf_sp, therefore
	 * we need to restore sp from trapframe,
	 * and unwind x0-x2 without sp.
	 */
	mov	x0, sp
	ldr	x1, [x0, #TF_SP]
	mov	sp, x1
	ldp	x1, x2, [x0, #TF_X1]
	ldr	x0, [x0, #TF_X0]

	ERET
END(el1_trap_exit)
#ifdef DDB
END(el1_trap)
#endif

/*
 * EL0 exception return for trap, interrupt and syscall with
 * possible AST processing.
 */
#ifdef DDB
ENTRY_NP(el0_trap)
	nop				/* dummy for DDB backtrace (for lr-4) */
#endif
ENTRY_NP(el0_trap_exit)
	DISABLE_INTERRUPT		/* make sure I|F marked */
1:
	/* while (curcpu()->ci_astpending & __BIT(0)) { */
	mrs	x8, tpidr_el1
	ldr	w9, [x8, #CI_ASTPENDING]
	tbz	w9, #0, 9f

	/*  atomic_and_uint(&curcpu()->ci_astpending, ~__BIT(0)); */
	mov	w1, #~__BIT(0)
	add	x0, x8, #CI_ASTPENDING
	bl	_C_LABEL(atomic_and_uint);

	/*  trap_doast(tf); */
	ENABLE_INTERRUPT
	mov	x0, sp
	bl	_C_LABEL(trap_doast)
	DISABLE_INTERRUPT
	b	1b
	/* } */
9:
	mrs	x8, tpidr_el1
	ldr	x9, [x8, #CI_CURLWP]
	ldr	x23, [x9, #L_MD_CPACR]
	msr	cpacr_el1, x23		/* FP unit EL0 handover */
	isb				/* necessary? */

	ldr	x0, [x9, #L_PRIVATE]	/* tpidr_el0 = curlwp->l_private */
	msr	tpidr_el0, x0
#ifdef COMPAT_NETBSD32
	msr	tpidrro_el0, x0
#endif

	unwind_x3_x30

#if TF_PC + 8 == TF_SPSR
	ldp	x0, x1, [sp, #TF_PC]
#else
	ldr	x0, [sp, #TF_PC]
	ldr	x1, [sp, #TF_SPSR]
#endif
	ldr	x2, [sp, #TF_SP]
	msr	elr_el1, x0		/* exception pc */
	msr	spsr_el1, x1		/* exception pstate */
	msr	sp_el0, x2		/* restore EL0 stack */

	/* if the process is traced, enable MDSCR_EL1.SS */
	tbz	x1, #SPSR_SS_SHIFT, 1f
	mrs	x0, mdscr_el1
	orr	x0, x0, #MDSCR_SS
	msr	mdscr_el1, x0
1:

	unwind_x0_x2

	/* leave sp at l_md.md_utf, return back to EL0 user process */
	ERET
END(el0_trap_exit)
#ifdef DDB
END(el0_trap)
#endif

#ifdef DDB
ENTRY_NP(cpu_Debugger)
	brk	#0
	ret
END(cpu_Debugger)
#endif /* DDB */

/*
 * int cpu_set_onfault(struct faultbuf *fb)
 */
ENTRY_NP(cpu_set_onfault)
	mrs	x3, tpidr_el1
	ldr	x2, [x3, #CI_CURLWP]	/* curlwp = curcpu()->ci_curlwp */
	str	x0, [x2, #L_MD_ONFAULT] /* l_md.md_onfault = fb */

	stp	x19, x20, [x0, #(FB_X19 * 8)]
	stp	x21, x22, [x0, #(FB_X21 * 8)]
	stp	x23, x24, [x0, #(FB_X23 * 8)]
	stp	x25, x26, [x0, #(FB_X25 * 8)]
	stp	x27, x28, [x0, #(FB_X27 * 8)]
	stp	x29, x30, [x0, #(FB_X29 * 8)]
	mov	x1, sp
	str	x1, [x0, #(FB_SP * 8)]
	mov	x0, #0
	ret
END(cpu_set_onfault)

/*
 * setjmp(9)
 * int setjmp(label_t *label);
 * void longjmp(label_t *label);
 */
ENTRY_NP(setjmp)
	stp	x19, x20, [x0, #(LBL_X19 * 8)]
	stp	x21, x22, [x0, #(LBL_X21 * 8)]
	stp	x23, x24, [x0, #(LBL_X23 * 8)]
	stp	x25, x26, [x0, #(LBL_X25 * 8)]
	stp	x27, x28, [x0, #(LBL_X27 * 8)]
	stp	x29, x30, [x0, #(LBL_X29 * 8)]
	mov	x1, sp
	str	x1, [x0, #(LBL_SP * 8)]
	mov	x0, #0
	ret
END(setjmp)

ENTRY_NP(longjmp)
	ldp	x19, x20, [x0, #(LBL_X19 * 8)]
	ldp	x21, x22, [x0, #(LBL_X21 * 8)]
	ldp	x23, x24, [x0, #(LBL_X23 * 8)]
	ldp	x25, x26, [x0, #(LBL_X25 * 8)]
	ldp	x27, x28, [x0, #(LBL_X27 * 8)]
	ldp	x29, x30, [x0, #(LBL_X29 * 8)]
	ldr	x1, [x0, #(LBL_SP * 8)]
	mov	sp, x1
	mov	x0, #1
	ret
END(longjmp)

ENTRY_NP(load_fpregs)
	ldp	q0, q1, [x0, #FPREG_Q0]
	ldp	q2, q3, [x0, #FPREG_Q2]
	ldp	q4, q5, [x0, #FPREG_Q4]
	ldp	q6, q7, [x0, #FPREG_Q6]
	ldp	q8, q9, [x0, #FPREG_Q8]
	ldp	q10, q11, [x0, #FPREG_Q10]
	ldp	q12, q13, [x0, #FPREG_Q12]
	ldp	q14, q15, [x0, #FPREG_Q14]
	ldp	q16, q17, [x0, #FPREG_Q16]
	ldp	q18, q19, [x0, #FPREG_Q18]
	ldp	q20, q21, [x0, #FPREG_Q20]
	ldp	q22, q23, [x0, #FPREG_Q22]
	ldp	q24, q25, [x0, #FPREG_Q24]
	ldp	q26, q27, [x0, #FPREG_Q26]
	ldp	q28, q29, [x0, #FPREG_Q28]
	ldp	q30, q31, [x0, #FPREG_Q30]
	ldr	w8, [x0, #FPREG_FPCR]
	ldr	w9, [x0, #FPREG_FPSR]
	msr	fpcr, x8
	msr	fpsr, x9
	ret
END(load_fpregs)

ENTRY_NP(save_fpregs)
	stp	q0, q1, [x0, #FPREG_Q0]
	stp	q2, q3, [x0, #FPREG_Q2]
	stp	q4, q5, [x0, #FPREG_Q4]
	stp	q6, q7, [x0, #FPREG_Q6]
	stp	q8, q9, [x0, #FPREG_Q8]
	stp	q10, q11, [x0, #FPREG_Q10]
	stp	q12, q13, [x0, #FPREG_Q12]
	stp	q14, q15, [x0, #FPREG_Q14]
	stp	q16, q17, [x0, #FPREG_Q16]
	stp	q18, q19, [x0, #FPREG_Q18]
	stp	q20, q21, [x0, #FPREG_Q20]
	stp	q22, q23, [x0, #FPREG_Q22]
	stp	q24, q25, [x0, #FPREG_Q24]
	stp	q26, q27, [x0, #FPREG_Q26]
	stp	q28, q29, [x0, #FPREG_Q28]
	stp	q30, q31, [x0, #FPREG_Q30]
	mrs	x8, fpcr
	mrs	x9, fpsr
	str	w8, [x0, #FPREG_FPCR]
	str	w9, [x0, #FPREG_FPSR]
	ret
END(save_fpregs)<|MERGE_RESOLUTION|>--- conflicted
+++ resolved
@@ -69,12 +69,6 @@
 	str	x4, [x6, #PCB_TF]
 
 	/* We are done with the old lwp */
-
-<<<<<<< HEAD
-.Lrestore_lwp:
-=======
-	DISABLE_INTERRUPT
->>>>>>> 559f2a07
 	ldr	x6, [x1, #L_PCB]	/* x6 = lwp_getpcb(newlwp) */
 	ldr	x4, [x6, #PCB_TF]	/* get trapframe ptr (aka SP) */
 	ldr	x5, [x1, #L_MD_CPACR]	/* get cpacr_el1 */
@@ -196,12 +190,7 @@
 	mrs	x20, tpidr_el1		/* curcpu() */
 	ldr	w2, [x20, #CI_MTX_COUNT]/* ->ci_mtx_count */
 	add	w2, w2, #1
-<<<<<<< HEAD
 	str	w2, [x20, #CI_MTX_COUNT]
-	str	wzr, [x0, #L_CTXSWTCH]	/* softlwp->l_ctxswtch = 0 */
-=======
-	str	w2, [x3, #CI_MTX_COUNT]
->>>>>>> 559f2a07
 
 	msr	daif, x19		/* restore interrupt mask */
 	ldp	x19, x20, [sp], #16	/* restore */
