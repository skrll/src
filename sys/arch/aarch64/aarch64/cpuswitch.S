--- conflicted
+++ resolved
@@ -1,8 +1,4 @@
-<<<<<<< HEAD
-/* $NetBSD: cpuswitch.S,v 1.31 2020/10/22 07:36:02 skrll Exp $ */
-=======
 /* $NetBSD: cpuswitch.S,v 1.33 2021/03/09 16:44:27 ryo Exp $ */
->>>>>>> 9e014010
 
 /*-
  * Copyright (c) 2014, 2020 The NetBSD Foundation, Inc.
@@ -42,11 +38,7 @@
 #include "opt_ddb.h"
 #include "opt_kasan.h"
 
-<<<<<<< HEAD
-RCSID("$NetBSD: cpuswitch.S,v 1.31 2020/10/22 07:36:02 skrll Exp $")
-=======
 RCSID("$NetBSD: cpuswitch.S,v 1.33 2021/03/09 16:44:27 ryo Exp $")
->>>>>>> 9e014010
 
 	ARMV8_DEFINE_OPTIONS
 
