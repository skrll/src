/* $NetBSD: efi_machdep.c,v 1.10 2021/03/21 07:09:54 skrll Exp $ */

/*-
 * Copyright (c) 2018 The NetBSD Foundation, Inc.
 * All rights reserved.
 *
 * This code is derived from software contributed to The NetBSD Foundation
 * by Jared McNeill <jmcneill@invisible.ca>.
 *
 * Redistribution and use in source and binary forms, with or without
 * modification, are permitted provided that the following conditions
 * are met:
 * 1. Redistributions of source code must retain the above copyright
 *    notice, this list of conditions and the following disclaimer.
 * 2. Redistributions in binary form must reproduce the above copyright
 *    notice, this list of conditions and the following disclaimer in the
 *    documentation and/or other materials provided with the distribution.
 *
 * THIS SOFTWARE IS PROVIDED BY THE NETBSD FOUNDATION, INC. AND CONTRIBUTORS
 * ``AS IS'' AND ANY EXPRESS OR IMPLIED WARRANTIES, INCLUDING, BUT NOT LIMITED
 * TO, THE IMPLIED WARRANTIES OF MERCHANTABILITY AND FITNESS FOR A PARTICULAR
 * PURPOSE ARE DISCLAIMED.  IN NO EVENT SHALL THE FOUNDATION OR CONTRIBUTORS
 * BE LIABLE FOR ANY DIRECT, INDIRECT, INCIDENTAL, SPECIAL, EXEMPLARY, OR
 * CONSEQUENTIAL DAMAGES (INCLUDING, BUT NOT LIMITED TO, PROCUREMENT OF
 * SUBSTITUTE GOODS OR SERVICES; LOSS OF USE, DATA, OR PROFITS; OR BUSINESS
 * INTERRUPTION) HOWEVER CAUSED AND ON ANY THEORY OF LIABILITY, WHETHER IN
 * CONTRACT, STRICT LIABILITY, OR TORT (INCLUDING NEGLIGENCE OR OTHERWISE)
 * ARISING IN ANY WAY OUT OF THE USE OF THIS SOFTWARE, EVEN IF ADVISED OF THE
 * POSSIBILITY OF SUCH DAMAGE.
 */

#include <sys/cdefs.h>
__KERNEL_RCSID(0, "$NetBSD: efi_machdep.c,v 1.10 2021/03/21 07:09:54 skrll Exp $");

#include <sys/param.h>
#include <uvm/uvm_extern.h>

#include <arm/cpufunc.h>

#include <arm/arm/efi_runtime.h>

#include <aarch64/machdep.h>

static struct {
	struct faultbuf	faultbuf;
	bool		fpu_used;
} arm_efirt_state;

void
arm_efirt_md_map_range(vaddr_t va, paddr_t pa, size_t sz,
    enum arm_efirt_mem_type type)
{
	int flags = 0;
	int prot = 0;

	switch (type) {
	case ARM_EFIRT_MEM_CODE:
		/* need write permission because fw devs */
		prot = VM_PROT_READ | VM_PROT_WRITE | VM_PROT_EXECUTE;
		break;
	case ARM_EFIRT_MEM_DATA:
		prot = VM_PROT_READ | VM_PROT_WRITE;
		break;
	case ARM_EFIRT_MEM_MMIO:
		prot = VM_PROT_READ | VM_PROT_WRITE;
		flags = PMAP_DEV;
		break;
	default:
		panic("%s: unsupported type %d", __func__, type);
	}

<<<<<<< HEAD
	while (sz != 0) {
		pmap_kenter_pa(va, pa, prot, flags);
		va += PAGE_SIZE;
		pa += PAGE_SIZE;
		sz -= PAGE_SIZE;
	}
	pmap_update(pmap_kernel());
=======
	pmapboot_enter(va, pa, sz, L3_SIZE, attr, NULL);
>>>>>>> 901b67f8
}

int
arm_efirt_md_enter(void)
{
	struct lwp *l = curlwp;

	/* Save FPU state */
	arm_efirt_state.fpu_used = fpu_used_p(l) != 0;
	if (arm_efirt_state.fpu_used)
		fpu_save(l);

	/* Enable FP access (AArch64 UEFI calling convention) */
	reg_cpacr_el1_write(CPACR_FPEN_ALL);
	isb();

	/*
	 * Install custom fault handler. EFI lock is held across calls so
	 * shared faultbuf is safe here.
	 */
	return cpu_set_onfault(&arm_efirt_state.faultbuf);
}

void
arm_efirt_md_exit(void)
{
	struct lwp *l = curlwp;

	/* Disable FP access */
	reg_cpacr_el1_write(CPACR_FPEN_NONE);
	isb();

	/* Restore FPU state */
	if (arm_efirt_state.fpu_used)
		fpu_load(l);

	/* Remove custom fault handler */
	cpu_unset_onfault();
}<|MERGE_RESOLUTION|>--- conflicted
+++ resolved
@@ -69,7 +69,6 @@
 		panic("%s: unsupported type %d", __func__, type);
 	}
 
-<<<<<<< HEAD
 	while (sz != 0) {
 		pmap_kenter_pa(va, pa, prot, flags);
 		va += PAGE_SIZE;
@@ -77,9 +76,6 @@
 		sz -= PAGE_SIZE;
 	}
 	pmap_update(pmap_kernel());
-=======
-	pmapboot_enter(va, pa, sz, L3_SIZE, attr, NULL);
->>>>>>> 901b67f8
 }
 
 int
