--- conflicted
+++ resolved
@@ -1,8 +1,4 @@
-<<<<<<< HEAD
-/* $NetBSD: efi_machdep.c,v 1.8 2020/10/22 07:31:15 skrll Exp $ */
-=======
 /* $NetBSD: efi_machdep.c,v 1.10 2021/03/21 07:09:54 skrll Exp $ */
->>>>>>> 9e014010
 
 /*-
  * Copyright (c) 2018 The NetBSD Foundation, Inc.
@@ -34,11 +30,7 @@
  */
 
 #include <sys/cdefs.h>
-<<<<<<< HEAD
-__KERNEL_RCSID(0, "$NetBSD: efi_machdep.c,v 1.8 2020/10/22 07:31:15 skrll Exp $");
-=======
 __KERNEL_RCSID(0, "$NetBSD: efi_machdep.c,v 1.10 2021/03/21 07:09:54 skrll Exp $");
->>>>>>> 9e014010
 
 #include <sys/param.h>
 #include <uvm/uvm_extern.h>
