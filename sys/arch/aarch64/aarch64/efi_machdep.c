--- conflicted
+++ resolved
@@ -55,7 +55,6 @@
 
 	switch (type) {
 	case ARM_EFIRT_MEM_CODE:
-<<<<<<< HEAD
 		/* need write permission because fw devs */
 		prot = VM_PROT_READ | VM_PROT_WRITE | VM_PROT_EXECUTE;
 		break;
@@ -65,18 +64,6 @@
 	case ARM_EFIRT_MEM_MMIO:
 		prot = VM_PROT_READ | VM_PROT_WRITE;
 		flags = PMAP_DEV;
-=======
-		attr = LX_BLKPAG_AF | LX_BLKPAG_AP_RW | LX_BLKPAG_UXN |
-		       LX_BLKPAG_ATTR_NORMAL_WB;
-		break;
-	case ARM_EFIRT_MEM_DATA:
-		attr = LX_BLKPAG_AF | LX_BLKPAG_AP_RW | LX_BLKPAG_UXN | LX_BLKPAG_PXN |
-		       LX_BLKPAG_ATTR_NORMAL_WB;
-		break;
-	case ARM_EFIRT_MEM_MMIO:
-		attr = LX_BLKPAG_AF | LX_BLKPAG_AP_RW | LX_BLKPAG_UXN | LX_BLKPAG_PXN |
-		       LX_BLKPAG_ATTR_DEVICE_MEM;
->>>>>>> 02586f8c
 		break;
 	default:
 		panic("%s: unsupported type %d", __func__, type);
