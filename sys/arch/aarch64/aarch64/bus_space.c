<<<<<<< HEAD
/* $NetBSD: bus_space.c,v 1.15 2020/12/14 19:32:29 skrll Exp $ */
=======
/* $NetBSD: bus_space.c,v 1.16 2021/04/14 05:43:09 ryo Exp $ */
>>>>>>> e2aa5677

/*
 * Copyright (c) 2017 Ryo Shimizu <ryo@nerv.org>
 * All rights reserved.
 *
 * Redistribution and use in source and binary forms, with or without
 * modification, are permitted provided that the following conditions
 * are met:
 * 1. Redistributions of source code must retain the above copyright
 *    notice, this list of conditions and the following disclaimer.
 * 2. Redistributions in binary form must reproduce the above copyright
 *    notice, this list of conditions and the following disclaimer in the
 *    documentation and/or other materials provided with the distribution.
 *
 * THIS SOFTWARE IS PROVIDED BY THE AUTHOR ``AS IS'' AND ANY EXPRESS OR
 * IMPLIED WARRANTIES, INCLUDING, BUT NOT LIMITED TO, THE IMPLIED
 * WARRANTIES OF MERCHANTABILITY AND FITNESS FOR A PARTICULAR PURPOSE ARE
 * DISCLAIMED.  IN NO EVENT SHALL THE AUTHOR BE LIABLE FOR ANY DIRECT,
 * INDIRECT, INCIDENTAL, SPECIAL, EXEMPLARY, OR CONSEQUENTIAL DAMAGES
 * (INCLUDING, BUT NOT LIMITED TO, PROCUREMENT OF SUBSTITUTE GOODS OR
 * SERVICES; LOSS OF USE, DATA, OR PROFITS; OR BUSINESS INTERRUPTION)
 * HOWEVER CAUSED AND ON ANY THEORY OF LIABILITY, WHETHER IN CONTRACT,
 * STRICT LIABILITY, OR TORT (INCLUDING NEGLIGENCE OR OTHERWISE) ARISING
 * IN ANY WAY OUT OF THE USE OF THIS SOFTWARE, EVEN IF ADVISED OF THE
 * POSSIBILITY OF SUCH DAMAGE.
 */

#include <sys/cdefs.h>
<<<<<<< HEAD
__KERNEL_RCSID(1, "$NetBSD: bus_space.c,v 1.15 2020/12/14 19:32:29 skrll Exp $");
=======
__KERNEL_RCSID(1, "$NetBSD: bus_space.c,v 1.16 2021/04/14 05:43:09 ryo Exp $");
>>>>>>> e2aa5677

#include <sys/param.h>
#include <sys/systm.h>
#include <sys/bus.h>

#include <uvm/uvm_extern.h>

#include <aarch64/bus_funcs.h>
#include <aarch64/machdep.h>

#include <arm/cpufunc.h>

/* Prototypes for all the bus_space structure functions */
bs_protos(generic)
bs_protos(generic_dsb)

#if __AARCH64EB__
#define NSWAP(n)	n ## _swap
#else
#define NSWAP(n)	n
#endif

struct bus_space arm_generic_bs_tag = {
	.bs_cookie = &arm_generic_bs_tag,

	.bs_stride = 0,
	.bs_flags = 0,

	.bs_map = generic_bs_map,
	.bs_unmap = generic_bs_unmap,
	.bs_subregion = generic_bs_subregion,
	.bs_alloc = generic_bs_alloc,
	.bs_free = generic_bs_free,
	.bs_vaddr = generic_bs_vaddr,
	.bs_mmap = generic_bs_mmap,
	.bs_barrier = generic_bs_barrier,

	/* read */
	.bs_r_1 = generic_bs_r_1,
	.bs_r_2 = NSWAP(generic_bs_r_2),
	.bs_r_4 = NSWAP(generic_bs_r_4),
	.bs_r_8 = NSWAP(generic_bs_r_8),

	/* write */
	.bs_w_1 = generic_bs_w_1,
	.bs_w_2 = NSWAP(generic_bs_w_2),
	.bs_w_4 = NSWAP(generic_bs_w_4),
	.bs_w_8 = NSWAP(generic_bs_w_8),

	/* read region */
	.bs_rr_1 = generic_bs_rr_1,
	.bs_rr_2 = NSWAP(generic_bs_rr_2),
	.bs_rr_4 = NSWAP(generic_bs_rr_4),
	.bs_rr_8 = NSWAP(generic_bs_rr_8),

	/* write region */
	.bs_wr_1 = generic_bs_wr_1,
	.bs_wr_2 = NSWAP(generic_bs_wr_2),
	.bs_wr_4 = NSWAP(generic_bs_wr_4),
	.bs_wr_8 = NSWAP(generic_bs_wr_8),

	/* copy region */
	.bs_c_1 = generic_bs_c_1,
	.bs_c_2 = generic_bs_c_2,
	.bs_c_4 = generic_bs_c_4,
	.bs_c_8 = generic_bs_c_8,

	/* set region */
	.bs_sr_1 = generic_bs_sr_1,
	.bs_sr_2 = NSWAP(generic_bs_sr_2),
	.bs_sr_4 = NSWAP(generic_bs_sr_4),
	.bs_sr_8 = NSWAP(generic_bs_sr_8),

	/* read multi */
	.bs_rm_1 = generic_bs_rm_1,
	.bs_rm_2 = NSWAP(generic_bs_rm_2),
	.bs_rm_4 = NSWAP(generic_bs_rm_4),
	.bs_rm_8 = NSWAP(generic_bs_rm_8),

	/* write multi */
	.bs_wm_1 = generic_bs_wm_1,
	.bs_wm_2 = NSWAP(generic_bs_wm_2),
	.bs_wm_4 = NSWAP(generic_bs_wm_4),
	.bs_wm_8 = NSWAP(generic_bs_wm_8),

	/* set multi */
	.bs_sm_1 = generic_bs_sm_1,
	.bs_sm_2 = NSWAP(generic_bs_sm_2),
	.bs_sm_4 = NSWAP(generic_bs_sm_4),
	.bs_sm_8 = NSWAP(generic_bs_sm_8),

#ifdef __BUS_SPACE_HAS_STREAM_METHODS
	/* read stream */
	.bs_r_1_s = generic_bs_r_1,
	.bs_r_2_s = generic_bs_r_2,
	.bs_r_4_s = generic_bs_r_4,
	.bs_r_8_s = generic_bs_r_8,

	/* write stream */
	.bs_w_1_s = generic_bs_w_1,
	.bs_w_2_s = generic_bs_w_2,
	.bs_w_4_s = generic_bs_w_4,
	.bs_w_8_s = generic_bs_w_8,

	/* read region stream */
	.bs_rr_1_s = generic_bs_rr_1,
	.bs_rr_2_s = generic_bs_rr_2,
	.bs_rr_4_s = generic_bs_rr_4,
	.bs_rr_8_s = generic_bs_rr_8,

	/* write region stream */
	.bs_wr_1_s = generic_bs_wr_1,
	.bs_wr_2_s = generic_bs_wr_2,
	.bs_wr_4_s = generic_bs_wr_4,
	.bs_wr_8_s = generic_bs_wr_8,

	/* read multi stream */
	.bs_rm_1_s = generic_bs_rm_1,
	.bs_rm_2_s = generic_bs_rm_2,
	.bs_rm_4_s = generic_bs_rm_4,
	.bs_rm_8_s = generic_bs_rm_8,

	/* write multi stream */
	.bs_wm_1_s = generic_bs_wm_1,
	.bs_wm_2_s = generic_bs_wm_2,
	.bs_wm_4_s = generic_bs_wm_4,
	.bs_wm_8_s = generic_bs_wm_8,
#endif

#ifdef __BUS_SPACE_HAS_PROBING_METHODS
	/* peek */
	.bs_pe_1 = generic_bs_pe_1,
	.bs_pe_2 = generic_bs_pe_2,
	.bs_pe_4 = generic_bs_pe_4,
	.bs_pe_8 = generic_bs_pe_8,

	/* poke */
	.bs_po_1 = generic_bs_po_1,
	.bs_po_2 = generic_bs_po_2,
	.bs_po_4 = generic_bs_po_4,
	.bs_po_8 = generic_bs_po_8,
#endif
};

struct bus_space aarch64_generic_dsb_bs_tag = {
	.bs_cookie = &aarch64_generic_dsb_bs_tag,

	.bs_stride = 0,
	.bs_flags = 0,

	.bs_map = generic_bs_map,
	.bs_unmap = generic_bs_unmap,
	.bs_subregion = generic_bs_subregion,
	.bs_alloc = generic_bs_alloc,
	.bs_free = generic_bs_free,
	.bs_vaddr = generic_bs_vaddr,
	.bs_mmap = generic_bs_mmap,
	.bs_barrier = generic_bs_barrier,

	/* read */
	.bs_r_1 = generic_dsb_bs_r_1,
	.bs_r_2 = NSWAP(generic_dsb_bs_r_2),
	.bs_r_4 = NSWAP(generic_dsb_bs_r_4),
	.bs_r_8 = NSWAP(generic_dsb_bs_r_8),

	/* write */
	.bs_w_1 = generic_dsb_bs_w_1,
	.bs_w_2 = NSWAP(generic_dsb_bs_w_2),
	.bs_w_4 = NSWAP(generic_dsb_bs_w_4),
	.bs_w_8 = NSWAP(generic_dsb_bs_w_8),

	/* read region */
	.bs_rr_1 = generic_dsb_bs_rr_1,
	.bs_rr_2 = NSWAP(generic_dsb_bs_rr_2),
	.bs_rr_4 = NSWAP(generic_dsb_bs_rr_4),
	.bs_rr_8 = NSWAP(generic_dsb_bs_rr_8),

	/* write region */
	.bs_wr_1 = generic_dsb_bs_wr_1,
	.bs_wr_2 = NSWAP(generic_dsb_bs_wr_2),
	.bs_wr_4 = NSWAP(generic_dsb_bs_wr_4),
	.bs_wr_8 = NSWAP(generic_dsb_bs_wr_8),

	/* copy region */
	.bs_c_1 = generic_dsb_bs_c_1,
	.bs_c_2 = generic_dsb_bs_c_2,
	.bs_c_4 = generic_dsb_bs_c_4,
	.bs_c_8 = generic_dsb_bs_c_8,

	/* set region */
	.bs_sr_1 = generic_dsb_bs_sr_1,
	.bs_sr_2 = NSWAP(generic_dsb_bs_sr_2),
	.bs_sr_4 = NSWAP(generic_dsb_bs_sr_4),
	.bs_sr_8 = NSWAP(generic_dsb_bs_sr_8),

	/* read multi */
	.bs_rm_1 = generic_dsb_bs_rm_1,
	.bs_rm_2 = NSWAP(generic_dsb_bs_rm_2),
	.bs_rm_4 = NSWAP(generic_dsb_bs_rm_4),
	.bs_rm_8 = NSWAP(generic_dsb_bs_rm_8),

	/* write multi */
	.bs_wm_1 = generic_dsb_bs_wm_1,
	.bs_wm_2 = NSWAP(generic_dsb_bs_wm_2),
	.bs_wm_4 = NSWAP(generic_dsb_bs_wm_4),
	.bs_wm_8 = NSWAP(generic_dsb_bs_wm_8),

	/* set multi */
	.bs_sm_1 = generic_dsb_bs_sm_1,
	.bs_sm_2 = NSWAP(generic_dsb_bs_sm_2),
	.bs_sm_4 = NSWAP(generic_dsb_bs_sm_4),
	.bs_sm_8 = NSWAP(generic_dsb_bs_sm_8),

#ifdef __BUS_SPACE_HAS_STREAM_METHODS
	/* read stream */
	.bs_r_1_s = generic_dsb_bs_r_1,
	.bs_r_2_s = generic_dsb_bs_r_2,
	.bs_r_4_s = generic_dsb_bs_r_4,
	.bs_r_8_s = generic_dsb_bs_r_8,

	/* write stream */
	.bs_w_1_s = generic_dsb_bs_w_1,
	.bs_w_2_s = generic_dsb_bs_w_2,
	.bs_w_4_s = generic_dsb_bs_w_4,
	.bs_w_8_s = generic_dsb_bs_w_8,

	/* read region stream */
	.bs_rr_1_s = generic_dsb_bs_rr_1,
	.bs_rr_2_s = generic_dsb_bs_rr_2,
	.bs_rr_4_s = generic_dsb_bs_rr_4,
	.bs_rr_8_s = generic_dsb_bs_rr_8,

	/* write region stream */
	.bs_wr_1_s = generic_dsb_bs_wr_1,
	.bs_wr_2_s = generic_dsb_bs_wr_2,
	.bs_wr_4_s = generic_dsb_bs_wr_4,
	.bs_wr_8_s = generic_dsb_bs_wr_8,

	/* read multi stream */
	.bs_rm_1_s = generic_dsb_bs_rm_1,
	.bs_rm_2_s = generic_dsb_bs_rm_2,
	.bs_rm_4_s = generic_dsb_bs_rm_4,
	.bs_rm_8_s = generic_dsb_bs_rm_8,

	/* write multi stream */
	.bs_wm_1_s = generic_dsb_bs_wm_1,
	.bs_wm_2_s = generic_dsb_bs_wm_2,
	.bs_wm_4_s = generic_dsb_bs_wm_4,
	.bs_wm_8_s = generic_dsb_bs_wm_8,
#endif

#ifdef __BUS_SPACE_HAS_PROBING_METHODS
	/* peek */
	.bs_pe_1 = generic_bs_pe_1,
	.bs_pe_2 = generic_bs_pe_2,
	.bs_pe_4 = generic_bs_pe_4,
	.bs_pe_8 = generic_bs_pe_8,

	/* poke */
	.bs_po_1 = generic_bs_po_1,
	.bs_po_2 = generic_bs_po_2,
	.bs_po_4 = generic_bs_po_4,
	.bs_po_8 = generic_bs_po_8,
#endif
};

struct bus_space arm_generic_a4x_bs_tag = {
	.bs_cookie = &arm_generic_a4x_bs_tag,

	.bs_stride = 2,
	.bs_flags = 0,

	.bs_map = generic_bs_map,
	.bs_unmap = generic_bs_unmap,
	.bs_subregion = generic_bs_subregion,
	.bs_alloc = generic_bs_alloc,
	.bs_free = generic_bs_free,
	.bs_vaddr = generic_bs_vaddr,
	.bs_mmap = generic_bs_mmap,
	.bs_barrier = generic_bs_barrier,

	/* read */
	.bs_r_1 = generic_bs_r_1,
	.bs_r_2 = NSWAP(generic_bs_r_2),
	.bs_r_4 = NSWAP(generic_bs_r_4),
	.bs_r_8 = NSWAP(generic_bs_r_8),

	/* write */
	.bs_w_1 = generic_bs_w_1,
	.bs_w_2 = NSWAP(generic_bs_w_2),
	.bs_w_4 = NSWAP(generic_bs_w_4),
	.bs_w_8 = NSWAP(generic_bs_w_8),

	/* read region */
	.bs_rr_1 = generic_bs_rr_1,
	.bs_rr_2 = NSWAP(generic_bs_rr_2),
	.bs_rr_4 = NSWAP(generic_bs_rr_4),
	.bs_rr_8 = NSWAP(generic_bs_rr_8),

	/* write region */
	.bs_wr_1 = generic_bs_wr_1,
	.bs_wr_2 = NSWAP(generic_bs_wr_2),
	.bs_wr_4 = NSWAP(generic_bs_wr_4),
	.bs_wr_8 = NSWAP(generic_bs_wr_8),

	/* copy region */
	.bs_c_1 = generic_bs_c_1,
	.bs_c_2 = generic_bs_c_2,
	.bs_c_4 = generic_bs_c_4,
	.bs_c_8 = generic_bs_c_8,

	/* set region */
	.bs_sr_1 = generic_bs_sr_1,
	.bs_sr_2 = NSWAP(generic_bs_sr_2),
	.bs_sr_4 = NSWAP(generic_bs_sr_4),
	.bs_sr_8 = NSWAP(generic_bs_sr_8),

	/* read multi */
	.bs_rm_1 = generic_bs_rm_1,
	.bs_rm_2 = NSWAP(generic_bs_rm_2),
	.bs_rm_4 = NSWAP(generic_bs_rm_4),
	.bs_rm_8 = NSWAP(generic_bs_rm_8),

	/* write multi */
	.bs_wm_1 = generic_bs_wm_1,
	.bs_wm_2 = NSWAP(generic_bs_wm_2),
	.bs_wm_4 = NSWAP(generic_bs_wm_4),
	.bs_wm_8 = NSWAP(generic_bs_wm_8),

	/* set multi */
	.bs_sm_1 = generic_bs_sm_1,
	.bs_sm_2 = NSWAP(generic_bs_sm_2),
	.bs_sm_4 = NSWAP(generic_bs_sm_4),
	.bs_sm_8 = NSWAP(generic_bs_sm_8),

#ifdef __BUS_SPACE_HAS_STREAM_METHODS
	/* read stream */
	.bs_r_1_s = generic_bs_r_1,
	.bs_r_2_s = generic_bs_r_2,
	.bs_r_4_s = generic_bs_r_4,
	.bs_r_8_s = generic_bs_r_8,

	/* write stream */
	.bs_w_1_s = generic_bs_w_1,
	.bs_w_2_s = generic_bs_w_2,
	.bs_w_4_s = generic_bs_w_4,
	.bs_w_8_s = generic_bs_w_8,

	/* read region stream */
	.bs_rr_1_s = generic_bs_rr_1,
	.bs_rr_2_s = generic_bs_rr_2,
	.bs_rr_4_s = generic_bs_rr_4,
	.bs_rr_8_s = generic_bs_rr_8,

	/* write region stream */
	.bs_wr_1_s = generic_bs_wr_1,
	.bs_wr_2_s = generic_bs_wr_2,
	.bs_wr_4_s = generic_bs_wr_4,
	.bs_wr_8_s = generic_bs_wr_8,

	/* read multi stream */
	.bs_rm_1_s = generic_bs_rm_1,
	.bs_rm_2_s = generic_bs_rm_2,
	.bs_rm_4_s = generic_bs_rm_4,
	.bs_rm_8_s = generic_bs_rm_8,

	/* write multi stream */
	.bs_wm_1_s = generic_bs_wm_1,
	.bs_wm_2_s = generic_bs_wm_2,
	.bs_wm_4_s = generic_bs_wm_4,
	.bs_wm_8_s = generic_bs_wm_8,
#endif

#ifdef __BUS_SPACE_HAS_PROBING_METHODS
	/* peek */
	.bs_pe_1 = generic_bs_pe_1,
	.bs_pe_2 = generic_bs_pe_2,
	.bs_pe_4 = generic_bs_pe_4,
	.bs_pe_8 = generic_bs_pe_8,

	/* poke */
	.bs_po_1 = generic_bs_po_1,
	.bs_po_2 = generic_bs_po_2,
	.bs_po_4 = generic_bs_po_4,
	.bs_po_8 = generic_bs_po_8,
#endif
};

struct bus_space aarch64_generic_a4x_dsb_bs_tag = {
	.bs_cookie = &aarch64_generic_a4x_dsb_bs_tag,

	.bs_stride = 2,
	.bs_flags = 0,

	.bs_map = generic_bs_map,
	.bs_unmap = generic_bs_unmap,
	.bs_subregion = generic_bs_subregion,
	.bs_alloc = generic_bs_alloc,
	.bs_free = generic_bs_free,
	.bs_vaddr = generic_bs_vaddr,
	.bs_mmap = generic_bs_mmap,
	.bs_barrier = generic_bs_barrier,

	/* read */
	.bs_r_1 = generic_dsb_bs_r_1,
	.bs_r_2 = NSWAP(generic_dsb_bs_r_2),
	.bs_r_4 = NSWAP(generic_dsb_bs_r_4),
	.bs_r_8 = NSWAP(generic_dsb_bs_r_8),

	/* write */
	.bs_w_1 = generic_dsb_bs_w_1,
	.bs_w_2 = NSWAP(generic_dsb_bs_w_2),
	.bs_w_4 = NSWAP(generic_dsb_bs_w_4),
	.bs_w_8 = NSWAP(generic_dsb_bs_w_8),

	/* read region */
	.bs_rr_1 = generic_dsb_bs_rr_1,
	.bs_rr_2 = NSWAP(generic_dsb_bs_rr_2),
	.bs_rr_4 = NSWAP(generic_dsb_bs_rr_4),
	.bs_rr_8 = NSWAP(generic_dsb_bs_rr_8),

	/* write region */
	.bs_wr_1 = generic_dsb_bs_wr_1,
	.bs_wr_2 = NSWAP(generic_dsb_bs_wr_2),
	.bs_wr_4 = NSWAP(generic_dsb_bs_wr_4),
	.bs_wr_8 = NSWAP(generic_dsb_bs_wr_8),

	/* copy region */
	.bs_c_1 = generic_dsb_bs_c_1,
	.bs_c_2 = generic_dsb_bs_c_2,
	.bs_c_4 = generic_dsb_bs_c_4,
	.bs_c_8 = generic_dsb_bs_c_8,

	/* set region */
	.bs_sr_1 = generic_dsb_bs_sr_1,
	.bs_sr_2 = NSWAP(generic_dsb_bs_sr_2),
	.bs_sr_4 = NSWAP(generic_dsb_bs_sr_4),
	.bs_sr_8 = NSWAP(generic_dsb_bs_sr_8),

	/* read multi */
	.bs_rm_1 = generic_dsb_bs_rm_1,
	.bs_rm_2 = NSWAP(generic_dsb_bs_rm_2),
	.bs_rm_4 = NSWAP(generic_dsb_bs_rm_4),
	.bs_rm_8 = NSWAP(generic_dsb_bs_rm_8),

	/* write multi */
	.bs_wm_1 = generic_dsb_bs_wm_1,
	.bs_wm_2 = NSWAP(generic_dsb_bs_wm_2),
	.bs_wm_4 = NSWAP(generic_dsb_bs_wm_4),
	.bs_wm_8 = NSWAP(generic_dsb_bs_wm_8),

	/* set multi */
	.bs_sm_1 = generic_dsb_bs_sm_1,
	.bs_sm_2 = NSWAP(generic_dsb_bs_sm_2),
	.bs_sm_4 = NSWAP(generic_dsb_bs_sm_4),
	.bs_sm_8 = NSWAP(generic_dsb_bs_sm_8),

#ifdef __BUS_SPACE_HAS_STREAM_METHODS
	/* read stream */
	.bs_r_1_s = generic_dsb_bs_r_1,
	.bs_r_2_s = generic_dsb_bs_r_2,
	.bs_r_4_s = generic_dsb_bs_r_4,
	.bs_r_8_s = generic_dsb_bs_r_8,

	/* write stream */
	.bs_w_1_s = generic_dsb_bs_w_1,
	.bs_w_2_s = generic_dsb_bs_w_2,
	.bs_w_4_s = generic_dsb_bs_w_4,
	.bs_w_8_s = generic_dsb_bs_w_8,

	/* read region stream */
	.bs_rr_1_s = generic_dsb_bs_rr_1,
	.bs_rr_2_s = generic_dsb_bs_rr_2,
	.bs_rr_4_s = generic_dsb_bs_rr_4,
	.bs_rr_8_s = generic_dsb_bs_rr_8,

	/* write region stream */
	.bs_wr_1_s = generic_dsb_bs_wr_1,
	.bs_wr_2_s = generic_dsb_bs_wr_2,
	.bs_wr_4_s = generic_dsb_bs_wr_4,
	.bs_wr_8_s = generic_dsb_bs_wr_8,

	/* read multi stream */
	.bs_rm_1_s = generic_dsb_bs_rm_1,
	.bs_rm_2_s = generic_dsb_bs_rm_2,
	.bs_rm_4_s = generic_dsb_bs_rm_4,
	.bs_rm_8_s = generic_dsb_bs_rm_8,

	/* write multi stream */
	.bs_wm_1_s = generic_dsb_bs_wm_1,
	.bs_wm_2_s = generic_dsb_bs_wm_2,
	.bs_wm_4_s = generic_dsb_bs_wm_4,
	.bs_wm_8_s = generic_dsb_bs_wm_8,
#endif

#ifdef __BUS_SPACE_HAS_PROBING_METHODS
	/* peek */
	.bs_pe_1 = generic_bs_pe_1,
	.bs_pe_2 = generic_bs_pe_2,
	.bs_pe_4 = generic_bs_pe_4,
	.bs_pe_8 = generic_bs_pe_8,

	/* poke */
	.bs_po_1 = generic_bs_po_1,
	.bs_po_2 = generic_bs_po_2,
	.bs_po_4 = generic_bs_po_4,
	.bs_po_8 = generic_bs_po_8,
#endif
};

int
generic_bs_map(void *t, bus_addr_t bpa, bus_size_t size, int flag,
    bus_space_handle_t *bshp)
{
	const struct pmap_devmap *pd;
	paddr_t startpa, endpa, pa;
	vaddr_t va;
	int pmapflags;

	if ((pd = pmap_devmap_find_pa(bpa, size)) != NULL) {
		*bshp = pd->pd_va + (bpa - pd->pd_pa);
		return 0;
	}

	startpa = trunc_page(bpa);
	endpa = round_page(bpa + size);

	/* XXX use extent manager to check duplicate mapping */

	va = uvm_km_alloc(kernel_map, endpa - startpa, 0,
	    UVM_KMF_VAONLY | UVM_KMF_NOWAIT);
	if (va == 0)
		return ENOMEM;

	*bshp = (bus_space_handle_t)(va + (bpa - startpa));

	if ((flag & BUS_SPACE_MAP_PREFETCHABLE) != 0)
		pmapflags = PMAP_WRITE_COMBINE;
	else if ((flag & BUS_SPACE_MAP_CACHEABLE) != 0)
		pmapflags = PMAP_WRITE_BACK;
	else if ((flag & _ARM_BUS_SPACE_MAP_STRONGLY_ORDERED) != 0)
		pmapflags = PMAP_DEV_SO;
	else
		pmapflags = PMAP_DEV;

	for (pa = startpa; pa < endpa; pa += PAGE_SIZE, va += PAGE_SIZE) {
		pmap_kenter_pa(va, pa, VM_PROT_READ | VM_PROT_WRITE, pmapflags);
	}
	pmap_update(pmap_kernel());

	return 0;
}

void
generic_bs_unmap(void *t, bus_space_handle_t bsh, bus_size_t size)
{
	vaddr_t va;
	vsize_t sz;

	if (pmap_devmap_find_va(bsh, size) != NULL)
		return;

	va = trunc_page(bsh);
	sz = round_page(bsh + size) - va;

	pmap_kremove(va, sz);
	pmap_update(pmap_kernel());
	uvm_km_free(kernel_map, va, sz, UVM_KMF_VAONLY);
}


int
generic_bs_subregion(void *t, bus_space_handle_t bsh, bus_size_t offset,
    bus_size_t size, bus_space_handle_t *nbshp)
{
	*nbshp = bsh + (offset << ((struct bus_space *)t)->bs_stride);
	return 0;
}

void
generic_bs_barrier(void *t, bus_space_handle_t bsh, bus_size_t offset,
    bus_size_t len, int flags)
{
	flags &= BUS_SPACE_BARRIER_READ|BUS_SPACE_BARRIER_WRITE;

	/*
	 * For default mappings, which are mapped with nGnRE memory
	 * regions, all loads and stores are issued in program order
	 * (non-reordered).
	 *
	 * For strongly ordered mappings, which are mapped with nGnRnE
	 * regions, all loads and stores are issued in program order
	 * (non-reordered) and will complete at the endpoint, thus
	 * not requiring any barrier.
	 *
	 * For BUS_SPACE_MAP_PREFETCHABLE mappings, which are mapped
	 * as normal memory with the non-cacheable cacheability attr-
	 * ibute, loads and stores may be issued out of order, and
	 * writes may be buffered, potentially requiring any of the
	 * read, write, and read/write barriers.
	 *
	 * For BUS_SPACE_MAP_CACHEABLE mappings, which are mapped as
	 * normal memory with the write-back cacheability attribute
	 * (just like normal memory), the same potential for any of
	 * the barriers exists.
	 *
	 * We can't easily tell here how the region was mapped (without
	 * consulting the page tables), so just issue the barrier
	 * unconditionally.  Chances are either it's necessary or the
	 * cost is small in comparison to device register I/O.
	 *
	 * The bus_space(9) man page is not clear whether barriers
	 * should enforce ordering or completion. To be safe, use dsb
	 * (ensure completion) here instead of dmb (ordering).
	 */
	switch (flags) {
	case BUS_SPACE_BARRIER_READ:
		dsb(ld);
		break;
	case BUS_SPACE_BARRIER_WRITE:
		dsb(st);
		break;
	case BUS_SPACE_BARRIER_READ|BUS_SPACE_BARRIER_WRITE:
		dsb(sy);
		break;
	}
}

void *
generic_bs_vaddr(void *t, bus_space_handle_t bsh)
{
	return (void *)bsh;
}

paddr_t
generic_bs_mmap(void *t, bus_addr_t bpa, off_t offset, int prot, int flags)
{
	paddr_t bus_flags = 0;

	if ((flags & BUS_SPACE_MAP_CACHEABLE) != 0)
		bus_flags |= ARM_MMAP_WRITEBACK;
	else if ((flags & BUS_SPACE_MAP_PREFETCHABLE) != 0)
		bus_flags |= ARM_MMAP_WRITECOMBINE;
	else
		bus_flags |= ARM_MMAP_DEVICE;

	return (atop(bpa + (offset << ((struct bus_space *)t)->bs_stride)) |
	    bus_flags);
}

int
generic_bs_alloc(void *t, bus_addr_t rstart, bus_addr_t rend,
    bus_size_t size, bus_size_t alignment, bus_size_t boundary, int flags,
    bus_addr_t *bpap, bus_space_handle_t *bshp)
{
	panic("%s(): not implemented\n", __func__);
}

void
generic_bs_free(void *t, bus_space_handle_t bsh, bus_size_t size)
{
	panic("%s(): not implemented\n", __func__);
}

#ifdef __BUS_SPACE_HAS_PROBING_METHODS
int
generic_bs_pe_1(void *t, bus_space_handle_t bsh, bus_size_t offset,
    uint8_t *datap)
{
	struct faultbuf fb;
	int error;

	if ((error = cpu_set_onfault(&fb)) == 0) {
		*datap = generic_dsb_bs_r_1(t, bsh, offset);
		dsb(ld);
		cpu_unset_onfault();
	}
	return error;
}

int
generic_bs_pe_2(void *t, bus_space_handle_t bsh, bus_size_t offset,
    uint16_t *datap)
{
	struct faultbuf fb;
	int error;

	if ((error = cpu_set_onfault(&fb)) == 0) {
		*datap = NSWAP(generic_dsb_bs_r_2)(t, bsh, offset);
<<<<<<< HEAD
=======
		dsb(ld);
>>>>>>> e2aa5677
		cpu_unset_onfault();
	}
	return error;
}

int
generic_bs_pe_4(void *t, bus_space_handle_t bsh, bus_size_t offset,
    uint32_t *datap)
{
	struct faultbuf fb;
	int error;

	if ((error = cpu_set_onfault(&fb)) == 0) {
		*datap = NSWAP(generic_dsb_bs_r_4)(t, bsh, offset);
<<<<<<< HEAD
=======
		dsb(ld);
>>>>>>> e2aa5677
		cpu_unset_onfault();
	}
	return error;
}

int
generic_bs_pe_8(void *t, bus_space_handle_t bsh, bus_size_t offset,
    uint64_t *datap)
{
	struct faultbuf fb;
	int error;

	if ((error = cpu_set_onfault(&fb)) == 0) {
		*datap = NSWAP(generic_dsb_bs_r_8)(t, bsh, offset);
<<<<<<< HEAD
=======
		dsb(ld);
>>>>>>> e2aa5677
		cpu_unset_onfault();
	}
	return error;
}

int
generic_bs_po_1(void *t, bus_space_handle_t bsh, bus_size_t offset,
    uint8_t data)
{
	struct faultbuf fb;
	int error;

	if ((error = cpu_set_onfault(&fb)) == 0) {
		generic_dsb_bs_w_1(t, bsh, offset, data);
		cpu_unset_onfault();
	}
	return error;
}

int
generic_bs_po_2(void *t, bus_space_handle_t bsh, bus_size_t offset,
    uint16_t data)
{
	struct faultbuf fb;
	int error;

	if ((error = cpu_set_onfault(&fb)) == 0) {
		NSWAP(generic_dsb_bs_w_2)(t, bsh, offset, data);
		cpu_unset_onfault();
	}
	return error;
}

int
generic_bs_po_4(void *t, bus_space_handle_t bsh, bus_size_t offset,
    uint32_t data)
{
	struct faultbuf fb;
	int error;

	if ((error = cpu_set_onfault(&fb)) == 0) {
		NSWAP(generic_dsb_bs_w_4)(t, bsh, offset, data);
		cpu_unset_onfault();
	}
	return error;
}

int
generic_bs_po_8(void *t, bus_space_handle_t bsh, bus_size_t offset,
    uint64_t data)
{
	struct faultbuf fb;
	int error;

	if ((error = cpu_set_onfault(&fb)) == 0) {
		NSWAP(generic_dsb_bs_w_8)(t, bsh, offset, data);
		cpu_unset_onfault();
	}
	return error;
}
#endif /* __BUS_SPACE_HAS_PROBING_METHODS */<|MERGE_RESOLUTION|>--- conflicted
+++ resolved
@@ -1,8 +1,4 @@
-<<<<<<< HEAD
-/* $NetBSD: bus_space.c,v 1.15 2020/12/14 19:32:29 skrll Exp $ */
-=======
 /* $NetBSD: bus_space.c,v 1.16 2021/04/14 05:43:09 ryo Exp $ */
->>>>>>> e2aa5677
 
 /*
  * Copyright (c) 2017 Ryo Shimizu <ryo@nerv.org>
@@ -31,11 +27,7 @@
  */
 
 #include <sys/cdefs.h>
-<<<<<<< HEAD
-__KERNEL_RCSID(1, "$NetBSD: bus_space.c,v 1.15 2020/12/14 19:32:29 skrll Exp $");
-=======
 __KERNEL_RCSID(1, "$NetBSD: bus_space.c,v 1.16 2021/04/14 05:43:09 ryo Exp $");
->>>>>>> e2aa5677
 
 #include <sys/param.h>
 #include <sys/systm.h>
@@ -725,10 +717,7 @@
 
 	if ((error = cpu_set_onfault(&fb)) == 0) {
 		*datap = NSWAP(generic_dsb_bs_r_2)(t, bsh, offset);
-<<<<<<< HEAD
-=======
 		dsb(ld);
->>>>>>> e2aa5677
 		cpu_unset_onfault();
 	}
 	return error;
@@ -743,10 +732,7 @@
 
 	if ((error = cpu_set_onfault(&fb)) == 0) {
 		*datap = NSWAP(generic_dsb_bs_r_4)(t, bsh, offset);
-<<<<<<< HEAD
-=======
 		dsb(ld);
->>>>>>> e2aa5677
 		cpu_unset_onfault();
 	}
 	return error;
@@ -761,10 +747,7 @@
 
 	if ((error = cpu_set_onfault(&fb)) == 0) {
 		*datap = NSWAP(generic_dsb_bs_r_8)(t, bsh, offset);
-<<<<<<< HEAD
-=======
 		dsb(ld);
->>>>>>> e2aa5677
 		cpu_unset_onfault();
 	}
 	return error;
