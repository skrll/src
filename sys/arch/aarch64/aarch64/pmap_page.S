--- conflicted
+++ resolved
@@ -1,8 +1,4 @@
-<<<<<<< HEAD
-/* $NetBSD: pmap_page.S,v 1.5 2020/11/10 07:51:19 skrll Exp $ */
-=======
 /* $NetBSD: pmap_page.S,v 1.6 2021/02/11 08:35:12 ryo Exp $ */
->>>>>>> 9e014010
 
 /*-
  * Copyright (c) 2014 The NetBSD Foundation, Inc.
@@ -38,11 +34,7 @@
 
 #include "assym.h"
 
-<<<<<<< HEAD
-RCSID("$NetBSD: pmap_page.S,v 1.5 2020/11/10 07:51:19 skrll Exp $");
-=======
 RCSID("$NetBSD: pmap_page.S,v 1.6 2021/02/11 08:35:12 ryo Exp $");
->>>>>>> 9e014010
 
 /* LINTSTUB: void pmap_zero_page(paddr_t pa); */
 ENTRY(pmap_zero_page)
