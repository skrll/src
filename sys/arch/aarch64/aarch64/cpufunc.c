--- conflicted
+++ resolved
@@ -1,8 +1,4 @@
-<<<<<<< HEAD
-/*	$NetBSD: cpufunc.c,v 1.26 2020/10/22 07:31:15 skrll Exp $	*/
-=======
 /*	$NetBSD: cpufunc.c,v 1.27 2021/01/11 17:12:13 skrll Exp $	*/
->>>>>>> 9e014010
 
 /*
  * Copyright (c) 2017 Ryo Shimizu <ryo@nerv.org>
@@ -34,11 +30,7 @@
 #include "opt_multiprocessor.h"
 
 #include <sys/cdefs.h>
-<<<<<<< HEAD
-__KERNEL_RCSID(0, "$NetBSD: cpufunc.c,v 1.26 2020/10/22 07:31:15 skrll Exp $");
-=======
 __KERNEL_RCSID(0, "$NetBSD: cpufunc.c,v 1.27 2021/01/11 17:12:13 skrll Exp $");
->>>>>>> 9e014010
 
 #include <sys/param.h>
 #include <sys/types.h>
