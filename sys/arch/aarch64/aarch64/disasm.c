<<<<<<< HEAD
/*	$NetBSD: disasm.c,v 1.10 2020/09/05 15:59:09 jakllsch Exp $	*/
=======
/*	$NetBSD: disasm.c,v 1.15 2021/02/23 20:34:54 ryo Exp $	*/
>>>>>>> 9e014010

/*
 * Copyright (c) 2018 Ryo Shimizu <ryo@nerv.org>
 * All rights reserved.
 *
 * Redistribution and use in source and binary forms, with or without
 * modification, are permitted provided that the following conditions
 * are met:
 * 1. Redistributions of source code must retain the above copyright
 *    notice, this list of conditions and the following disclaimer.
 * 2. Redistributions in binary form must reproduce the above copyright
 *    notice, this list of conditions and the following disclaimer in the
 *    documentation and/or other materials provided with the distribution.
 *
 * THIS SOFTWARE IS PROVIDED BY THE AUTHOR ``AS IS'' AND ANY EXPRESS OR
 * IMPLIED WARRANTIES, INCLUDING, BUT NOT LIMITED TO, THE IMPLIED
 * WARRANTIES OF MERCHANTABILITY AND FITNESS FOR A PARTICULAR PURPOSE ARE
 * DISCLAIMED.  IN NO EVENT SHALL THE AUTHOR BE LIABLE FOR ANY DIRECT,
 * INDIRECT, INCIDENTAL, SPECIAL, EXEMPLARY, OR CONSEQUENTIAL DAMAGES
 * (INCLUDING, BUT NOT LIMITED TO, PROCUREMENT OF SUBSTITUTE GOODS OR
 * SERVICES; LOSS OF USE, DATA, OR PROFITS; OR BUSINESS INTERRUPTION)
 * HOWEVER CAUSED AND ON ANY THEORY OF LIABILITY, WHETHER IN CONTRACT,
 * STRICT LIABILITY, OR TORT (INCLUDING NEGLIGENCE OR OTHERWISE) ARISING
 * IN ANY WAY OUT OF THE USE OF THIS SOFTWARE, EVEN IF ADVISED OF THE
 * POSSIBILITY OF SUCH DAMAGE.
 */

#include <sys/cdefs.h>
<<<<<<< HEAD
__KERNEL_RCSID(0, "$NetBSD: disasm.c,v 1.10 2020/09/05 15:59:09 jakllsch Exp $");
=======
__KERNEL_RCSID(0, "$NetBSD: disasm.c,v 1.15 2021/02/23 20:34:54 ryo Exp $");
>>>>>>> 9e014010

#include <sys/param.h>
#include <sys/types.h>
#include <sys/bitops.h>

#include <arch/aarch64/aarch64/disasm.h>

#ifndef _KERNEL
#include <stdio.h>
#include <stdbool.h>
#endif

#define PRINTF		di->di_printf
#define PRINTADDR	di->di_printaddr

#define OPFUNC_DECL(func, a, b, c, d, e, f, g, h)		\
func(const disasm_interface_t *di, uint64_t pc, uint32_t insn,	\
    uint64_t a, uint64_t b, uint64_t c, uint64_t d,		\
    uint64_t e, uint64_t f, uint64_t g, uint64_t h)

#define UNUSED0	arg0 __unused
#define UNUSED1	arg1 __unused
#define UNUSED2	arg2 __unused
#define UNUSED3	arg3 __unused
#define UNUSED4	arg4 __unused
#define UNUSED5	arg5 __unused
#define UNUSED6	arg6 __unused
#define UNUSED7	arg7 __unused

#define OP0FUNC(func)						\
	static void						\
	OPFUNC_DECL(func,					\
	    UNUSED0, UNUSED1, UNUSED2, UNUSED3,			\
	    UNUSED4, UNUSED5, UNUSED6, UNUSED7)
#define OP1FUNC(func, a)					\
	static void						\
	OPFUNC_DECL(func, a,					\
	    UNUSED1, UNUSED2, UNUSED3, UNUSED4,			\
	    UNUSED5, UNUSED6, UNUSED7)
#define OP2FUNC(func, a, b)					\
	static void						\
	OPFUNC_DECL(func, a, b,					\
	    UNUSED2, UNUSED3, UNUSED4, UNUSED5,			\
	    UNUSED6, UNUSED7)
#define OP3FUNC(func, a, b, c)					\
	static void						\
	OPFUNC_DECL(func, a, b, c,				\
	    UNUSED3, UNUSED4, UNUSED5, UNUSED6,			\
	    UNUSED7)
#define OP4FUNC(func, a, b, c, d)				\
	static void						\
	OPFUNC_DECL(func, a, b, c, d,				\
	    UNUSED4, UNUSED5, UNUSED6, UNUSED7)
#define OP5FUNC(func, a, b, c, d, e)				\
	static void						\
	OPFUNC_DECL(  func, a, b, c, d, e,			\
	    UNUSED5, UNUSED6, UNUSED7)
#define OP6FUNC(func, a, b, c, d, e, f)				\
	static void						\
	OPFUNC_DECL(func, a, b, c, d, e, f,			\
	    UNUSED6, UNUSED7)
#define OP7FUNC(func, a, b, c, d, e, f, g)			\
	static void						\
	OPFUNC_DECL(func, a, b, c, d, e, f, g,			\
	    UNUSED7)
#define OP8FUNC(func, a, b, c, d, e, f, g, h)			\
	static void						\
	OPFUNC_DECL(func, a, b, c, d, e, f, g, h)

static const char *z_wxregs[2][32] = {
	{
		 "w0",  "w1",  "w2",  "w3",  "w4",  "w5",  "w6",  "w7",
		 "w8",  "w9", "w10", "w11", "w12", "w13", "w14", "w15",
		"w16", "w17", "w18", "w19", "w20", "w21", "w22", "w23",
		"w24", "w25", "w26", "w27", "w28", "w29", "w30", "wzr"
	},
	{
		 "x0",  "x1",  "x2",  "x3",  "x4",  "x5",  "x6",  "x7",
		 "x8",  "x9", "x10", "x11", "x12", "x13", "x14", "x15",
		"x16", "x17", "x18", "x19", "x20", "x21", "x22", "x23",
		"x24", "x25", "x26", "x27", "x28", "x29", "x30", "xzr"
	}
};

static const char *s_wxregs[2][32] = {
	{
		 "w0",  "w1",  "w2",  "w3",  "w4",  "w5",  "w6",  "w7",
		 "w8",  "w9", "w10", "w11", "w12", "w13", "w14", "w15",
		"w16", "w17", "w18", "w19", "w20", "w21", "w22", "w23",
		"w24", "w25", "w26", "w27", "w28", "w29", "w30", "wsp"
	},
	{
		 "x0",  "x1",  "x2",  "x3",  "x4",  "x5",  "x6",  "x7",
		 "x8",  "x9", "x10", "x11", "x12", "x13", "x14", "x15",
		"x16", "x17", "x18", "x19", "x20", "x21", "x22", "x23",
		"x24", "x25", "x26", "x27", "x28", "x29", "x30",  "sp"
	}
};
#define ZREGNAME(s, n)	(z_wxregs[(s) & 1][(n) & 31])
#define SREGNAME(s, n)	(s_wxregs[(s) & 1][(n) & 31])

static const char *simdregs[5][32] = {
	{
		 "b0",  "b1",  "b2",  "b3",  "b4",  "b5",  "b6",  "b7",
		 "b8",  "b9", "b10", "b11", "b12", "b13", "b14", "b15",
		"b16", "b17", "b18", "b19", "b20", "b21", "b22", "b23",
		"b24", "b25", "b26", "b27", "b28", "b29", "b30", "b31"
	},
	{
		 "h0",  "h1",  "h2",  "h3",  "h4",  "h5",  "h6",  "h7",
		 "h8",  "h9", "h10", "h11", "h12", "h13", "h14", "h15",
		"h16", "h17", "h18", "h19", "h20", "h21", "h22", "h23",
		"h24", "h25", "h26", "h27", "h28", "h29", "h30", "h31"
	},
	{
		 "s0",  "s1",  "s2",  "s3",  "s4",  "s5",  "s6",  "s7",
		 "s8",  "s9", "s10", "s11", "s12", "s13", "s14", "s15",
		"s16", "s17", "s18", "s19", "s20", "s21", "s22", "s23",
		"s24", "s25", "s26", "s27", "s28", "s29", "s30", "s31"
	},
	{
		 "d0",  "d1",  "d2",  "d3",  "d4",  "d5",  "d6",  "d7",
		 "d8",  "d9", "d10", "d11", "d12", "d13", "d14", "d15",
		"d16", "d17", "d18", "d19", "d20", "d21", "d22", "d23",
		"d24", "d25", "d26", "d27", "d28", "d29", "d30", "d31"
	},
	{
		 "q0",  "q1",  "q2",  "q3",  "q4",  "q5",  "q6",  "q7",
		 "q8",  "q9", "q10", "q11", "q12", "q13", "q14", "q15",
		"q16", "q17", "q18", "q19", "q20", "q21", "q22", "q23",
		"q24", "q25", "q26", "q27", "q28", "q29", "q30", "q31"
	}
};
#define FREGSZ_B	0
#define FREGSZ_H	1
#define FREGSZ_S	2
#define FREGSZ_D	3
#define FREGSZ_Q	4
#define FREGNAME(s, n)	(simdregs[(s)][(n) & 31])

static const char *vecregs[32] = {
	 "v0",  "v1",  "v2",  "v3",  "v4",  "v5",  "v6",  "v7",
	 "v8",  "v9", "v10", "v11", "v12", "v13", "v14", "v15",
	"v16", "v17", "v18", "v19", "v20", "v21", "v22", "v23",
	"v24", "v25", "v26", "v27", "v28", "v29", "v30", "v31"
};
#define VREGNAME(n)	vecregs[(n) & 31]

static const char *cregs[16] = {
	 "C0",  "C1",  "C2",  "C3",  "C4",  "C5",  "C6",  "C7",
	 "C8",  "C9", "C10", "C11", "C12", "C13", "C14", "C15"
};
#define CREGNAME(n)	cregs[(n) & 15]

static const char *conditioncode[16] = {
	"eq", "ne", "cs", "cc",
	"mi", "pl", "vs", "vc",
	"hi", "ls", "ge", "lt",
	"gt", "le", "al", "nv"
};
#define CONDNAME(c)	conditioncode[(c) & 15]
#define IVCONDNAME(c)	conditioncode[((c) ^ 1) & 15]

static const char *barrierop[16] = {
	 "#0", "oshld", "oshst", "osh",
	 "#4", "nshld", "nshst", "nsh",
	 "#8", "ishld", "ishst", "ish",
	"#12",    "ld",    "st",  "sy"
};
#define BARRIERNAME(op)	barrierop[(op) & 15]

static const char *prefetchop[32] = {
	"pldl1keep", "pldl1strm", "pldl2keep", "pldl2strm",
	"pldl3keep", "pldl3strm",        "#6",        "#7",
	"plil1keep", "plil1strm", "plil2keep", "plil2strm",
	"plil3keep", "plil3strm",       "#14",       "#15",
	"pstl1keep", "pstl1strm", "pstl2keep", "pstl2strm",
	"pstl3keep", "pstl3strm",       "#22",       "#23",
	      "#24",       "#25",       "#26",       "#27",
	      "#28",       "#29",       "#30",       "#31"
};
#define PREFETCHNAME(op)	prefetchop[(op) & 31]


#define SYSREG_ENC(op0, op1, CRn, CRm, op2)		\
	(((op0)<<19)|((op1)<<16)|((CRn)<<12)|((CRm)<<8)|((op2)<<5))

struct sysreg_table {
	uint32_t code;
	const char *regname;
};

/* must be sorted by code */
const struct sysreg_table sysreg_table[] = {
	/*	         op0 op1 CRn CRm op2 name			*/
	{	SYSREG_ENC(2, 0,  0,  0, 2), "osdtrrx_el1"		},
	{	SYSREG_ENC(2, 0,  0,  0, 4), "dbgbvr0_el1"		},
	{	SYSREG_ENC(2, 0,  0,  0, 5), "dbgbcr0_el1"		},
	{	SYSREG_ENC(2, 0,  0,  0, 6), "dbgwvr0_el1"		},
	{	SYSREG_ENC(2, 0,  0,  0, 7), "dbgwcr0_el1"		},
	{	SYSREG_ENC(2, 0,  0,  1, 4), "dbgbvr1_el1"		},
	{	SYSREG_ENC(2, 0,  0,  1, 5), "dbgbcr1_el1"		},
	{	SYSREG_ENC(2, 0,  0,  1, 6), "dbgwvr1_el1"		},
	{	SYSREG_ENC(2, 0,  0,  1, 7), "dbgwcr1_el1"		},
	{	SYSREG_ENC(2, 0,  0,  2, 0), "mdccint_el1"		},
	{	SYSREG_ENC(2, 0,  0,  2, 2), "mdscr_el1"		},
	{	SYSREG_ENC(2, 0,  0,  2, 4), "dbgbvr2_el1"		},
	{	SYSREG_ENC(2, 0,  0,  2, 5), "dbgbcr2_el1"		},
	{	SYSREG_ENC(2, 0,  0,  2, 6), "dbgwvr2_el1"		},
	{	SYSREG_ENC(2, 0,  0,  2, 7), "dbgwcr2_el1"		},
	{	SYSREG_ENC(2, 0,  0,  3, 2), "osdtrtx_el1"		},
	{	SYSREG_ENC(2, 0,  0,  3, 4), "dbgbvr3_el1"		},
	{	SYSREG_ENC(2, 0,  0,  3, 5), "dbgbcr3_el1"		},
	{	SYSREG_ENC(2, 0,  0,  3, 6), "dbgwvr3_el1"		},
	{	SYSREG_ENC(2, 0,  0,  3, 7), "dbgwcr3_el1"		},
	{	SYSREG_ENC(2, 0,  0,  4, 4), "dbgbvr4_el1"		},
	{	SYSREG_ENC(2, 0,  0,  4, 5), "dbgbcr4_el1"		},
	{	SYSREG_ENC(2, 0,  0,  4, 6), "dbgwvr4_el1"		},
	{	SYSREG_ENC(2, 0,  0,  4, 7), "dbgwcr4_el1"		},
	{	SYSREG_ENC(2, 0,  0,  5, 4), "dbgbvr5_el1"		},
	{	SYSREG_ENC(2, 0,  0,  5, 5), "dbgbcr5_el1"		},
	{	SYSREG_ENC(2, 0,  0,  5, 6), "dbgwvr5_el1"		},
	{	SYSREG_ENC(2, 0,  0,  5, 7), "dbgwcr5_el1"		},
	{	SYSREG_ENC(2, 0,  0,  6, 2), "oseccr_el1"		},
	{	SYSREG_ENC(2, 0,  0,  6, 4), "dbgbvr6_el1"		},
	{	SYSREG_ENC(2, 0,  0,  6, 5), "dbgbcr6_el1"		},
	{	SYSREG_ENC(2, 0,  0,  6, 6), "dbgwvr6_el1"		},
	{	SYSREG_ENC(2, 0,  0,  6, 7), "dbgwcr6_el1"		},
	{	SYSREG_ENC(2, 0,  0,  7, 4), "dbgbvr7_el1"		},
	{	SYSREG_ENC(2, 0,  0,  7, 5), "dbgbcr7_el1"		},
	{	SYSREG_ENC(2, 0,  0,  7, 6), "dbgwvr7_el1"		},
	{	SYSREG_ENC(2, 0,  0,  7, 7), "dbgwcr7_el1"		},
	{	SYSREG_ENC(2, 0,  0,  8, 4), "dbgbvr8_el1"		},
	{	SYSREG_ENC(2, 0,  0,  8, 5), "dbgbcr8_el1"		},
	{	SYSREG_ENC(2, 0,  0,  8, 6), "dbgwvr8_el1"		},
	{	SYSREG_ENC(2, 0,  0,  8, 7), "dbgwcr8_el1"		},
	{	SYSREG_ENC(2, 0,  0,  9, 4), "dbgbvr9_el1"		},
	{	SYSREG_ENC(2, 0,  0,  9, 5), "dbgbcr9_el1"		},
	{	SYSREG_ENC(2, 0,  0,  9, 6), "dbgwvr9_el1"		},
	{	SYSREG_ENC(2, 0,  0,  9, 7), "dbgwcr9_el1"		},
	{	SYSREG_ENC(2, 0,  0, 10, 4), "dbgbvr10_el1"		},
	{	SYSREG_ENC(2, 0,  0, 10, 5), "dbgbcr10_el1"		},
	{	SYSREG_ENC(2, 0,  0, 10, 6), "dbgwvr10_el1"		},
	{	SYSREG_ENC(2, 0,  0, 10, 7), "dbgwcr10_el1"		},
	{	SYSREG_ENC(2, 0,  0, 11, 4), "dbgbvr11_el1"		},
	{	SYSREG_ENC(2, 0,  0, 11, 5), "dbgbcr11_el1"		},
	{	SYSREG_ENC(2, 0,  0, 11, 6), "dbgwvr11_el1"		},
	{	SYSREG_ENC(2, 0,  0, 11, 7), "dbgwcr11_el1"		},
	{	SYSREG_ENC(2, 0,  0, 12, 4), "dbgbvr12_el1"		},
	{	SYSREG_ENC(2, 0,  0, 12, 5), "dbgbcr12_el1"		},
	{	SYSREG_ENC(2, 0,  0, 12, 6), "dbgwvr12_el1"		},
	{	SYSREG_ENC(2, 0,  0, 12, 7), "dbgwcr12_el1"		},
	{	SYSREG_ENC(2, 0,  0, 13, 4), "dbgbvr13_el1"		},
	{	SYSREG_ENC(2, 0,  0, 13, 5), "dbgbcr13_el1"		},
	{	SYSREG_ENC(2, 0,  0, 13, 6), "dbgwvr13_el1"		},
	{	SYSREG_ENC(2, 0,  0, 13, 7), "dbgwcr13_el1"		},
	{	SYSREG_ENC(2, 0,  0, 14, 4), "dbgbvr14_el1"		},
	{	SYSREG_ENC(2, 0,  0, 14, 5), "dbgbcr14_el1"		},
	{	SYSREG_ENC(2, 0,  0, 14, 6), "dbgwvr14_el1"		},
	{	SYSREG_ENC(2, 0,  0, 14, 7), "dbgwcr14_el1"		},
	{	SYSREG_ENC(2, 0,  0, 15, 4), "dbgbvr15_el1"		},
	{	SYSREG_ENC(2, 0,  0, 15, 5), "dbgbcr15_el1"		},
	{	SYSREG_ENC(2, 0,  0, 15, 6), "dbgwvr15_el1"		},
	{	SYSREG_ENC(2, 0,  0, 15, 7), "dbgwcr15_el1"		},
	{	SYSREG_ENC(2, 0,  1,  0, 0), "mdrar_el1"		},
	{	SYSREG_ENC(2, 0,  1,  0, 4), "oslar_el1"		},
	{	SYSREG_ENC(2, 0,  1,  1, 4), "oslsr_el1"		},
	{	SYSREG_ENC(2, 0,  1,  3, 4), "osdlr_el1"		},
	{	SYSREG_ENC(2, 0,  1,  4, 4), "dbgprcr_el1"		},
	{	SYSREG_ENC(2, 0,  7,  8, 6), "dbgclaimset_el1"		},
	{	SYSREG_ENC(2, 0,  7,  9, 6), "dbgclaimclr_el1"		},
	{	SYSREG_ENC(2, 0,  7, 14, 6), "dbgauthstatus_el1"	},
	{	SYSREG_ENC(2, 2,  0,  0, 0), "teecr32_el1"		},
	{	SYSREG_ENC(2, 2,  1,  0, 0), "teehbr32_el1"		},
	{	SYSREG_ENC(2, 3,  0,  1, 0), "mdccsr_el0"		},
	{	SYSREG_ENC(2, 3,  0,  4, 0), "dbgdtr_el0"		},
	{	SYSREG_ENC(2, 3,  0,  5, 0), "dbgdtrrx_el0"		},
	{	SYSREG_ENC(2, 4,  0,  7, 0), "dbgvcr32_el2"		},
	{	SYSREG_ENC(3, 0,  0,  0, 0), "midr_el1"			},
	{	SYSREG_ENC(3, 0,  0,  0, 5), "mpidr_el1"		},
	{	SYSREG_ENC(3, 0,  0,  0, 6), "revidr_el1"		},
	{	SYSREG_ENC(3, 0,  0,  1, 0), "id_pfr0_el1"		},
	{	SYSREG_ENC(3, 0,  0,  1, 1), "id_pfr1_el1"		},
	{	SYSREG_ENC(3, 0,  0,  1, 2), "id_dfr0_el1"		},
	{	SYSREG_ENC(3, 0,  0,  1, 3), "id_afr0_el1"		},
	{	SYSREG_ENC(3, 0,  0,  1, 4), "id_mmfr0_el1"		},
	{	SYSREG_ENC(3, 0,  0,  1, 5), "id_mmfr1_el1"		},
	{	SYSREG_ENC(3, 0,  0,  1, 6), "id_mmfr2_el1"		},
	{	SYSREG_ENC(3, 0,  0,  1, 7), "id_mmfr3_el1"		},
	{	SYSREG_ENC(3, 0,  0,  2, 0), "id_isar0_el1"		},
	{	SYSREG_ENC(3, 0,  0,  2, 1), "id_isar1_el1"		},
	{	SYSREG_ENC(3, 0,  0,  2, 2), "id_isar2_el1"		},
	{	SYSREG_ENC(3, 0,  0,  2, 3), "id_isar3_el1"		},
	{	SYSREG_ENC(3, 0,  0,  2, 4), "id_isar4_el1"		},
	{	SYSREG_ENC(3, 0,  0,  2, 5), "id_isar5_el1"		},
	{	SYSREG_ENC(3, 0,  0,  2, 6), "id_mmfr4_el1"		},
	{	SYSREG_ENC(3, 0,  0,  2, 7), "id_isar6_el1"		},
	{	SYSREG_ENC(3, 0,  0,  3, 0), "mvfr0_el1"		},
	{	SYSREG_ENC(3, 0,  0,  3, 1), "mvfr1_el1"		},
	{	SYSREG_ENC(3, 0,  0,  3, 2), "mvfr2_el1"		},
	{	SYSREG_ENC(3, 0,  0,  3, 4), "id_pfr2_el1"		},
	{	SYSREG_ENC(3, 0,  0,  3, 5), "id_dfr1_el1"		},
	{	SYSREG_ENC(3, 0,  0,  3, 6), "id_mmfr5_el1"		},
	{	SYSREG_ENC(3, 0,  0,  4, 0), "id_aa64pfr0_el1"		},
	{	SYSREG_ENC(3, 0,  0,  4, 1), "id_aa64pfr1_el1"		},
	{	SYSREG_ENC(3, 0,  0,  5, 0), "id_aa64dfr0_el1"		},
	{	SYSREG_ENC(3, 0,  0,  5, 1), "id_aa64dfr1_el1"		},
	{	SYSREG_ENC(3, 0,  0,  5, 4), "id_aa64afr0_el1"		},
	{	SYSREG_ENC(3, 0,  0,  5, 5), "id_aa64afr1_el1"		},
	{	SYSREG_ENC(3, 0,  0,  6, 0), "id_aa64isar0_el1"		},
	{	SYSREG_ENC(3, 0,  0,  6, 1), "id_aa64isar1_el1"		},
	{	SYSREG_ENC(3, 0,  0,  7, 0), "id_aa64mmfr0_el1"		},
	{	SYSREG_ENC(3, 0,  0,  7, 1), "id_aa64mmfr1_el1"		},
	{	SYSREG_ENC(3, 0,  0,  7, 2), "id_aa64mmfr2_el1"		},
	{	SYSREG_ENC(3, 0,  1,  0, 0), "sctlr_el1"		},
	{	SYSREG_ENC(3, 0,  1,  0, 1), "actlr_el1"		},
	{	SYSREG_ENC(3, 0,  1,  0, 2), "cpacr_el1"		},
	{	SYSREG_ENC(3, 0,  1,  0, 5), "rgsr_el1"			},
	{	SYSREG_ENC(3, 0,  1,  0, 6), "gcr_el1"			},
	{	SYSREG_ENC(3, 0,  2,  0, 0), "ttbr0_el1"		},
	{	SYSREG_ENC(3, 0,  2,  0, 1), "ttbr1_el1"		},
	{	SYSREG_ENC(3, 0,  2,  0, 2), "tcr_el1"			},
	{	SYSREG_ENC(3, 0,  2,  1, 0), "apiakeylo_el1"		},
	{	SYSREG_ENC(3, 0,  2,  1, 1), "apiakeyhi_el1"		},
	{	SYSREG_ENC(3, 0,  2,  1, 2), "apibkeylo_el1"		},
	{	SYSREG_ENC(3, 0,  2,  1, 3), "apibkeyhi_el1"		},
	{	SYSREG_ENC(3, 0,  2,  2, 0), "apdakeylo_el1"		},
	{	SYSREG_ENC(3, 0,  2,  2, 1), "apdakeyhi_el1"		},
	{	SYSREG_ENC(3, 0,  2,  2, 2), "apdbkeylo_el1"		},
	{	SYSREG_ENC(3, 0,  2,  2, 3), "apdbkeyhi_el1"		},
	{	SYSREG_ENC(3, 0,  2,  3, 0), "apgakeylo_el1"		},
	{	SYSREG_ENC(3, 0,  2,  3, 1), "apgakeyhi_el1"		},
	{	SYSREG_ENC(3, 0,  4,  0, 0), "spsr_el1"			},
	{	SYSREG_ENC(3, 0,  4,  0, 1), "elr_el1"			},
	{	SYSREG_ENC(3, 0,  4,  1, 0), "sp_el0"			},
	{	SYSREG_ENC(3, 0,  4,  2, 0), "spsel"			},
	{	SYSREG_ENC(3, 0,  4,  2, 2), "currentel"		},
	{	SYSREG_ENC(3, 0,  4,  2, 3), "pan"			},
	{	SYSREG_ENC(3, 0,  4,  2, 4), "uao"			},
	{	SYSREG_ENC(3, 0,  5,  1, 0), "afsr0_el1"		},
	{	SYSREG_ENC(3, 0,  5,  1, 1), "afsr1_el1"		},
	{	SYSREG_ENC(3, 0,  5,  2, 0), "esr_el1"			},
	{	SYSREG_ENC(3, 0,  5,  6, 0), "tfsr_el1"			},
	{	SYSREG_ENC(3, 0,  5,  6, 1), "tfsre0_el1"		},
	{	SYSREG_ENC(3, 0,  6,  0, 0), "far_el1"			},
	{	SYSREG_ENC(3, 0,  7,  4, 0), "par_el1"			},
	{	SYSREG_ENC(3, 0,  9, 14, 1), "pmintenset_el1"		},
	{	SYSREG_ENC(3, 0,  9, 14, 2), "pmintenclr_el1"		},
	{	SYSREG_ENC(3, 0, 10,  2, 0), "mair_el1"			},
	{	SYSREG_ENC(3, 0, 10,  3, 0), "amair_el1"		},
	{	SYSREG_ENC(3, 0, 10,  4, 0), "lorsa_el1"		},
	{	SYSREG_ENC(3, 0, 10,  4, 1), "lorea_el1"		},
	{	SYSREG_ENC(3, 0, 10,  4, 2), "lorn_el1"			},
	{	SYSREG_ENC(3, 0, 10,  4, 3), "lorc_el1"			},
	{	SYSREG_ENC(3, 0, 10,  4, 7), "lorid_el1"		},
	{	SYSREG_ENC(3, 0, 12,  0, 0), "vbar_el1"			},
	{	SYSREG_ENC(3, 0, 12,  0, 1), "rvbar_el1"		},
	{	SYSREG_ENC(3, 0, 12,  0, 2), "rmr_el1"			},
	{	SYSREG_ENC(3, 0, 12,  1, 0), "isr_el1"			},
	{	SYSREG_ENC(3, 0, 13,  0, 1), "contextidr_el1"		},
	{	SYSREG_ENC(3, 0, 13,  0, 4), "tpidr_el1"		},
	{	SYSREG_ENC(3, 0, 13,  0, 7), "scxtnum_el1"		},
	{	SYSREG_ENC(3, 0, 14,  1, 0), "cntkctl_el1"		},
	{	SYSREG_ENC(3, 1,  0,  0, 0), "ccsidr_el1"		},
	{	SYSREG_ENC(3, 1,  0,  0, 1), "clidr_el1"		},
	{	SYSREG_ENC(3, 1,  0,  0, 2), "ccsidr2_el1"		},
	{	SYSREG_ENC(3, 1,  0,  0, 4), "gmid_el1"			},
	{	SYSREG_ENC(3, 1,  0,  0, 7), "aidr_el1"			},
	{	SYSREG_ENC(3, 2,  0,  0, 0), "csselr_el1"		},
	{	SYSREG_ENC(3, 3,  0,  0, 1), "ctr_el0"			},
	{	SYSREG_ENC(3, 3,  0,  0, 7), "dczid_el0"		},
	{	SYSREG_ENC(3, 3,  2,  4, 0), "rndr"			},
	{	SYSREG_ENC(3, 3,  2,  4, 1), "rndrrs"			},
	{	SYSREG_ENC(3, 3,  4,  2, 0), "nzcv"			},
	{	SYSREG_ENC(3, 3,  4,  2, 1), "daif"			},
	{	SYSREG_ENC(3, 3,  4,  2, 5), "dit"			},
	{	SYSREG_ENC(3, 3,  4,  2, 6), "ssbs"			},
	{	SYSREG_ENC(3, 3,  4,  2, 7), "tco"			},
	{	SYSREG_ENC(3, 3,  4,  4, 0), "fpcr"			},
	{	SYSREG_ENC(3, 3,  4,  4, 1), "fpsr"			},
	{	SYSREG_ENC(3, 3,  4,  5, 0), "dspsr_el0"		},
	{	SYSREG_ENC(3, 3,  4,  5, 1), "dlr_el0"			},
	{	SYSREG_ENC(3, 3,  9, 12, 0), "pmcr_el0"			},
	{	SYSREG_ENC(3, 3,  9, 12, 1), "pmcntenset_el0"		},
	{	SYSREG_ENC(3, 3,  9, 12, 2), "pmcntenclr_el0"		},
	{	SYSREG_ENC(3, 3,  9, 12, 3), "pmovsclr_el0"		},
	{	SYSREG_ENC(3, 3,  9, 12, 4), "pmswinc_el0"		},
	{	SYSREG_ENC(3, 3,  9, 12, 5), "pmselr_el0"		},
	{	SYSREG_ENC(3, 3,  9, 12, 6), "pmceid0_el0"		},
	{	SYSREG_ENC(3, 3,  9, 12, 7), "pmceid1_el0"		},
	{	SYSREG_ENC(3, 3,  9, 13, 0), "pmccntr_el0"		},
	{	SYSREG_ENC(3, 3,  9, 13, 1), "pmxevtyper_el0"		},
	{	SYSREG_ENC(3, 3,  9, 13, 2), "pmxevcntr_el0"		},
	{	SYSREG_ENC(3, 3,  9, 14, 0), "pmuserenr_el0"		},
	{	SYSREG_ENC(3, 3,  9, 14, 3), "pmovsset_el0"		},
	{	SYSREG_ENC(3, 3, 13,  0, 2), "tpidr_el0"		},
	{	SYSREG_ENC(3, 3, 13,  0, 3), "tpidrro_el0"		},
	{	SYSREG_ENC(3, 3, 13,  0, 7), "scxtnum_el0"		},
	{	SYSREG_ENC(3, 3, 14,  0, 0), "cntfrq_el0"		},
	{	SYSREG_ENC(3, 3, 14,  0, 1), "cntpct_el0"		},
	{	SYSREG_ENC(3, 3, 14,  0, 2), "cntvct_el0"		},
	{	SYSREG_ENC(3, 3, 14,  2, 0), "cntp_tval_el0"		},
	{	SYSREG_ENC(3, 3, 14,  2, 1), "cntp_ctl_el0"		},
	{	SYSREG_ENC(3, 3, 14,  2, 2), "cntp_cval_el0"		},
	{	SYSREG_ENC(3, 3, 14,  3, 0), "cntv_tval_el0"		},
	{	SYSREG_ENC(3, 3, 14,  3, 1), "cntv_ctl_el0"		},
	{	SYSREG_ENC(3, 3, 14,  3, 2), "cntv_cval_el0"		},
	{	SYSREG_ENC(3, 3, 14,  8, 0), "pmevcntr0_el0"		},
	{	SYSREG_ENC(3, 3, 14,  8, 1), "pmevcntr1_el0"		},
	{	SYSREG_ENC(3, 3, 14,  8, 2), "pmevcntr2_el0"		},
	{	SYSREG_ENC(3, 3, 14,  8, 3), "pmevcntr3_el0"		},
	{	SYSREG_ENC(3, 3, 14,  8, 4), "pmevcntr4_el0"		},
	{	SYSREG_ENC(3, 3, 14,  8, 5), "pmevcntr5_el0"		},
	{	SYSREG_ENC(3, 3, 14,  8, 6), "pmevcntr6_el0"		},
	{	SYSREG_ENC(3, 3, 14,  8, 7), "pmevcntr7_el0"		},
	{	SYSREG_ENC(3, 3, 14,  9, 0), "pmevcntr8_el0"		},
	{	SYSREG_ENC(3, 3, 14,  9, 1), "pmevcntr9_el0"		},
	{	SYSREG_ENC(3, 3, 14,  9, 2), "pmevcntr10_el0"		},
	{	SYSREG_ENC(3, 3, 14,  9, 3), "pmevcntr11_el0"		},
	{	SYSREG_ENC(3, 3, 14,  9, 4), "pmevcntr12_el0"		},
	{	SYSREG_ENC(3, 3, 14,  9, 5), "pmevcntr13_el0"		},
	{	SYSREG_ENC(3, 3, 14,  9, 6), "pmevcntr14_el0"		},
	{	SYSREG_ENC(3, 3, 14,  9, 7), "pmevcntr15_el0"		},
	{	SYSREG_ENC(3, 3, 14, 10, 0), "pmevcntr16_el0"		},
	{	SYSREG_ENC(3, 3, 14, 10, 1), "pmevcntr17_el0"		},
	{	SYSREG_ENC(3, 3, 14, 10, 2), "pmevcntr18_el0"		},
	{	SYSREG_ENC(3, 3, 14, 10, 3), "pmevcntr19_el0"		},
	{	SYSREG_ENC(3, 3, 14, 10, 4), "pmevcntr20_el0"		},
	{	SYSREG_ENC(3, 3, 14, 10, 5), "pmevcntr21_el0"		},
	{	SYSREG_ENC(3, 3, 14, 10, 6), "pmevcntr22_el0"		},
	{	SYSREG_ENC(3, 3, 14, 10, 7), "pmevcntr23_el0"		},
	{	SYSREG_ENC(3, 3, 14, 11, 0), "pmevcntr24_el0"		},
	{	SYSREG_ENC(3, 3, 14, 11, 1), "pmevcntr25_el0"		},
	{	SYSREG_ENC(3, 3, 14, 11, 2), "pmevcntr26_el0"		},
	{	SYSREG_ENC(3, 3, 14, 11, 3), "pmevcntr27_el0"		},
	{	SYSREG_ENC(3, 3, 14, 11, 4), "pmevcntr28_el0"		},
	{	SYSREG_ENC(3, 3, 14, 11, 5), "pmevcntr29_el0"		},
	{	SYSREG_ENC(3, 3, 14, 11, 6), "pmevcntr30_el0"		},
	{	SYSREG_ENC(3, 3, 14, 12, 0), "pmevtyper0_el0"		},
	{	SYSREG_ENC(3, 3, 14, 12, 1), "pmevtyper1_el0"		},
	{	SYSREG_ENC(3, 3, 14, 12, 2), "pmevtyper2_el0"		},
	{	SYSREG_ENC(3, 3, 14, 12, 3), "pmevtyper3_el0"		},
	{	SYSREG_ENC(3, 3, 14, 12, 4), "pmevtyper4_el0"		},
	{	SYSREG_ENC(3, 3, 14, 12, 5), "pmevtyper5_el0"		},
	{	SYSREG_ENC(3, 3, 14, 12, 6), "pmevtyper6_el0"		},
	{	SYSREG_ENC(3, 3, 14, 12, 7), "pmevtyper7_el0"		},
	{	SYSREG_ENC(3, 3, 14, 13, 0), "pmevtyper8_el0"		},
	{	SYSREG_ENC(3, 3, 14, 13, 1), "pmevtyper9_el0"		},
	{	SYSREG_ENC(3, 3, 14, 13, 2), "pmevtyper10_el0"		},
	{	SYSREG_ENC(3, 3, 14, 13, 3), "pmevtyper11_el0"		},
	{	SYSREG_ENC(3, 3, 14, 13, 4), "pmevtyper12_el0"		},
	{	SYSREG_ENC(3, 3, 14, 13, 5), "pmevtyper13_el0"		},
	{	SYSREG_ENC(3, 3, 14, 13, 6), "pmevtyper14_el0"		},
	{	SYSREG_ENC(3, 3, 14, 13, 7), "pmevtyper15_el0"		},
	{	SYSREG_ENC(3, 3, 14, 14, 0), "pmevtyper16_el0"		},
	{	SYSREG_ENC(3, 3, 14, 14, 1), "pmevtyper17_el0"		},
	{	SYSREG_ENC(3, 3, 14, 14, 2), "pmevtyper18_el0"		},
	{	SYSREG_ENC(3, 3, 14, 14, 3), "pmevtyper19_el0"		},
	{	SYSREG_ENC(3, 3, 14, 14, 4), "pmevtyper20_el0"		},
	{	SYSREG_ENC(3, 3, 14, 14, 5), "pmevtyper21_el0"		},
	{	SYSREG_ENC(3, 3, 14, 14, 6), "pmevtyper22_el0"		},
	{	SYSREG_ENC(3, 3, 14, 14, 7), "pmevtyper23_el0"		},
	{	SYSREG_ENC(3, 3, 14, 15, 0), "pmevtyper24_el0"		},
	{	SYSREG_ENC(3, 3, 14, 15, 1), "pmevtyper25_el0"		},
	{	SYSREG_ENC(3, 3, 14, 15, 2), "pmevtyper26_el0"		},
	{	SYSREG_ENC(3, 3, 14, 15, 3), "pmevtyper27_el0"		},
	{	SYSREG_ENC(3, 3, 14, 15, 4), "pmevtyper28_el0"		},
	{	SYSREG_ENC(3, 3, 14, 15, 5), "pmevtyper29_el0"		},
	{	SYSREG_ENC(3, 3, 14, 15, 6), "pmevtyper30_el0"		},
	{	SYSREG_ENC(3, 3, 14, 15, 7), "pmccfiltr_el0"		},
	{	SYSREG_ENC(3, 4,  0,  0, 0), "vpidr_el2"		},
	{	SYSREG_ENC(3, 4,  0,  0, 5), "vmpidr_el2"		},
	{	SYSREG_ENC(3, 4,  1,  0, 0), "sctlr_el2"		},
	{	SYSREG_ENC(3, 4,  1,  0, 1), "actlr_el2"		},
	{	SYSREG_ENC(3, 4,  1,  1, 0), "hcr_el2"			},
	{	SYSREG_ENC(3, 4,  1,  1, 1), "mdcr_el2"			},
	{	SYSREG_ENC(3, 4,  1,  1, 2), "cptr_el2"			},
	{	SYSREG_ENC(3, 4,  1,  1, 3), "hstr_el2"			},
	{	SYSREG_ENC(3, 4,  1,  1, 4), "hfgrtr_el2"		},
	{	SYSREG_ENC(3, 4,  1,  1, 5), "hfgwtr_el2"		},
	{	SYSREG_ENC(3, 4,  1,  1, 6), "hfgitr_el2"		},
	{	SYSREG_ENC(3, 4,  1,  1, 7), "hacr_el2"			},
	{	SYSREG_ENC(3, 4,  2,  0, 0), "ttbr0_el2"		},
	{	SYSREG_ENC(3, 4,  2,  0, 1), "ttbr1_el2"		},
	{	SYSREG_ENC(3, 4,  2,  0, 2), "tcr_el2"			},
	{	SYSREG_ENC(3, 4,  2,  1, 0), "vttbr_el2"		},
	{	SYSREG_ENC(3, 4,  2,  1, 2), "vtcr_el2"			},
	{	SYSREG_ENC(3, 4,  2,  2, 0), "vncr_el2"			},
	{	SYSREG_ENC(3, 4,  2,  6, 0), "vsttbr_el2"		},
	{	SYSREG_ENC(3, 4,  2,  6, 2), "vstcr_el2"		},
	{	SYSREG_ENC(3, 4,  3,  0, 0), "dacr32_el2"		},
	{	SYSREG_ENC(3, 4,  3,  1, 4), "hdfgrtr_el2"		},
	{	SYSREG_ENC(3, 4,  3,  1, 5), "hdfgwtr_el2"		},
	{	SYSREG_ENC(3, 4,  3,  1, 6), "hafgrtr_el2"		},
	{	SYSREG_ENC(3, 4,  4,  0, 0), "spsr_el2"			},
	{	SYSREG_ENC(3, 4,  4,  0, 1), "elr_el2"			},
	{	SYSREG_ENC(3, 4,  4,  1, 0), "sp_el1"			},
	{	SYSREG_ENC(3, 4,  4,  3, 0), "spsr_irq"			},
	{	SYSREG_ENC(3, 4,  4,  3, 1), "spsr_abt"			},
	{	SYSREG_ENC(3, 4,  4,  3, 2), "spsr_und"			},
	{	SYSREG_ENC(3, 4,  4,  3, 3), "spsr_fiq"			},
	{	SYSREG_ENC(3, 4,  5,  0, 1), "ifsr32_el2"		},
	{	SYSREG_ENC(3, 4,  5,  1, 0), "afsr0_el2"		},
	{	SYSREG_ENC(3, 4,  5,  1, 1), "afsr1_el2"		},
	{	SYSREG_ENC(3, 4,  5,  2, 0), "esr_el2"			},
	{	SYSREG_ENC(3, 4,  5,  3, 0), "fpexc32_el2"		},
	{	SYSREG_ENC(3, 4,  5,  6, 0), "tfsr_el2"			},
	{	SYSREG_ENC(3, 4,  6,  0, 0), "far_el2"			},
	{	SYSREG_ENC(3, 4,  6,  0, 4), "hpfar_el2"		},
	{	SYSREG_ENC(3, 4, 10,  2, 0), "mair_el2"			},
	{	SYSREG_ENC(3, 4, 10,  3, 0), "amair_el2"		},
	{	SYSREG_ENC(3, 4, 12,  0, 0), "vbar_el2"			},
	{	SYSREG_ENC(3, 4, 12,  0, 1), "rvbar_el2"		},
	{	SYSREG_ENC(3, 4, 12,  0, 2), "rmr_el2"			},
	{	SYSREG_ENC(3, 4, 13,  0, 1), "contextidr_el2"		},
	{	SYSREG_ENC(3, 4, 13,  0, 2), "tpidr_el2"		},
	{	SYSREG_ENC(3, 4, 13,  0, 7), "scxtnum_el2"		},
	{	SYSREG_ENC(3, 4, 14,  0, 3), "cntvoff_el2"		},
	{	SYSREG_ENC(3, 4, 14,  1, 0), "cnthctl_el2"		},
	{	SYSREG_ENC(3, 4, 14,  2, 0), "cnthp_tval_el2"		},
	{	SYSREG_ENC(3, 4, 14,  2, 1), "cnthp_ctl_el2"		},
	{	SYSREG_ENC(3, 4, 14,  2, 2), "cnthp_cval_el2"		},
	{	SYSREG_ENC(3, 4, 14,  3, 0), "cnthv_tval_el2"		},
	{	SYSREG_ENC(3, 4, 14,  3, 1), "cnthv_ctl_el2"		},
	{	SYSREG_ENC(3, 4, 14,  3, 2), "cnthv_cval_el2"		},
	{	SYSREG_ENC(3, 4, 14,  4, 0), "cnthvs_tval_el2"		},
	{	SYSREG_ENC(3, 4, 14,  4, 1), "cnthvs_ctl_el2"		},
	{	SYSREG_ENC(3, 4, 14,  4, 2), "cnthvs_cval_el2"		},
	{	SYSREG_ENC(3, 4, 14,  5, 0), "cnthps_tval_el2"		},
	{	SYSREG_ENC(3, 4, 14,  5, 1), "cnthps_ctl_el2"		},
	{	SYSREG_ENC(3, 4, 14,  5, 2), "cnthps_cval_el2"		},
	{	SYSREG_ENC(3, 6,  1,  0, 0), "sctlr_el3"		},
	{	SYSREG_ENC(3, 6,  1,  0, 1), "actlr_el3"		},
	{	SYSREG_ENC(3, 6,  1,  1, 0), "scr_el3"			},
	{	SYSREG_ENC(3, 6,  1,  1, 1), "sder32_el3"		},
	{	SYSREG_ENC(3, 6,  1,  1, 2), "cptr_el3"			},
	{	SYSREG_ENC(3, 6,  1,  3, 1), "mdcr_el3"			},
	{	SYSREG_ENC(3, 6,  2,  0, 0), "ttbr0_el3"		},
	{	SYSREG_ENC(3, 6,  2,  0, 2), "tcr_el3"			},
	{	SYSREG_ENC(3, 6,  4,  0, 0), "spsr_el3"			},
	{	SYSREG_ENC(3, 6,  4,  0, 1), "elr_el3"			},
	{	SYSREG_ENC(3, 6,  4,  1, 0), "sp_el2"			},
	{	SYSREG_ENC(3, 6,  5,  1, 0), "afsr0_el3"		},
	{	SYSREG_ENC(3, 6,  5,  1, 1), "afsr1_el3"		},
	{	SYSREG_ENC(3, 6,  5,  2, 0), "esr_el3"			},
	{	SYSREG_ENC(3, 6,  5,  6, 0), "tfsr_el3"			},
	{	SYSREG_ENC(3, 6,  6,  0, 0), "far_el3"			},
	{	SYSREG_ENC(3, 6, 10,  2, 0), "mair_el3"			},
	{	SYSREG_ENC(3, 6, 10,  3, 0), "amair_el3"		},
	{	SYSREG_ENC(3, 6, 12,  0, 0), "vbar_el3"			},
	{	SYSREG_ENC(3, 6, 12,  0, 1), "rvbar_el3"		},
	{	SYSREG_ENC(3, 6, 12,  0, 2), "rmr_el3"			},
	{	SYSREG_ENC(3, 6, 13,  0, 2), "tpidr_el3"		},
	{	SYSREG_ENC(3, 6, 13,  0, 7), "scxtnum_el3"		},
	{	SYSREG_ENC(3, 7, 14,  2, 0), "cntps_tval_el1"		},
	{	SYSREG_ENC(3, 7, 14,  2, 1), "cntps_ctl_el1"		},
	{	SYSREG_ENC(3, 7, 14,  2, 2), "cntps_cval_el1"		}
};

static const char *
sysregname_bsearch(uint32_t code)
{
	const struct sysreg_table *base, *p;
	unsigned int lim;
	int32_t cmp;

	base = sysreg_table;
	for (lim = __arraycount(sysreg_table); lim != 0; lim >>= 1) {
		p = base + (lim >> 1);
		cmp = code - p->code;
		if (cmp == 0)
			return p->regname;
		if (cmp > 0) {
			base = p + 1;
			lim--;
		}
	}
	return NULL;
}

#define SYSREG_OP_READ	0x01
#define SYSREG_OP_WRITE	0x02

static const char *
sysregname(char *buf, size_t buflen, uint32_t rw,
    uint64_t op0, uint64_t op1, uint64_t CRn, uint64_t CRm, uint64_t op2)
{
	const char *name;
	uint32_t code;

	code = SYSREG_ENC(op0, op1, CRn, CRm, op2);

	/* special case for dbgdtrrx_el0(RO) and dbgdtrtx_el0(WO) */
	if (code == SYSREG_ENC(2,3,0,5,0)) {
		if (rw & SYSREG_OP_WRITE)
			return "dbgdtrtx_el0";
		return "dbgdtrrx_el0";
	}

	name = sysregname_bsearch(code);
	if (name == NULL) {
#define SYSREGNAMEBUFLEN	sizeof("s99_99_c99_c99_99")
		snprintf(buf, buflen, "s%u_%u_c%u_c%u_%u",
		    (u_int)op0, (u_int)op1, (u_int)CRn, (u_int)CRm, (u_int)op2);
		return buf;
	}
	return name;
}
#define RSYSREGNAME(buf, buflen, op0, op1, CRn, CRm, op2)		\
	sysregname(buf, buflen, SYSREG_OP_READ, op0, op1, CRn, CRm, op2)
#define WSYSREGNAME(buf, buflen, op0, op1, CRn, CRm, op2)		\
	sysregname(buf, buflen, SYSREG_OP_WRITE, op0, op1, CRn, CRm, op2)


static uint64_t
SignExtend(int bitwidth, uint64_t imm, unsigned int multiply)
{
	const uint64_t signbit = ((uint64_t)1 << (bitwidth - 1));
	const uint64_t immmax = signbit << 1;

	if (imm & signbit)
		imm -= immmax;
	return imm * multiply;
}

static uint64_t
ZeroExtend(int bitwidth, uint64_t imm, unsigned int multiply)
{
	return imm * multiply;
}

/* rotate right. if n < 0, rotate left. */
static uint64_t
rotate(int bitwidth, uint64_t v, int n)
{
	uint64_t result;

	n &= (bitwidth - 1);
	result = (((v << (bitwidth - n)) | (v >> n)));
	if (bitwidth < 64)
		result &= ((1ULL << bitwidth) - 1);
	return result;
}

static bool
ValidBitMasks(uint64_t sf, uint64_t n, uint64_t imms, uint64_t immr)
{
	int esize, len;

	if ((sf == 0) && (n != 0))
		return false;

	len = fls64((n << 6) + (~imms & 0x3f)) - 1;
	if (len < 0)
		return false;

	esize = (1 << len);
	imms &= (esize - 1);
	if (imms == (uint64_t)(esize - 1))
		return false;

	return true;
}

static uint64_t
DecodeBitMasks(uint64_t sf, uint64_t n, uint64_t imms, uint64_t immr)
{
	const int bitwidth = (sf == 0) ? 32 : 64;
	uint64_t result;
	int esize, len;

	len = fls64((n << 6) + (~imms & 0x3f)) - 1;
	esize = (1 << len);
	imms &= (esize - 1);
	immr &= (esize - 1);
	result = rotate(esize, (1ULL << (imms + 1)) - 1, immr);
	while (esize < bitwidth) {
		result |= (result << esize);
		esize <<= 1;
	}
	if (sf == 0)
		result &= ((1ULL << bitwidth) - 1);
	return result;
}

static bool
MoveWidePreferred(uint64_t sf, uint64_t n, uint64_t imms, uint64_t immr)
{
#if 1
	uint64_t x = DecodeBitMasks(sf, n, imms, immr);

	if (sf == 0)
		x &= 0xffffffff;
	if (((x & 0xffffffffffff0000UL) == 0) ||
	    ((x & 0xffffffff0000ffffUL) == 0) ||
	    ((x & 0xffff0000ffffffffUL) == 0) ||
	    ((x & 0x0000ffffffffffffUL) == 0))
		return true;

	x = ~x;
	if (sf == 0)
		x &= 0xffffffff;
	if (((x & 0xffffffffffff0000UL) == 0) ||
	    ((x & 0xffffffff0000ffffUL) == 0) ||
	    ((x & 0xffff0000ffffffffUL) == 0) ||
	    ((x & 0x0000ffffffffffffUL) == 0))
		return true;

	return false;
#else
	const int bitwidth = (sf == 0) ? 32 : 64;

	if ((sf != 0) && (n == 0))
		return false;
	if ((sf == 0) && ((n != 0) || (immr > 0x1f)))
		return false;
	if (imms < 16)
		return ((-immr & 15) <= (15 - imms));
	if (imms >= (uint64_t)(bitwidth - 15))
		return ((immr & 15) <= (imms - (bitwidth - 15)));
	return false;
#endif
}

static bool
BFXPreferred(uint64_t sf, uint64_t opc, uint64_t imms, uint64_t immr)
{
	const uint64_t bitwidth = (sf == 0) ? 32 : 64;

	if (imms < immr)
		return false;
	if (imms == (bitwidth - 1))
		return false;
	if (immr == 0) {
		if ((sf == 0) && ((imms == 7) || (imms == 15)))
			return false;
		if ((sf != 0) && (opc == 0) &&
		    ((imms == 7) || (imms == 15) || (imms == 31)))
			return false;
	}

	return true;
}

#define SHIFTOP2(s, op1, op2)					\
	((const char *[]){ op1, op2 })[(s) & 1]
#define SHIFTOP4(s, op1, op2, op3, op4)				\
	((const char *[]){ op1, op2, op3, op4 })[(s) & 3]
#define SHIFTOP8(s, op1, op2, op3, op4, op5, op6, op7, op8)	\
	((const char *[]){ op1, op2, op3, op4, op5, op6, op7, op8 })[(s) & 7]

static const char *
DecodeShift(uint64_t shift)
{
	return SHIFTOP4(shift, "lsl", "lsr", "asr", "ror");
}

#ifdef DISASM_WITH_COMMENT
#define UNDEFINED(pc, insn, comment)	\
	PRINTF(".insn\t0x%08x\t# %s\n", insn, comment);
#else
#define UNDEFINED(pc, insn, comment)	\
	PRINTF(".insn\t0x%08x\n", insn);
#endif

static void
extendreg_common(const disasm_interface_t *di, uint64_t pc, uint32_t insn,
    uint64_t sf, uint64_t Rm, uint64_t option, uint64_t imm3,
    uint64_t Rn, uint64_t Rd,
    const char *op, const char *z_op)
{
	const int r = (sf == 0) ? 0 : ((option & 3) == 3) ? 1 : 0;

	if ((z_op != NULL) && (Rd == 31)) {
		PRINTF("%s\t", z_op);
	} else {
		PRINTF("%s\t%s, ", op, SREGNAME(sf, Rd));
	}

	PRINTF("%s, %s", SREGNAME(sf, Rn), ZREGNAME(r, Rm));

	if ((Rd == 31) || (Rn == 31)) {
		if (imm3 == 0) {
			if (!((sf == 0) && (option == 2)) &&
			    !((sf != 0) && (option == 3))) {
				PRINTF(", %s",
				    SHIFTOP8(option,
				    "uxtb", "uxth", "uxtw", "uxtx",
				    "sxtb", "sxth", "sxtw", "sxtx"));
			}
		} else {
			PRINTF(", %s #%u",
			    SHIFTOP8(option,
			    "uxtb", "uxth", "lsl", "lsl",
			    "sxtb", "sxth", "sxtw", "sxtx"),
			    (u_int)imm3);
		}
	} else {
		PRINTF(", %s",
		    SHIFTOP8(option,
		    "uxtb", "uxth", "uxtw", "uxtx",
		    "sxtb", "sxth", "sxtw", "sxtx"));
		if (imm3 != 0)
			PRINTF(" #%u", (u_int)imm3);
	}
	PRINTF("\n");
}

static void
shiftreg_common(const disasm_interface_t *di, uint64_t pc, uint32_t insn,
    uint64_t sf, uint64_t shift, uint64_t Rm, uint64_t imm6,
    uint64_t Rn, uint64_t Rd,
    const char *dnm_op, const char *dzm_op, const char *znm_op)
{
	if ((sf == 0) && (imm6 >= 32)) {
		UNDEFINED(pc, insn, "illegal imm6");
		return;
	}

	if ((dzm_op != NULL) && (Rn == 31)) {
		PRINTF("%s\t%s, %s",
		    dzm_op,
		    ZREGNAME(sf, Rd),
		    ZREGNAME(sf, Rm));
	} else if ((znm_op != NULL) && (Rd == 31)) {
		PRINTF("%s\t%s, %s",
		    znm_op,
		    ZREGNAME(sf, Rn),
		    ZREGNAME(sf, Rm));
	} else {
		PRINTF("%s\t%s, %s, %s",
		    dnm_op,
		    ZREGNAME(sf, Rd),
		    ZREGNAME(sf, Rn),
		    ZREGNAME(sf, Rm));
	}
	if (imm6 != 0)
		PRINTF(", %s #%u", DecodeShift(shift), (u_int)imm6);
	PRINTF("\n");
}

static inline int
regoffset_option_to_r(uint64_t option)
{
	switch (option) {
	case 2:
	case 6:
		return 0;
	case 3:
	case 7:
		return 1;
	default:
		return -1;
	}
}

static void
regoffset_b_common(const disasm_interface_t *di, uint64_t pc, uint32_t insn,
    uint64_t Rm, uint64_t option, uint64_t shift, uint64_t Rn, uint64_t Rt,
    const char *op)
{
	int r;

	if ((r = regoffset_option_to_r(option)) < 0) {
		UNDEFINED(pc, insn, "illegal option");
		return;
	}

	if (shift == 0) {
		PRINTF("%s\t%s, [%s,%s%s]\n",
		    op,
		    ZREGNAME(0, Rt),
		    SREGNAME(1, Rn),
		    ZREGNAME(r, Rm),
		    SHIFTOP8(option,
		        "", "", ",uxtw", "", "", "", ",sxtw", ",sxtx"));
	} else {
		PRINTF("%s\t%s, [%s,%s,%s #%d]\n",
		    op,
		    ZREGNAME(0, Rt),
		    SREGNAME(1, Rn),
		    ZREGNAME(r, Rm),
		    SHIFTOP8(option,
		        "", "", "uxtw", "lsl", "", "", "sxtw", "sxtx"),
		    0);
	}
}

static void
regoffset_h_common(const disasm_interface_t *di, uint64_t pc, uint32_t insn,
    uint64_t Rm, uint64_t option, uint64_t shift, uint64_t Rn, uint64_t Rt,
    uint64_t RtSz, const char *op)
{
	int r;

	if ((r = regoffset_option_to_r(option)) < 0) {
		UNDEFINED(pc, insn, "illegal option");
		return;
	}

	if ((shift == 0) && (option == 3)) {
		PRINTF("%s\t%s, [%s,%s]\n",
		    op,
		    ZREGNAME(RtSz, Rt),
		    SREGNAME(1, Rn),
		    ZREGNAME(r, Rm));
	} else if (shift == 0) {
		PRINTF("%s\t%s, [%s,%s,%s]\n",
		    op,
		    ZREGNAME(RtSz, Rt),
		    SREGNAME(1, Rn),
		    ZREGNAME(r, Rm),
		    SHIFTOP8(option,
		        "", "", "uxtw", "lsl", "", "", "sxtw", "sxtx"));
	} else {
		PRINTF("%s\t%s, [%s,%s,%s #%u]\n",
		    op,
		    ZREGNAME(RtSz, Rt),
		    SREGNAME(1, Rn),
		    ZREGNAME(r, Rm),
		    SHIFTOP8(option,
		        "", "", "uxtw", "lsl", "", "", "sxtw", "sxtx"),
		    (u_int)shift);
	}
}

static void
regoffset_w_common(const disasm_interface_t *di, uint64_t pc, uint32_t insn,
    uint64_t Rm, uint64_t option, uint64_t shift, uint64_t Rn, uint64_t Rt,
    const char *op)
{
	int r;

	if ((r = regoffset_option_to_r(option)) < 0) {
		UNDEFINED(pc, insn, "illegal option");
		return;
	}

	if ((shift == 0) && (option == 3)) {
		PRINTF("%s\t%s, [%s,%s]\n",
		    op,
		    ZREGNAME(1, Rt),
		    SREGNAME(1, Rn),
		    ZREGNAME(r, Rm));
	} else if (shift == 0) {
		PRINTF("%s\t%s, [%s,%s,%s]\n",
		    op,
		    ZREGNAME(1, Rt),
		    SREGNAME(1, Rn),
		    ZREGNAME(r, Rm),
		    SHIFTOP8(option,
		        "", "", "uxtw", "lsl", "", "", "sxtw", "sxtx"));
	} else {
		PRINTF("%s\t%s, [%s,%s,%s #%u]\n",
		    op,
		    ZREGNAME(1, Rt),
		    SREGNAME(1, Rn),
		    ZREGNAME(r, Rm),
		    SHIFTOP8(option,
		        "", "", "uxtw", "lsl", "", "", "sxtw", "sxtx"),
		    (u_int)shift * 2);
	}
}

static void
regoffset_x_common(const disasm_interface_t *di, uint64_t pc, uint32_t insn,
    uint64_t size, uint64_t Rm, uint64_t option, uint64_t shift,
    uint64_t Rn, uint64_t Rt,
    const char *op)
{
	int r;

	if ((r = regoffset_option_to_r(option)) < 0) {
		UNDEFINED(pc, insn, "illegal option");
		return;
	}

	if (shift == 0) {
		PRINTF("%s\t%s, [%s,%s%s]\n",
		    op,
		    ZREGNAME(size, Rt),
		    SREGNAME(1, Rn),
		    ZREGNAME(r, Rm),
		    SHIFTOP8(option,
		        "", "", ",uxtw", "", "", "", ",sxtw", ",sxtx"));
	} else {
		uint64_t amount = 2 + size;
		PRINTF("%s\t%s, [%s,%s,%s #%u]\n",
		    op,
		    ZREGNAME(size, Rt),
		    SREGNAME(1, Rn),
		    ZREGNAME(r, Rm),
		    SHIFTOP8(option,
		        "", "", "uxtw", "lsl", "", "", "sxtw", "sxtx"),
		    (u_int)amount);
	}
}

static void
addsub_imm_common(const disasm_interface_t *di, uint64_t pc, uint32_t insn,
    uint64_t sf, uint64_t shift, uint64_t imm12, uint64_t Rn, uint64_t Rd,
    const char *op, const char *zop)
{
	if (shift & 2) {
		UNDEFINED(pc, insn, "illegal shift");
		return;
	}

	if (Rd == 31) {
		PRINTF("%s\t%s, #0x%"PRIx64"%s\n",
		    zop,
		    SREGNAME(sf, Rn),
		    ZeroExtend(12, imm12, 1),
		    SHIFTOP4(shift, "", ", lsl #12", "", ""));
	} else {
		PRINTF("%s\t%s, %s, #0x%"PRIx64"%s\n",
		    op,
		    ZREGNAME(sf, Rd),
		    SREGNAME(sf, Rn),
		    ZeroExtend(12, imm12, 1),
		    SHIFTOP4(shift, "", ", lsl #12", "", ""));
	}
}

static void
csetsel_common(const disasm_interface_t *di, uint64_t pc, uint32_t insn,
    uint64_t sf, uint64_t Rm, uint64_t cond, uint64_t Rn, uint64_t Rd,
    const char *op, const char *op2, const char *op3)
{
	if ((Rn == Rm) && (Rn != 31) && ((cond & 0xe) != 0x0e)) {
		PRINTF("%s\t%s, %s, %s\n",
		    op3,
		    ZREGNAME(sf, Rd),
		    ZREGNAME(sf, Rn),
		    IVCONDNAME(cond));
	} else if ((Rn == Rm) && (Rn == 31) && ((cond & 0xe) != 0x0e)) {
		PRINTF("%s\t%s, %s\n",
		    op2,
		    ZREGNAME(sf, Rd),
		    IVCONDNAME(cond));
	} else {
		PRINTF("%s\t%s, %s, %s, %s\n",
		    op,
		    ZREGNAME(sf, Rd),
		    ZREGNAME(sf, Rn),
		    ZREGNAME(sf, Rm),
		    CONDNAME(cond));
	}
}

OP0FUNC(op_undefined)
{
	UNDEFINED(pc, insn, "undefined");
}

OP4FUNC(op_adc, sf, Rm, Rn, Rd)
{
	PRINTF("adc\t%s, %s, %s\n",
	    ZREGNAME(sf, Rd),
	    ZREGNAME(sf, Rn),
	    ZREGNAME(sf, Rm));
}

OP4FUNC(op_adcs, sf, Rm, Rn, Rd)
{
	PRINTF("adcs\t%s, %s, %s\n",
	    ZREGNAME(sf, Rd),
	    ZREGNAME(sf, Rn),
	    ZREGNAME(sf, Rm));
}

OP6FUNC(op_add_extreg, sf, Rm, option, imm3, Rn, Rd)
{
	extendreg_common(di, pc, insn, sf, Rm, option, imm3, Rn, Rd,
	    "add", NULL);
}

OP5FUNC(op_add_imm, sf, shift, imm12, Rn, Rd)
{
	if (shift & 2) {
		UNDEFINED(pc, insn, "illegal shift");
		return;
	}

	/* ALIAS: mov_tofromsp */
	if ((Rd == 31 || Rn == 31) && (imm12 == 0)) {
		PRINTF("mov\t%s, %s\n",
		    SREGNAME(sf, Rd),
		    SREGNAME(sf, Rn));
	} else {
		PRINTF("add\t%s, %s, #0x%"PRIx64"%s\n",
		    SREGNAME(sf, Rd),
		    SREGNAME(sf, Rn),
		    ZeroExtend(12, imm12, 1),
		    SHIFTOP2(shift, "", ", lsl #12"));
	}
}

OP6FUNC(op_add_shiftreg, sf, shift, Rm, imm6, Rn, Rd)
{
	if (shift == 3) {
		UNDEFINED(pc, insn, "illegal shift");
		return;
	}
	shiftreg_common(di, pc, insn, sf, shift, Rm, imm6, Rn, Rd,
	    "add", NULL, NULL);
}

OP6FUNC(op_adds_extreg, sf, Rm, option, imm3, Rn, Rd)
{
	/* ALIAS: cmn_extreg */
	extendreg_common(di, pc, insn, sf, Rm, option, imm3, Rn, Rd,
	    "adds", "cmn");
}

OP5FUNC(op_adds_imm, sf, shift, imm12, Rn, Rd)
{
	/* ALIAS: cmn_imm */
	addsub_imm_common(di, pc, insn, sf, shift, imm12, Rn, Rd,
	    "adds", "cmn");
}

OP6FUNC(op_adds_shiftreg, sf, shift, Rm, imm6, Rn, Rd)
{
	if (shift == 3) {
		UNDEFINED(pc, insn, "illegal shift");
		return;
	}
	/* ALIAS: cmn_shiftreg */
	shiftreg_common(di, pc, insn, sf, shift, Rm, imm6, Rn, Rd,
	    "adds", NULL, "cmn");
}

OP3FUNC(op_adr, immlo, immhi, Rd)
{
	uint64_t imm = ((immhi << 2) | immlo);

	PRINTF("adr\t%s, ", ZREGNAME(1, Rd));
	PRINTADDR(SignExtend(21, imm, 1) + pc);
	PRINTF("\n");
}

OP3FUNC(op_adrp, immlo, immhi, Rd)
{
	uint64_t imm = ((immhi << 2) | immlo);

	PRINTF("adrp\t%s, ", ZREGNAME(1, Rd));
	PRINTADDR(SignExtend(21, imm, 4096) + (pc & -4096));
	PRINTF("\n");
}

OP6FUNC(op_and_imm, sf, n, immr, imms, Rn, Rd)
{
	if (!ValidBitMasks(sf, n, imms, immr)) {
		UNDEFINED(pc, insn, "illegal bitmasks");
		return;
	}

	PRINTF("and\t%s, %s, #0x%"PRIx64"\n",
	    ZREGNAME(sf, Rd),
	    ZREGNAME(sf, Rn),
	    DecodeBitMasks(sf, n, imms, immr));
}

OP6FUNC(op_and_shiftreg, sf, shift, Rm, imm6, Rn, Rd)
{
	shiftreg_common(di, pc, insn, sf, shift, Rm, imm6, Rn, Rd,
	    "and", NULL, NULL);
}

OP6FUNC(op_ands_imm, sf, n, immr, imms, Rn, Rd)
{
	if (!ValidBitMasks(sf, n, imms, immr)) {
		UNDEFINED(pc, insn, "illegal bitmasks");
		return;
	}

	/* ALIAS: tst_imm */
	if (Rd == 31) {
		PRINTF("tst\t%s, #0x%"PRIx64"\n",
		    ZREGNAME(sf, Rn),
		    DecodeBitMasks(sf, n, imms, immr));
	} else {
		PRINTF("ands\t%s, %s, #0x%"PRIx64"\n",
		    ZREGNAME(sf, Rd),
		    ZREGNAME(sf, Rn),
		    DecodeBitMasks(sf, n, imms, immr));
	}
}

OP6FUNC(op_ands_shiftreg, sf, shift, Rm, imm6, Rn, Rd)
{
	/* ALIAS: tst_shiftreg */
	shiftreg_common(di, pc, insn, sf, shift, Rm, imm6, Rn, Rd,
	    "ands", NULL, "tst");
}

OP6FUNC(op_sbfm, sf, n, immr, imms, Rn, Rd)
{
	const uint64_t bitwidth = (sf == 0) ? 32 : 64;

	/* ALIAS: asr_imm,sbfiz,sbfx,sxtb,sxth,sxtw */
	if ((imms != (bitwidth - 1)) && ((imms + 1) == immr)) {
		PRINTF("asr\t%s, %s, #%"PRIu64"\n",
		    ZREGNAME(sf, Rd),
		    ZREGNAME(sf, Rn),
		    bitwidth - immr);
	} else if (imms == (bitwidth - 1)) {
		PRINTF("asr\t%s, %s, #%"PRIu64"\n",
		    ZREGNAME(sf, Rd),
		    ZREGNAME(sf, Rn),
		    immr);
	} else if (imms < immr) {
		PRINTF("sbfiz\t%s, %s, #%"PRIu64", #%"PRIu64"\n",
		    ZREGNAME(sf, Rd),
		    ZREGNAME(sf, Rn),
		    (bitwidth - immr) & (bitwidth - 1),
		    (imms + 1) & (bitwidth - 1));
	} else if (BFXPreferred(sf, 0, imms, immr)) {
		PRINTF("sbfx\t%s, %s, #%"PRIu64", #%"PRIu64"\n",
		    ZREGNAME(sf, Rd),
		    ZREGNAME(sf, Rn),
		    immr,
		    (imms - immr + 1) & (bitwidth - 1));
	} else if ((immr == 0) && (imms == 7)) {
		PRINTF("sxtb\t%s, %s\n",
		    ZREGNAME(sf, Rd),
		    ZREGNAME(0, Rn));
	} else if ((immr == 0) && (imms == 15)) {
		PRINTF("sxth\t%s, %s\n",
		    ZREGNAME(sf, Rd),
		    ZREGNAME(0, Rn));
	} else if ((immr == 0) && (imms == 31)) {
		PRINTF("sxtw\t%s, %s\n",
		    ZREGNAME(sf, Rd),
		    ZREGNAME(0, Rn));
	} else {
		UNDEFINED(pc, insn, "undefined");
	}
}

OP4FUNC(op_asr_reg, sf, Rm, Rn, Rd)
{
	/* ALIAS: asrv */
	/* "asr" always the preferred disassembly */
	PRINTF("asr\t%s, %s, %s\n",
	    ZREGNAME(sf, Rd),
	    ZREGNAME(sf, Rn),
	    ZREGNAME(sf, Rm));
}

struct op_sys_table {
	uint32_t code;
	int flags;
#define OPE_NONE	0x00000000
#define OPE_XT		0x00000001
	const char *opname;
};

static struct op_sys_table op_sys_table[] = {
	{ SYSREG_ENC(1, 0, 7,  1, 0), OPE_NONE,	"ic\tialluis"		},
	{ SYSREG_ENC(1, 0, 7,  5, 0), OPE_NONE,	"ic\tiallu"		},
	{ SYSREG_ENC(1, 3, 7,  5, 1), OPE_XT,	"ic\tivau"		},
	{ SYSREG_ENC(1, 0, 7,  6, 1), OPE_XT,	"dc\tivac"		},
	{ SYSREG_ENC(1, 0, 7,  6, 2), OPE_XT,	"dc\tisw"		},
	{ SYSREG_ENC(1, 0, 7, 10, 2), OPE_XT,	"dc\tcsw"		},
	{ SYSREG_ENC(1, 0, 7, 14, 2), OPE_XT,	"dc\tcisw"		},
	{ SYSREG_ENC(1, 3, 7, 10, 1), OPE_XT,	"dc\tcvac"		},
	{ SYSREG_ENC(1, 3, 7, 11, 1), OPE_XT,	"dc\tcvau"		},
	{ SYSREG_ENC(1, 3, 7, 14, 1), OPE_XT,	"dc\tcivac"		},
	{ SYSREG_ENC(1, 3, 7,  4, 1), OPE_XT,	"dc\tzva"		},
	{ SYSREG_ENC(1, 0, 7,  6, 3), OPE_XT,	"dc\tigvac"		},
	{ SYSREG_ENC(1, 0, 7,  6, 4), OPE_XT,	"dc\tigsw"		},
	{ SYSREG_ENC(1, 0, 7,  6, 5), OPE_XT,	"dc\tigdvac"		},
	{ SYSREG_ENC(1, 0, 7,  6, 6), OPE_XT,	"dc\tigdsw"		},
	{ SYSREG_ENC(1, 0, 7, 10, 4), OPE_XT,	"dc\tcgsw"		},
	{ SYSREG_ENC(1, 0, 7, 10, 6), OPE_XT,	"dc\tcgdsw"		},
	{ SYSREG_ENC(1, 0, 7, 14, 4), OPE_XT,	"dc\tcigsw"		},
	{ SYSREG_ENC(1, 0, 7, 14, 6), OPE_XT,	"dc\tcigdsw"		},
	{ SYSREG_ENC(1, 3, 7,  4, 3), OPE_XT,	"dc\tgva"		},
	{ SYSREG_ENC(1, 3, 7,  4, 4), OPE_XT,	"dc\tgzva"		},
	{ SYSREG_ENC(1, 3, 7, 10, 3), OPE_XT,	"dc\tcgvac"		},
	{ SYSREG_ENC(1, 3, 7, 10, 5), OPE_XT,	"dc\tcgdvac"		},
	{ SYSREG_ENC(1, 3, 7, 12, 3), OPE_XT,	"dc\tcgvap"		},
	{ SYSREG_ENC(1, 3, 7, 12, 5), OPE_XT,	"dc\tcgdvap"		},
	{ SYSREG_ENC(1, 3, 7, 13, 3), OPE_XT,	"dc\tcgvadp"		},
	{ SYSREG_ENC(1, 3, 7, 13, 5), OPE_XT,	"dc\tcgdvadp"		},
	{ SYSREG_ENC(1, 3, 7, 14, 3), OPE_XT,	"dc\tcigvac"		},
	{ SYSREG_ENC(1, 3, 7, 14, 5), OPE_XT,	"dc\tcigdvac"		},
	{ SYSREG_ENC(1, 3, 7, 12, 1), OPE_XT,	"dc\tcvap"		},
	{ SYSREG_ENC(1, 3, 7, 13, 1), OPE_XT,	"dc\tcvadp"		},

	{ SYSREG_ENC(1, 0, 7,  8, 0), OPE_XT,	"at\ts1e1r"		},
	{ SYSREG_ENC(1, 0, 7,  8, 1), OPE_XT,	"at\ts1e1w"		},
	{ SYSREG_ENC(1, 0, 7,  8, 2), OPE_XT,	"at\ts1e0r"		},
	{ SYSREG_ENC(1, 0, 7,  8, 3), OPE_XT,	"at\ts1e0w"		},
	{ SYSREG_ENC(1, 0, 7,  9, 0), OPE_XT,	"at\ts1e1rp"		},
	{ SYSREG_ENC(1, 0, 7,  9, 1), OPE_XT,	"at\ts1e1wp"		},
	{ SYSREG_ENC(1, 4, 7,  8, 0), OPE_XT,	"at\ts1e2r"		},
	{ SYSREG_ENC(1, 4, 7,  8, 1), OPE_XT,	"at\ts1e2w"		},
	{ SYSREG_ENC(1, 4, 7,  8, 4), OPE_XT,	"at\ts12e1r"		},
	{ SYSREG_ENC(1, 4, 7,  8, 5), OPE_XT,	"at\ts12e1w"		},
	{ SYSREG_ENC(1, 4, 7,  8, 6), OPE_XT,	"at\ts12e0r"		},
	{ SYSREG_ENC(1, 4, 7,  8, 7), OPE_XT,	"at\ts12e0w"		},
	{ SYSREG_ENC(1, 6, 7,  8, 0), OPE_XT,	"at\ts1e3r"		},
	{ SYSREG_ENC(1, 6, 7,  8, 1), OPE_XT,	"at\ts1e3w"		},

	{ SYSREG_ENC(1, 3, 7,  3, 4), OPE_XT,	"cfp\trctx"		},
	{ SYSREG_ENC(1, 3, 7,  3, 5), OPE_XT,	"dvp\trctx"		},
	{ SYSREG_ENC(1, 3, 7,  3, 7), OPE_XT,	"cpp\trctx"		},

	{ SYSREG_ENC(1, 0, 8,  3, 0), OPE_NONE,	"tlbi\tvmalle1is"	},
	{ SYSREG_ENC(1, 0, 8,  3, 1), OPE_XT,	"tlbi\tvae1is"		},
	{ SYSREG_ENC(1, 0, 8,  3, 2), OPE_XT,	"tlbi\taside1is"	},
	{ SYSREG_ENC(1, 0, 8,  3, 3), OPE_XT,	"tlbi\tvaae1is"		},
	{ SYSREG_ENC(1, 0, 8,  3, 5), OPE_XT,	"tlbi\tvale1is"		},
	{ SYSREG_ENC(1, 0, 8,  3, 7), OPE_XT,	"tlbi\tvaale1is"	},
	{ SYSREG_ENC(1, 0, 8,  7, 0), OPE_NONE,	"tlbi\tvmalle1"		},
	{ SYSREG_ENC(1, 0, 8,  7, 1), OPE_XT,	"tlbi\tvae1"		},
	{ SYSREG_ENC(1, 0, 8,  7, 2), OPE_XT,	"tlbi\taside1"		},
	{ SYSREG_ENC(1, 0, 8,  7, 3), OPE_XT,	"tlbi\tvaae1"		},
	{ SYSREG_ENC(1, 0, 8,  7, 5), OPE_XT,	"tlbi\tvale1"		},
	{ SYSREG_ENC(1, 0, 8,  7, 7), OPE_XT,	"tlbi\tvaale1"		},
	{ SYSREG_ENC(1, 4, 8,  0, 1), OPE_XT,	"tlbi\tipas2e1is"	},
	{ SYSREG_ENC(1, 4, 8,  0, 5), OPE_XT,	"tlbi\tipas2le1is"	},
	{ SYSREG_ENC(1, 4, 8,  3, 0), OPE_NONE,	"tlbi\talle2is"		},
	{ SYSREG_ENC(1, 4, 8,  3, 1), OPE_XT,	"tlbi\tvae2is"		},
	{ SYSREG_ENC(1, 4, 8,  3, 4), OPE_NONE,	"tlbi\talle1is"		},
	{ SYSREG_ENC(1, 4, 8,  3, 5), OPE_XT,	"tlbi\tvale2is"		},
	{ SYSREG_ENC(1, 4, 8,  3, 6), OPE_NONE,	"tlbi\tvmalls12e1is"	},
	{ SYSREG_ENC(1, 4, 8,  4, 1), OPE_XT,	"tlbi\tipas2e1"		},
	{ SYSREG_ENC(1, 4, 8,  4, 5), OPE_XT,	"tlbi\tipas2le1"	},
	{ SYSREG_ENC(1, 4, 8,  7, 0), OPE_NONE,	"tlbi\talle2"		},
	{ SYSREG_ENC(1, 4, 8,  7, 1), OPE_XT,	"tlbi\tvae2"		},
	{ SYSREG_ENC(1, 4, 8,  7, 4), OPE_NONE,	"tlbi\talle1"		},
	{ SYSREG_ENC(1, 4, 8,  7, 5), OPE_XT,	"tlbi\tvale2"		},
	{ SYSREG_ENC(1, 4, 8,  7, 6), OPE_NONE,	"tlbi\tvmalls12e1"	},
	{ SYSREG_ENC(1, 6, 8,  3, 0), OPE_NONE,	"tlbi\talle3is"		},
	{ SYSREG_ENC(1, 6, 8,  3, 1), OPE_XT,	"tlbi\tvae3is"		},
	{ SYSREG_ENC(1, 6, 8,  3, 5), OPE_XT,	"tlbi\tvale3is"		},
	{ SYSREG_ENC(1, 6, 8,  7, 0), OPE_NONE,	"tlbi\talle3"		},
	{ SYSREG_ENC(1, 6, 8,  7, 1), OPE_XT,	"tlbi\tvae3"		},
	{ SYSREG_ENC(1, 6, 8,  7, 5), OPE_XT,	"tlbi\tvale3"		}
};

OP5FUNC(op_sys, op1, CRn, CRm, op2, Rt)
{
	uint32_t code;
	size_t i;

	/* ALIAS: at,dc,ic,sys,tlbi */
	code = SYSREG_ENC(1, op1, CRn, CRm, op2);
	for (i = 0; i < __arraycount(op_sys_table); i++) {
		if (op_sys_table[i].code != code)
			continue;

		if (((op_sys_table[i].flags & OPE_XT) != 0) || (Rt != 31)) {
			PRINTF("%s, %s\n",
			    op_sys_table[i].opname,
			    ZREGNAME(1, Rt));
		} else {
			PRINTF("%s\n",
			    op_sys_table[i].opname);
		}
		return;
	}

	/* default, sys instruction */
	PRINTF("sys\t#%"PRIu64", %s, %s, #%"PRIu64", %s\n",
	    op1,
	    CREGNAME(CRn),
	    CREGNAME(CRm),
	    op2,
	    ZREGNAME(1,Rt));
}

OP1FUNC(op_b, imm26)
{
	PRINTF("b\t");
	PRINTADDR(SignExtend(26, imm26, 4) + pc);
	PRINTF("\n");
}

OP2FUNC(op_b_cond, imm19, cond)
{
	PRINTF("b.%s\t", CONDNAME(cond));
	PRINTADDR(SignExtend(19, imm19, 4) + pc);
	PRINTF("\n");
}

OP6FUNC(op_bfi, sf, n, immr, imms, Rn, Rd)
{
	const uint64_t bitwidth = (sf == 0) ? 32 : 64;

	/* ALIAS: bfm,bfxil */
	/* it is not disassembled as bfm */

	/* XXX: if Rn=31, should be used "bfc"? (armv8.2) */
	if (imms < immr) {
		PRINTF("bfi\t%s, %s, #%"PRIu64", #%"PRIu64"\n",
		    ZREGNAME(sf, Rd),
		    ZREGNAME(sf, Rn),
		    (bitwidth - immr) & (bitwidth - 1),
		    (imms + 1) & (bitwidth - 1));
	} else {
		PRINTF("bfxil\t%s, %s, #%"PRIu64", #%"PRIu64"\n",
		    ZREGNAME(sf, Rd),
		    ZREGNAME(sf, Rn),
		    immr,
		    (imms -immr + 1) & (bitwidth - 1));
	}
}

OP6FUNC(op_bic_shiftreg, sf, shift, Rm, imm6, Rn, Rd)
{
	shiftreg_common(di, pc, insn, sf, shift, Rm, imm6, Rn, Rd,
	    "bic", NULL, NULL);
}

OP6FUNC(op_bics_shiftreg, sf, shift, Rm, imm6, Rn, Rd)
{
	shiftreg_common(di, pc, insn, sf, shift, Rm, imm6, Rn, Rd,
	    "bics", NULL, NULL);
}

OP1FUNC(op_bl, imm26)
{
	PRINTF("bl\t");
	PRINTADDR(SignExtend(26, imm26, 4) + pc);
	PRINTF("\n");
}

OP1FUNC(op_blr, Rn)
{
	PRINTF("blr\t%s\n", ZREGNAME(1, Rn));
}

OP1FUNC(op_br, Rn)
{
	PRINTF("br\t%s\n", ZREGNAME(1, Rn));
}

OP1FUNC(op_brk, imm16)
{
	PRINTF("brk\t#0x%"PRIx64"\n", imm16);
}

OP3FUNC(op_cbnz, sf, imm19, Rt)
{
	PRINTF("cbnz\t%s, ", ZREGNAME(sf, Rt));
	PRINTADDR(SignExtend(19, imm19, 4) + pc);
	PRINTF("\n");
}

OP3FUNC(op_cbz, sf, imm19, Rt)
{
	PRINTF("cbz\t%s, ", ZREGNAME(sf, Rt));
	PRINTADDR(SignExtend(19, imm19, 4) + pc);
	PRINTF("\n");
}

OP5FUNC(op_ccmn_imm, sf, imm5, cond, Rn, nzcv)
{
	PRINTF("ccmn\t%s, #0x%"PRIx64", #0x%"PRIx64", %s\n",
	    ZREGNAME(sf, Rn),
	    imm5,
	    nzcv,
	    CONDNAME(cond));
}

OP5FUNC(op_ccmn_reg, sf, Rm, cond, Rn, nzcv)
{
	PRINTF("ccmn\t%s, %s, #0x%"PRIx64", %s\n",
	    ZREGNAME(sf, Rn),
	    ZREGNAME(sf, Rm),
	    nzcv,
	    CONDNAME(cond));
}

OP5FUNC(op_ccmp_imm, sf, imm5, cond, Rn, nzcv)
{
	PRINTF("ccmp\t%s, #0x%"PRIx64", #0x%"PRIx64", %s\n",
	    ZREGNAME(sf, Rn),
	    imm5,
	    nzcv,
	    CONDNAME(cond));
}

OP5FUNC(op_ccmp_reg, sf, Rm, cond, Rn, nzcv)
{
	PRINTF("ccmp\t%s, %s, #0x%"PRIx64", %s\n",
	    ZREGNAME(sf, Rn),
	    ZREGNAME(sf, Rm),
	    nzcv,
	    CONDNAME(cond));
}

OP5FUNC(op_cinc, sf, Rm, cond, Rn, Rd)
{
	/* ALIAS: cset,csinc */
	csetsel_common(di, pc, insn, sf, Rm, cond, Rn, Rd,
	    "csinc", "cset", "cinc");
}

OP5FUNC(op_csinv, sf, Rm, cond, Rn, Rd)
{
	/* ALIAS: csetm,cinv */
	csetsel_common(di, pc, insn, sf, Rm, cond, Rn, Rd,
	    "csinv", "csetm", "cinv");
}

OP1FUNC(op_clrex, CRm)
{
	if (CRm == 15) {
		PRINTF("clrex\n");
	} else {
		PRINTF("clrex\t#0x%"PRIx64"\n", CRm);
	}
}

OP3FUNC(op_cls, sf, Rn, Rd)
{
	PRINTF("cls\t%s, %s\n",
	    ZREGNAME(sf, Rd),
	    ZREGNAME(sf, Rn));
}

OP3FUNC(op_clz, sf, Rn, Rd)
{
	PRINTF("clz\t%s, %s\n",
	    ZREGNAME(sf, Rd),
	    ZREGNAME(sf, Rn));
}

OP6FUNC(op_subs_extreg, sf, Rm, option, imm3, Rn, Rd)
{
	/* ALIAS: cmp_extreg */
	extendreg_common(di, pc, insn, sf, Rm, option, imm3, Rn, Rd,
	    "subs", "cmp");
}

OP5FUNC(op_subs_imm, sf, shift, imm12, Rn, Rd)
{
	/* ALIAS: cmp_imm */
	addsub_imm_common(di, pc, insn, sf, shift, imm12, Rn, Rd,
	    "subs", "cmp");
}

OP6FUNC(op_subs_shiftreg, sf, shift, Rm, imm6, Rn, Rd)
{
	if (shift == 3) {
		UNDEFINED(pc, insn, "illegal shift");
		return;
	}

	/* ALIAS: negs,cmp_shiftreg */
	shiftreg_common(di, pc, insn, sf, shift, Rm, imm6, Rn, Rd,
	    "subs", "negs", "cmp");
}

OP5FUNC(op_csneg, sf, Rm, cond, Rn, Rd)
{
	/* ALIAS: cneg */
	if ((Rn == Rm) && ((cond & 0xe) != 0x0e)) {
		PRINTF("cneg\t%s, %s, %s\n",
		    ZREGNAME(sf, Rd),
		    ZREGNAME(sf, Rn),
		    IVCONDNAME(cond));
	} else {
		PRINTF("csneg\t%s, %s, %s, %s\n",
		    ZREGNAME(sf, Rd),
		    ZREGNAME(sf, Rn),
		    ZREGNAME(sf, Rm),
		    CONDNAME(cond));
	}
}

static void
crc32_common(const disasm_interface_t *di, uint64_t pc, uint32_t insn,
    uint64_t sf, uint64_t Rm, uint64_t sz, uint64_t Rn, uint64_t Rd,
    const char *op)
{
	const char bhwx[4] = "bhwx";	/* "crc32x" + SizeChar */

	if (((sf != 0) && (sz != 3)) ||
	    ((sf == 0) && (sz == 3))) {
		UNDEFINED(pc, insn, "illegal size");
		return;
	}

	PRINTF("%s%c\t%s, %s, %s\n",
	    op, bhwx[sz & 3],
	    ZREGNAME(0, Rd),
	    ZREGNAME(0, Rn),
	    ZREGNAME(sf, Rm));
}

OP5FUNC(op_crc32, sf, Rm, sz, Rn, Rd)
{
	crc32_common(di, pc, insn, sf, Rm, sz, Rn, Rd, "crc32");
}

OP5FUNC(op_crc32c, sf, Rm, sz, Rn, Rd)
{
	crc32_common(di, pc, insn, sf, Rm, sz, Rn, Rd, "crc32c");
}

OP5FUNC(op_csel, sf, Rm, cond, Rn, Rd)
{
	PRINTF("csel\t%s, %s, %s, %s\n",
	    ZREGNAME(sf, Rd),
	    ZREGNAME(sf, Rn),
	    ZREGNAME(sf, Rm),
	    CONDNAME(cond));
}

OP2FUNC(op_dcps, imm16, ll)
{
	if (ll == 0) {
		UNDEFINED(pc, insn, "illegal level");
		return;
	}

	if (imm16 == 0)
		PRINTF("dcps%"PRIu64"\n", ll);
	else
		PRINTF("dcps%"PRIu64"\t#0x%"PRIx64"\n", ll, imm16);
}

OP0FUNC(op_drps)
{
	PRINTF("drps\n");
}

OP1FUNC(op_dmb, CRm)
{
	PRINTF("dmb\t%s\n", BARRIERNAME(CRm));
}

OP1FUNC(op_dsb, CRm)
{
	PRINTF("dsb\t%s\n", BARRIERNAME(CRm));
}

OP6FUNC(op_eon_shiftreg, sf, shift, Rm, imm6, Rn, Rd)
{
	shiftreg_common(di, pc, insn, sf, shift, Rm, imm6, Rn, Rd,
	    "eon", NULL, NULL);
}

OP6FUNC(op_eor_imm, sf, n, immr, imms, Rn, Rd)
{
	if (!ValidBitMasks(sf, n, imms, immr)) {
		UNDEFINED(pc, insn, "illegal bitmasks");
		return;
	}

	PRINTF("eor\t%s, %s, #0x%"PRIx64"\n",
	    ZREGNAME(sf, Rd),
	    ZREGNAME(sf, Rn),
	    DecodeBitMasks(sf, n, imms, immr));
}

OP6FUNC(op_eor_shiftreg, sf, shift, Rm, imm6, Rn, Rd)
{
	shiftreg_common(di, pc, insn, sf, shift, Rm, imm6, Rn, Rd,
	    "eor", NULL, NULL);
}

OP0FUNC(op_eret)
{
	PRINTF("eret\n");
}

OP6FUNC(op_ror_imm, sf, n, Rm, imms, Rn, Rd)
{
	if (((sf ^ n) != 0) || (n == 0 && imms >= 0x20)) {
		UNDEFINED(pc, insn, "illegal sf and N");
		return;
	}

	/* ALIAS: extr */
	if (Rn == Rm) {
		PRINTF("ror\t%s, %s, #%"PRIu64"\n",
		    ZREGNAME(sf, Rd),
		    ZREGNAME(sf, Rn),
		    imms);
	} else {
		PRINTF("extr\t%s, %s, %s, #%"PRIu64"\n",
		    ZREGNAME(sf, Rd),
		    ZREGNAME(sf, Rn),
		    ZREGNAME(sf, Rm),
		    imms);
	}
}

#define CRm_OP2(crm,op)	((crm) << 3 | (op))
static const char *hint_table[] = {
	[CRm_OP2(0, 0)] = "nop",
	[CRm_OP2(0, 1)] = "yield",
	[CRm_OP2(0, 2)] = "wfe",
	[CRm_OP2(0, 3)] = "wfi",
	[CRm_OP2(0, 4)] = "sev",
	[CRm_OP2(0, 5)] = "sevl",
	[CRm_OP2(0, 7)] = "xpaclri",
	[CRm_OP2(1, 0)] = "pacia1716",
	[CRm_OP2(1, 2)] = "pacib1716",
	[CRm_OP2(1, 4)] = "autia1716",
	[CRm_OP2(1, 6)] = "autib1716",
	[CRm_OP2(2, 0)] = "esb",
	[CRm_OP2(2, 1)] = "psb\tcsync",
	[CRm_OP2(2, 2)] = "tsb\tcsync",
	[CRm_OP2(2, 4)] = "csdb",
	[CRm_OP2(3, 0)] = "paciaz",
	[CRm_OP2(3, 1)] = "paciasp",
	[CRm_OP2(3, 2)] = "pacibz",
	[CRm_OP2(3, 3)] = "pacibsp",
	[CRm_OP2(3, 4)] = "autiaz",
	[CRm_OP2(3, 5)] = "autiasp",
	[CRm_OP2(3, 6)] = "autibz",
	[CRm_OP2(3, 7)] = "autibsp",
	[CRm_OP2(4, 0)] = "bti",
	[CRm_OP2(4, 2)] = "bti\tc",
	[CRm_OP2(4, 4)] = "bti\tj",
	[CRm_OP2(4, 6)] = "bti\tjc",
};

OP2FUNC(op_hint, CRm, op2)
{
	const uint64_t op = CRm_OP2(CRm, op2);

	/* ALIAS: nop,sev,sevl,wfe,wfi,yield,etc,.. */
	if (op < __arraycount(hint_table) &&
	    hint_table[op] != NULL) {
		PRINTF("%s\n", hint_table[op]);
	} else {
		PRINTF("hint\t#0x%"PRIx64"\n", op);
	}
}

OP1FUNC(op_hlt, imm16)
{
	PRINTF("hlt\t#0x%"PRIx64"\n", imm16);
}

OP1FUNC(op_hvc, imm16)
{
	PRINTF("hvc\t#0x%"PRIx64"\n", imm16);
}

OP1FUNC(op_isb, CRm)
{
	if (CRm == 15)
		PRINTF("isb\n");
	else
		PRINTF("isb\t#0x%"PRIx64"\n", CRm);
}

OP3FUNC(op_ldar, size, Rn, Rt)
{
	PRINTF("ldar\t%s, [%s]\n",
	    ZREGNAME(size, Rt),
	    SREGNAME(1, Rn));
}

OP2FUNC(op_ldarb, Rn, Rt)
{
	PRINTF("ldarb\t%s, [%s]\n",
	    ZREGNAME(0, Rt),
	    SREGNAME(1, Rn));
}

OP2FUNC(op_ldarh, Rn, Rt)
{
	PRINTF("ldarh\t%s, [%s]\n",
	    ZREGNAME(0, Rt),
	    SREGNAME(1, Rn));
}

OP4FUNC(op_ldaxp, size, Rt2, Rn, Rt)
{
	PRINTF("ldaxp\t%s, %s, [%s]\n",
	    ZREGNAME(size, Rt),
	    ZREGNAME(size, Rt2),
	    SREGNAME(1, Rn));
}

OP3FUNC(op_ldaxr, size, Rn, Rt)
{
	PRINTF("ldaxr\t%s, [%s]\n",
	    ZREGNAME(size, Rt),
	    SREGNAME(1, Rn));
}

OP2FUNC(op_ldaxrb, Rn, Rt)
{
	PRINTF("ldaxrb\t%s, [%s]\n",
	    ZREGNAME(0, Rt),
	    SREGNAME(1, Rn));
}

OP2FUNC(op_ldaxrh, Rn, Rt)
{
	PRINTF("ldaxrh\t%s, [%s]\n",
	    ZREGNAME(0, Rt),
	    SREGNAME(1, Rn));
}

OP5FUNC(op_ldnp, sf, imm7, Rt2, Rn, Rt)
{
	if (imm7 == 0) {
		PRINTF("ldnp\t%s, %s, [%s]\n",
		    ZREGNAME(sf, Rt),
		    ZREGNAME(sf, Rt2),
		    SREGNAME(1, Rn));
	} else {
		PRINTF("ldnp\t%s, %s, [%s,#%"PRId64"]\n",
		    ZREGNAME(sf, Rt),
		    ZREGNAME(sf, Rt2),
		    SREGNAME(1, Rn),
		    SignExtend(7, imm7, (sf == 0) ? 4 : 8));
	}
}

OP5FUNC(op_ldp_postidx, sf, imm7, Rt2, Rn, Rt)
{
	PRINTF("ldp\t%s, %s, [%s],#%"PRId64"\n",
	    ZREGNAME(sf, Rt),
	    ZREGNAME(sf, Rt2),
	    SREGNAME(1, Rn),
	    SignExtend(7, imm7, (sf == 0) ? 4 : 8));
}

OP5FUNC(op_ldp_preidx, sf, imm7, Rt2, Rn, Rt)
{
	PRINTF("ldp\t%s, %s, [%s,#%"PRId64"]!\n",
	    ZREGNAME(sf, Rt),
	    ZREGNAME(sf, Rt2),
	    SREGNAME(1, Rn),
	    SignExtend(7, imm7, (sf == 0) ? 4 : 8));
}

OP5FUNC(op_ldp_signed, sf, imm7, Rt2, Rn, Rt)
{
	if (imm7 == 0) {
		PRINTF("ldp\t%s, %s, [%s]\n",
		    ZREGNAME(sf, Rt),
		    ZREGNAME(sf, Rt2),
		    SREGNAME(1, Rn));
	} else {
		PRINTF("ldp\t%s, %s, [%s,#%"PRId64"]\n",
		    ZREGNAME(sf, Rt),
		    ZREGNAME(sf, Rt2),
		    SREGNAME(1, Rn),
		    SignExtend(7, imm7, (sf == 0) ? 4 : 8));
	}
}

OP4FUNC(op_ldpsw_postidx, imm7, Rt2, Rn, Rt)
{
	PRINTF("ldpsw\t%s, %s, [%s],#%"PRId64"\n",
	    ZREGNAME(1, Rt),
	    ZREGNAME(1, Rt2),
	    SREGNAME(1, Rn),
	    SignExtend(7, imm7, 4));
}

OP4FUNC(op_ldpsw_preidx, imm7, Rt2, Rn, Rt)
{
	PRINTF("ldpsw\t%s, %s, [%s,#%"PRId64"]!\n",
	    ZREGNAME(1, Rt),
	    ZREGNAME(1, Rt2),
	    SREGNAME(1, Rn),
	    SignExtend(7, imm7, 4));
}

OP4FUNC(op_ldpsw_signed, imm7, Rt2, Rn, Rt)
{
	if (imm7 == 0) {
		PRINTF("ldpsw\t%s, %s, [%s]\n",
		    ZREGNAME(1, Rt),
		    ZREGNAME(1, Rt2),
		    SREGNAME(1, Rn));
	} else {
		PRINTF("ldpsw\t%s, %s, [%s,#%"PRId64"]\n",
		    ZREGNAME(1, Rt),
		    ZREGNAME(1, Rt2),
		    SREGNAME(1, Rn),
		    SignExtend(7, imm7, 4));
	}
}

OP4FUNC(op_ldr_immpostidx, size, imm9, Rn, Rt)
{
	PRINTF("ldr\t%s, [%s],#%"PRId64"\n",
	    ZREGNAME(size, Rt),
	    SREGNAME(1, Rn),
	    SignExtend(9, imm9, 1));
}

OP4FUNC(op_ldr_immpreidx, size, imm9, Rn, Rt)
{
	PRINTF("ldr\t%s, [%s,#%"PRId64"]!\n",
	    ZREGNAME(size, Rt),
	    SREGNAME(1, Rn),
	    SignExtend(9, imm9, 1));
}

OP4FUNC(op_ldr_immunsign, size, imm12, Rn, Rt)
{
	if (imm12 == 0) {
		PRINTF("ldr\t%s, [%s]\n",
		    ZREGNAME(size, Rt),
		    SREGNAME(1, Rn));
	} else {
		PRINTF("ldr\t%s, [%s,#%"PRId64"]\n",
		    ZREGNAME(size, Rt),
		    SREGNAME(1, Rn),
		    ZeroExtend(12, imm12, (size == 0) ? 4 : 8));
	}
}

OP3FUNC(op_ldr_literal, size, imm19, Rt)
{
	PRINTF("ldr\t%s, ", ZREGNAME(size, Rt));
	PRINTADDR(SignExtend(19, imm19, 4) + pc);
	PRINTF("\n");
}

OP6FUNC(op_ldr_reg, size, Rm, option, shift, Rn, Rt)
{
	regoffset_x_common(di, pc, insn, size, Rm, option, shift, Rn, Rt,
	    "ldr");
}

OP3FUNC(op_ldrb_immpostidx, imm9, Rn, Rt)
{
	PRINTF("ldrb\t%s, [%s],#%"PRId64"\n",
	    ZREGNAME(0, Rt),
	    SREGNAME(1, Rn),
	    SignExtend(9, imm9, 1));
}

OP3FUNC(op_ldrb_immpreidx, imm9, Rn, Rt)
{
	PRINTF("ldrb\t%s, [%s,#%"PRId64"]!\n",
	    ZREGNAME(0, Rt),
	    SREGNAME(1, Rn),
	    SignExtend(9, imm9, 1));
}

OP3FUNC(op_ldrb_immunsign, imm12, Rn, Rt)
{
	if (imm12 == 0) {
		PRINTF("ldrb\t%s, [%s]\n",
		    ZREGNAME(0, Rt),
		    SREGNAME(1, Rn));
	} else {
		PRINTF("ldrb\t%s, [%s,#%"PRId64"]\n",
		    ZREGNAME(0, Rt),
		    SREGNAME(1, Rn),
		    ZeroExtend(12, imm12, 1));
	}
}

OP5FUNC(op_ldrb_reg, Rm, option, shift, Rn, Rt)
{
	regoffset_b_common(di, pc, insn, Rm, option, shift, Rn, Rt, "ldrb");
}

OP3FUNC(op_ldrh_immpostidx, imm9, Rn, Rt)
{
	PRINTF("ldrh\t%s, [%s],#%"PRId64"\n",
	    ZREGNAME(0, Rt),
	    SREGNAME(1, Rn),
	    SignExtend(9, imm9, 1));
}

OP3FUNC(op_ldrh_immpreidx, imm9, Rn, Rt)
{
	PRINTF("ldrh\t%s, [%s,#%"PRId64"]!\n",
	    ZREGNAME(0, Rt),
	    SREGNAME(1, Rn),
	    SignExtend(9, imm9, 1));
}

OP3FUNC(op_ldrh_immunsign, imm12, Rn, Rt)
{
	if (imm12 == 0) {
		PRINTF("ldrh\t%s, [%s]\n",
		    ZREGNAME(0, Rt),
		    SREGNAME(1, Rn));
	} else {
		PRINTF("ldrh\t%s, [%s,#%"PRId64"]\n",
		    ZREGNAME(0, Rt),
		    SREGNAME(1, Rn),
		    ZeroExtend(12, imm12, 2));
	}
}

OP5FUNC(op_ldrh_reg, Rm, option, shift, Rn, Rt)
{
	regoffset_h_common(di, pc, insn, Rm, option, shift, Rn, Rt, 0, "ldrh");
}

OP4FUNC(op_ldrsb_immpostidx, opc, imm9, Rn, Rt)
{
	PRINTF("ldrsb\t%s, [%s],#%"PRId64"\n",
	    ZREGNAME((opc ^ 1), Rt),
	    SREGNAME(1, Rn),
	    SignExtend(9, imm9, 1));
}

OP4FUNC(op_ldrsb_immpreidx, opc, imm9, Rn, Rt)
{
	PRINTF("ldrsb\t%s, [%s,#%"PRId64"]!\n",
	    ZREGNAME((opc ^ 1), Rt),
	    SREGNAME(1, Rn),
	    SignExtend(9, imm9, 1));
}

OP4FUNC(op_ldrsb_immunsign, opc, imm12, Rn, Rt)
{
	if (imm12 == 0) {
		PRINTF("ldrsb\t%s, [%s]\n",
		    ZREGNAME((opc ^ 1), Rt),
		    SREGNAME(1, Rn));
	} else {
		PRINTF("ldrsb\t%s, [%s,#%"PRId64"]\n",
		    ZREGNAME((opc ^ 1), Rt),
		    SREGNAME(1, Rn),
		    ZeroExtend(12, imm12, 1));
	}
}

OP6FUNC(op_ldrsb_reg, opc, Rm, option, shift, Rn, Rt)
{
	regoffset_b_common(di, pc, insn, Rm, option, shift, Rn, Rt, "ldrsb");
}

OP4FUNC(op_ldrsh_immpostidx, opc, imm9, Rn, Rt)
{
	PRINTF("ldrsh\t%s, [%s],#%"PRId64"\n",
	    ZREGNAME((opc ^ 1), Rt),
	    SREGNAME(1, Rn),
	    SignExtend(9, imm9, 1));
}

OP4FUNC(op_ldrsh_immpreidx, opc, imm9, Rn, Rt)
{
	PRINTF("ldrsh\t%s, [%s,#%"PRId64"]!\n",
	    ZREGNAME((opc ^ 1), Rt),
	    SREGNAME(1, Rn),
	    SignExtend(9, imm9, 1));
}

OP4FUNC(op_ldrsh_immunsign, opc, imm12, Rn, Rt)
{
	if (imm12 == 0) {
		PRINTF("ldrsh\t%s, [%s]\n",
		    ZREGNAME((opc ^ 1), Rt),
		    SREGNAME(1, Rn));
	} else {
		PRINTF("ldrsh\t%s, [%s,#%"PRId64"]\n",
		    ZREGNAME((opc ^ 1), Rt),
		    SREGNAME(1, Rn),
		    ZeroExtend(12, imm12, 2));
	}
}

OP6FUNC(op_ldrsh_reg, opc, Rm, option, shift, Rn, Rt)
{
	regoffset_h_common(di, pc, insn, Rm, option, shift, Rn, Rt, opc ^ 1,
	    "ldrsh");
}

OP3FUNC(op_ldrsw_immpostidx, imm9, Rn, Rt)
{
	PRINTF("ldrsw\t%s, [%s],#%"PRId64"\n",
	    ZREGNAME(1, Rt),
	    SREGNAME(1, Rn),
	    SignExtend(9, imm9, 1));
}

OP3FUNC(op_ldrsw_immpreidx, imm9, Rn, Rt)
{
	PRINTF("ldrsw\t%s, [%s,#%"PRId64"]!\n",
	    ZREGNAME(1, Rt),
	    SREGNAME(1, Rn),
	    SignExtend(9, imm9, 1));
}

OP3FUNC(op_ldrsw_immunsign, imm12, Rn, Rt)
{
	if (imm12 == 0) {
		PRINTF("ldrsw\t%s, [%s]\n",
		    ZREGNAME(1, Rt),
		    SREGNAME(1, Rn));
	} else {
		PRINTF("ldrsw\t%s, [%s,#%"PRId64"]\n",
		    ZREGNAME(1, Rt),
		    SREGNAME(1, Rn),
		    ZeroExtend(12, imm12, 4));
	}
}

OP2FUNC(op_ldrsw_literal, imm19, Rt)
{
	PRINTF("ldrsw\t%s, ", ZREGNAME(1, Rt));
	PRINTADDR(SignExtend(19, imm19, 4) + pc);
	PRINTF("\n");
}

OP5FUNC(op_ldrsw_reg, Rm, option, shift, Rn, Rt)
{
	regoffset_w_common(di, pc, insn, Rm, option, shift, Rn, Rt, "ldrsw");
}

OP4FUNC(op_ldtr, size, imm9, Rn, Rt)
{
	if (imm9 == 0) {
		PRINTF("ldtr\t%s, [%s]\n",
		    ZREGNAME(size, Rt),
		    SREGNAME(1, Rn));
	} else {
		PRINTF("ldtr\t%s, [%s,#%"PRId64"]\n",
		    ZREGNAME(size, Rt),
		    SREGNAME(1, Rn),
		    SignExtend(9, imm9, 1));
	}
}

OP3FUNC(op_ldtrb, imm9, Rn, Rt)
{
	if (imm9 == 0) {
		PRINTF("ldtrb\t%s, [%s]\n",
		    ZREGNAME(0, Rt),
		    SREGNAME(1, Rn));
	} else {
		PRINTF("ldtrb\t%s, [%s,#%"PRId64"]\n",
		    ZREGNAME(0, Rt),
		    SREGNAME(1, Rn),
		    SignExtend(9, imm9, 1));
	}
}

OP3FUNC(op_ldtrh, imm9, Rn, Rt)
{
	if (imm9 == 0) {
		PRINTF("ldtrh\t%s, [%s]\n",
		    ZREGNAME(0, Rt),
		    SREGNAME(1, Rn));
	} else {
		PRINTF("ldtrh\t%s, [%s,#%"PRId64"]\n",
		    ZREGNAME(0, Rt),
		    SREGNAME(1, Rn),
		    SignExtend(9, imm9, 1));
	}
}

OP4FUNC(op_ldtrsb, opc, imm9, Rn, Rt)
{
	if (imm9 == 0) {
		PRINTF("ldtrsb\t%s, [%s]\n",
		    ZREGNAME((opc ^ 1), Rt),
		    SREGNAME(1, Rn));
	} else {
		PRINTF("ldtrsb\t%s, [%s,#%"PRId64"]\n",
		    ZREGNAME((opc ^ 1), Rt),
		    SREGNAME(1, Rn),
		    SignExtend(9, imm9, 1));
	}
}

OP4FUNC(op_ldtrsh, opc, imm9, Rn, Rt)
{
	if (imm9 == 0) {
		PRINTF("ldtrsh\t%s, [%s]\n",
		    ZREGNAME((opc ^ 1), Rt),
		    SREGNAME(1, Rn));
	} else {
		PRINTF("ldtrsh\t%s, [%s,#%"PRId64"]\n",
		    ZREGNAME((opc ^ 1), Rt),
		    SREGNAME(1, Rn),
		    SignExtend(9, imm9, 1));
	}
}

OP3FUNC(op_ldtrsw, imm9, Rn, Rt)
{
	if (imm9 == 0) {
		PRINTF("ldtrsw\t%s, [%s]\n",
		    ZREGNAME(1, Rt),
		    SREGNAME(1, Rn));
	} else {
		PRINTF("ldtrsw\t%s, [%s,#%"PRId64"]\n",
		    ZREGNAME(1, Rt),
		    SREGNAME(1, Rn),
		    SignExtend(9, imm9, 1));
	}
}

OP4FUNC(op_ldur, size, imm9, Rn, Rt)
{
	if (imm9 == 0) {
		PRINTF("ldur\t%s, [%s]\n",
		    ZREGNAME(size, Rt),
		    SREGNAME(1, Rn));
	} else {
		PRINTF("ldur\t%s, [%s,#%"PRId64"]\n",
		    ZREGNAME(size, Rt),
		    SREGNAME(1, Rn),
		    SignExtend(9, imm9, 1));
	}
}

OP3FUNC(op_ldurb, imm9, Rn, Rt)
{
	if (imm9 == 0) {
		PRINTF("ldurb\t%s, [%s]\n",
		    ZREGNAME(0, Rt),
		    SREGNAME(1, Rn));
	} else {
		PRINTF("ldurb\t%s, [%s,#%"PRId64"]\n",
		    ZREGNAME(0, Rt),
		    SREGNAME(1, Rn),
		    SignExtend(9, imm9, 1));
	}
}

OP3FUNC(op_ldurh, imm9, Rn, Rt)
{
	if (imm9 == 0) {
		PRINTF("ldurh\t%s, [%s]\n",
		    ZREGNAME(0, Rt),
		    SREGNAME(1, Rn));
	} else {
		PRINTF("ldurh\t%s, [%s,#%"PRId64"]\n",
		    ZREGNAME(0, Rt),
		    SREGNAME(1, Rn),
		    SignExtend(9, imm9, 1));
	}
}

OP4FUNC(op_ldursb, opc, imm9, Rn, Rt)
{
	if (imm9 == 0) {
		PRINTF("ldursb\t%s, [%s]\n",
		    ZREGNAME((opc ^ 1), Rt),
		    SREGNAME(1, Rn));
	} else {
		PRINTF("ldursb\t%s, [%s,#%"PRId64"]\n",
		    ZREGNAME((opc ^ 1), Rt),
		    SREGNAME(1, Rn),
		    SignExtend(9, imm9, 1));
	}
}

OP4FUNC(op_ldursh, opc, imm9, Rn, Rt)
{
	if (imm9 == 0) {
		PRINTF("ldursh\t%s, [%s]\n",
		    ZREGNAME((opc ^ 1), Rt),
		    SREGNAME(1, Rn));
	} else {
		PRINTF("ldursh\t%s, [%s,#%"PRId64"]\n",
		    ZREGNAME((opc ^ 1), Rt),
		    SREGNAME(1, Rn),
		    SignExtend(9, imm9, 1));
	}
}

OP3FUNC(op_ldursw, imm9, Rn, Rt)
{
	if (imm9 == 0) {
		PRINTF("ldursw\t%s, [%s]\n",
		    ZREGNAME(1, Rt),
		    SREGNAME(1, Rn));
	} else {
		PRINTF("ldursw\t%s, [%s,#%"PRId64"]\n",
		    ZREGNAME(1, Rt),
		    SREGNAME(1, Rn),
		    SignExtend(9, imm9, 1));
	}
}

OP4FUNC(op_ldxp, size, Rt2, Rn, Rt)
{
	PRINTF("ldxp\t%s, %s, [%s]\n",
	    ZREGNAME(size, Rt),
	    ZREGNAME(size, Rt2),
	    SREGNAME(1, Rn));
}

OP3FUNC(op_ldxr, size, Rn, Rt)
{
	PRINTF("ldxr\t%s, [%s]\n",
	    ZREGNAME(size, Rt),
	    SREGNAME(1, Rn));
}

OP2FUNC(op_ldxrb, Rn, Rt)
{
	PRINTF("ldxrb\t%s, [%s]\n",
	    ZREGNAME(0, Rt),
	    SREGNAME(1, Rn));
}

OP2FUNC(op_ldxrh, Rn, Rt)
{
	PRINTF("ldxrh\t%s, [%s]\n",
	    ZREGNAME(0, Rt),
	    SREGNAME(1, Rn));
}

OP6FUNC(op_ubfm, sf, n, immr, imms, Rn, Rd)
{
	const uint64_t bitwidth = (sf == 0) ? 32 : 64;

	/* ALIAS: lsr_imm,ubfiz,ubfm,ubfx,uxtb,uxth */
	if ((imms != (bitwidth - 1)) && ((imms + 1) == immr)) {
		PRINTF("lsl\t%s, %s, #%"PRIu64"\n",
		    ZREGNAME(sf, Rd),
		    ZREGNAME(sf, Rn),
		    bitwidth - immr);
	} else if (imms == (bitwidth - 1)) {
		PRINTF("lsr\t%s, %s, #%"PRIu64"\n",
		    ZREGNAME(sf, Rd),
		    ZREGNAME(sf, Rn),
		    immr);
	} else if (imms < immr) {
		PRINTF("ubfiz\t%s, %s, #%"PRIu64", #%"PRIu64"\n",
		    ZREGNAME(sf, Rd),
		    ZREGNAME(sf, Rn),
		    (bitwidth - immr) & (bitwidth - 1),
		    (imms + 1) & (bitwidth - 1));
	} else if (BFXPreferred(sf, 1, imms, immr)) {
		PRINTF("ubfx\t%s, %s, #%"PRIu64", #%"PRIu64"\n",
		    ZREGNAME(sf, Rd),
		    ZREGNAME(sf, Rn),
		    immr,
		    (imms - immr + 1) & (bitwidth - 1));
	} else if ((immr == 0) && (imms == 7)) {
		PRINTF("uxtb\t%s, %s\n",
		    ZREGNAME(0, Rd),
		    ZREGNAME(0, Rn));
	} else if ((immr == 0) && (imms == 15)) {
		PRINTF("uxth\t%s, %s\n",
		    ZREGNAME(0, Rd),
		    ZREGNAME(0, Rn));
	} else {
		UNDEFINED(pc, insn, "undefined");
	}
}

OP4FUNC(op_lsl_reg, sf, Rm, Rn, Rd)
{
	/* ALIAS: lslv */
	/* "lsl" always the preferred disassembly */
	PRINTF("lsl\t%s, %s, %s\n",
	    ZREGNAME(sf, Rd),
	    ZREGNAME(sf, Rn),
	    ZREGNAME(sf, Rm));
}

OP4FUNC(op_lsr_reg, sf, Rm, Rn, Rd)
{
	/* ALIAS: lsrv */
	/* "lsr" always the preferred disassembly */
	PRINTF("lsr\t%s, %s, %s\n",
	    ZREGNAME(sf, Rd),
	    ZREGNAME(sf, Rn),
	    ZREGNAME(sf, Rm));
}

OP5FUNC(op_madd, sf, Rm, Ra, Rn, Rd)
{
	/* ALIAS: mul */
	if (Ra == 31) {
		PRINTF("mul\t%s, %s, %s\n",
		    ZREGNAME(sf, Rd),
		    ZREGNAME(sf, Rn),
		    ZREGNAME(sf, Rm));
	} else {
		PRINTF("madd\t%s, %s, %s, %s\n",
		    ZREGNAME(sf, Rd),
		    ZREGNAME(sf, Rn),
		    ZREGNAME(sf, Rm),
		    ZREGNAME(sf, Ra));
	}
}

OP5FUNC(op_msub, sf, Rm, Ra, Rn, Rd)
{
	/* ALIAS: mneg */
	if (Ra == 31) {
		PRINTF("mneg\t%s, %s, %s\n",
		    ZREGNAME(sf, Rd),
		    ZREGNAME(sf, Rn),
		    ZREGNAME(sf, Rm));
	} else {
		PRINTF("msub\t%s, %s, %s, %s\n",
		    ZREGNAME(sf, Rd),
		    ZREGNAME(sf, Rn),
		    ZREGNAME(sf, Rm),
		    ZREGNAME(sf, Ra));
	}
}

OP6FUNC(op_orr_imm, sf, n, immr, imms, Rn, Rd)
{
	if (!ValidBitMasks(sf, n, imms, immr)) {
		UNDEFINED(pc, insn, "illegal bitmasks");
		return;
	}

	/* ALIAS: mov_bmimm */
#if 1
	/* to distinguish from mov_iwimm */
	if ((Rn == 31) && !MoveWidePreferred(sf, n, imms, immr)) {
#else
	/* "orr Rd, XZR, #imm" -> "mov Rd, #imm" */
	(void)MoveWidePreferred;
	if (Rn == 31) {
#endif
		PRINTF("mov\t%s, #0x%"PRIx64"\n",
		    SREGNAME(sf, Rd),
		    DecodeBitMasks(sf, n, imms, immr));
	} else {
		PRINTF("orr\t%s, %s, #0x%"PRIx64"\n",
		    SREGNAME(sf, Rd),
		    ZREGNAME(sf, Rn),
		    DecodeBitMasks(sf, n, imms, immr));
	}
}

OP4FUNC(op_movn, sf, hw, imm16, Rd)
{
	const uint64_t mask = (sf == 0) ? 0xffffffff : 0xffffffffffffffffUL;

	if ((sf == 0) && (hw >= 2)) {
		UNDEFINED(pc, insn, "illegal size");
		return;
	}

	/* ALIAS: mov_iwimm */
	if ((hw == 0) || (imm16 == 0)) {
		PRINTF("mov\t%s, #0x%"PRIx64"\n",
		    ZREGNAME(sf, Rd),
		    (~(ZeroExtend(16, imm16, 1) & mask)) & mask);
	} else {
		/* movn */
		const uint64_t shift = hw * 16;
		PRINTF("mov\t%s, #0x%"PRIx64"\n",
		    ZREGNAME(sf, Rd),
		    ~(ZeroExtend(16, imm16, 1) << shift) & mask);
	}
}

OP6FUNC(op_orr_reg, sf, shift, Rm, imm6, Rn, Rd)
{
	/* ALIAS: mov_reg */
	if ((Rn == 31) && (imm6 == 0)) {
		PRINTF("mov\t%s, %s\n",
		    ZREGNAME(sf, Rd),
		    ZREGNAME(sf, Rm));
	} else {
		shiftreg_common(di, pc, insn, sf, shift, Rm, imm6, Rn, Rd,
		    "orr", NULL, NULL);
	}
}

OP4FUNC(op_movz, sf, hw, imm16, Rd)
{
	/* ALIAS: mov_wimm */
	if ((hw == 0) || (imm16 == 0)) {
		PRINTF("mov\t%s, #0x%"PRIx64"\n",
		    ZREGNAME(sf, Rd),
		    ZeroExtend(16, imm16, 1));
	} else {
		const int shift = hw * 16;
#if 0
		PRINTF("movz\t%s, #0x%lx, lsl #%d\n",
		    ZREGNAME(sf, Rd),
		    ZeroExtend(16, imm16, 1), shift);
#else
		/* same as objdump */
		PRINTF("mov\t%s, #0x%"PRIx64"\n",
		    ZREGNAME(sf, Rd),
		    ZeroExtend(16, imm16, 1) << shift);
#endif
	}
}

OP4FUNC(op_movk, sf, hw, imm16, Rd)
{
	const int shift = hw * 16;

	if (hw == 0) {
		PRINTF("movk\t%s, #0x%"PRIx64"\n",
		    ZREGNAME(sf, Rd),
		    ZeroExtend(16, imm16, 1));
	} else {
		PRINTF("movk\t%s, #0x%"PRIx64", lsl #%d\n",
		    ZREGNAME(sf, Rd),
		    ZeroExtend(16, imm16, 1), shift);
	}
}

OP6FUNC(op_mrs, op0, op1, CRn, CRm, op2, Rt)
{
	char buf[SYSREGNAMEBUFLEN];

	PRINTF("mrs\t%s, %s\n",
	    ZREGNAME(1, Rt),
	    RSYSREGNAME(buf, sizeof(buf), op0, op1, CRn, CRm, op2));
}

OP6FUNC(op_msr, op0, op1, CRn, CRm, op2, Rt)
{
	char buf[SYSREGNAMEBUFLEN];

	PRINTF("msr\t%s, %s\n",
	    WSYSREGNAME(buf, sizeof(buf), op0, op1, CRn, CRm, op2),
	    ZREGNAME(1, Rt));
}

OP3FUNC(op_msr_imm, op1, CRm, op2)
{
	const char *pstatefield;

#define MSRIMM_OP(op1, op2)	(((op1) << 3) | (op2))

	switch (MSRIMM_OP(op1, op2)) {
	case MSRIMM_OP(0, 0):
		PRINTF("cfinv\n");
		return;
	case MSRIMM_OP(0, 1):
		PRINTF("xaflag\n");
		return;
	case MSRIMM_OP(0, 2):
		PRINTF("axflag\n");
		return;
	case MSRIMM_OP(0, 3):
		pstatefield = "uao";
		break;
	case MSRIMM_OP(0, 4):
		pstatefield = "pan";
		break;
	case MSRIMM_OP(0, 5):
		pstatefield = "spsel";
		break;
	case MSRIMM_OP(3, 1):
		pstatefield = "ssbs";
		break;
	case MSRIMM_OP(3, 2):
		pstatefield = "dit";
		break;
	case MSRIMM_OP(3, 4):
		pstatefield = "tco";
		break;
	case MSRIMM_OP(3, 6):
		pstatefield = "daifset";
		break;
	case MSRIMM_OP(3, 7):
		pstatefield = "daifclr";
		break;
	default:
		UNDEFINED(pc, insn, "illegal op1/op2");
		return;
	}

	PRINTF("msr\t%s, #0x%"PRIx64"\n",
	    pstatefield, CRm);
}

OP6FUNC(op_orn, sf, shift, Rm, imm6, Rn, Rd)
{
	/* ALIAS: mvn */
	shiftreg_common(di, pc, insn, sf, shift, Rm, imm6, Rn, Rd,
	    "orn", "mvn", NULL);
}

OP6FUNC(op_sub_shiftreg, sf, shift, Rm, imm6, Rn, Rd)
{
	/* ALIAS: neg */
	shiftreg_common(di, pc, insn, sf, shift, Rm, imm6, Rn, Rd,
	    "sub", "neg", NULL);
}

OP4FUNC(op_sbc, sf, Rm, Rn, Rd)
{
	/* ALIAS: ngc */
	if (Rn == 31) {
		PRINTF("ngc\t%s, %s\n",
		    ZREGNAME(sf, Rd),
		    ZREGNAME(sf, Rm));
	} else {
		PRINTF("sbc\t%s, %s, %s\n",
		    ZREGNAME(sf, Rd),
		    ZREGNAME(sf, Rn),
		    ZREGNAME(sf, Rm));
	}
}

OP4FUNC(op_sbcs, sf, Rm, Rn, Rd)
{
	/* ALIAS: ngcs */
	if (Rn == 31) {
		PRINTF("ngcs\t%s, %s\n",
		    ZREGNAME(sf, Rd),
		    ZREGNAME(sf, Rm));
	} else {
		PRINTF("sbcs\t%s, %s, %s\n",
		    ZREGNAME(sf, Rd),
		    ZREGNAME(sf, Rn),
		    ZREGNAME(sf, Rm));
	}
}

OP3FUNC(op_prfm_imm, imm12, Rn, Rt)
{
	if (imm12 == 0) {
		PRINTF("prfm\t%s, [%s]\n",
		    PREFETCHNAME(Rt),
		    SREGNAME(1, Rn));
	} else {
		PRINTF("prfm\t%s, [%s,#%"PRId64"]\n",
		    PREFETCHNAME(Rt),
		    SREGNAME(1, Rn),
		    SignExtend(12, imm12, 8));
	}
}

OP2FUNC(op_prfm_literal, imm19, Rt)
{
	PRINTF("prfm\t%s, ", PREFETCHNAME(Rt));
	PRINTADDR(SignExtend(19, imm19, 4) + pc);
	PRINTF("\n");
}

OP5FUNC(op_prfm_reg, Rm, option, shift, Rn, Rt)
{
	int r;

	if ((r = regoffset_option_to_r(option)) < 0) {
		UNDEFINED(pc, insn, "illegal option");
		return;
	}

	if (shift == 0) {
		PRINTF("prfm\t%s, [%s,%s%s]\n",
		    PREFETCHNAME(Rt),
		    SREGNAME(1, Rn),
		    ZREGNAME(r, Rm),
		    SHIFTOP8(option,
		        "", "", ",uxtw", "", "", "", ",sxtw", ",sxtx"));
	} else {
		PRINTF("prfm\t%s, [%s,%s,%s #%d]\n",
		    PREFETCHNAME(Rt),
		    SREGNAME(1, Rn),
		    ZREGNAME(r, Rm),
		    SHIFTOP8(option,
		        "", "", "uxtw", "lsl", "", "", "sxtw", "sxtx"),
		    3);
	}
}

OP3FUNC(op_prfum, imm9, Rn, Rt)
{
	if (imm9 == 0) {
		PRINTF("prfum\t%s, [%s]\n",
		    PREFETCHNAME(Rt),
		    SREGNAME(1, Rn));
	} else {
		PRINTF("prfum\t%s, [%s,#%"PRId64"]\n",
		    PREFETCHNAME(Rt),
		    SREGNAME(1, Rn),
		    SignExtend(9, imm9, 1));
	}
}

OP1FUNC(op_ret, Rn)
{
	if (Rn == 30)
		PRINTF("ret\n");
	else
		PRINTF("ret\t%s\n", ZREGNAME(1, Rn));
}

OP4FUNC(op_rev, sf, opc, Rn, Rd)
{
	/*
	 * sf opc insn
	 * -- --- -------------
	 * 0  00  rbit    Wd,Wn
	 * 0  01  rev16   Wd,Wn
	 * 0  10  rev     Wd,Wn
	 * 0  11  undefined
	 * 1  00  rbit    Xd,Xn
	 * 1  01  rev16   Xd,Xn
	 * 1  10  rev32   Xd,Xn
	 * 1  11  rev     Xd,Xn
	 */
	const char *const opcode[2][4] = {
		{ "rbit", "rev16", "rev",   NULL  },
		{ "rbit", "rev16", "rev32", "rev" }
	};
	const char *const op = opcode[sf][opc];

	if (op == NULL) {
		UNDEFINED(pc, insn, "undefined");
		return;
	}

	PRINTF("%s\t%s, %s\n",
	    op,
	    ZREGNAME(sf, Rd),
	    ZREGNAME(sf, Rn));
}

OP4FUNC(op_ror_reg, sf, Rm, Rn, Rd)
{
	/* ALIAS: rorv */
	/* "ror" always the preferred disassembly */
	PRINTF("ror\t%s, %s, %s\n",
	    ZREGNAME(sf, Rd),
	    ZREGNAME(sf, Rn),
	    ZREGNAME(sf, Rm));
}

OP4FUNC(op_sdiv, sf, Rm, Rn, Rd)
{
	PRINTF("sdiv\t%s, %s, %s\n",
	    ZREGNAME(sf, Rd),
	    ZREGNAME(sf, Rn),
	    ZREGNAME(sf, Rm));
}

OP4FUNC(op_smaddl, Rm, Ra, Rn, Rd)
{
	/* ALIAS: smull */
	if (Ra == 31) {
		PRINTF("smull\t%s, %s, %s\n",
		    ZREGNAME(1, Rd),
		    ZREGNAME(0, Rn),
		    ZREGNAME(0, Rm));
	} else {
		PRINTF("smaddl\t%s, %s, %s, %s\n",
		    ZREGNAME(1, Rd),
		    ZREGNAME(0, Rn),
		    ZREGNAME(0, Rm),
		    ZREGNAME(1, Ra));
	}
}

OP1FUNC(op_smc, imm16)
{
	PRINTF("smc\t#0x%"PRIx64"\n", imm16);
}

OP4FUNC(op_smsubl, Rm, Ra, Rn, Rd)
{
	/* ALIAS: smnegl */
	if (Ra == 31) {
		PRINTF("smnegl\t%s, %s, %s\n",
		    ZREGNAME(1, Rd),
		    ZREGNAME(0, Rn),
		    ZREGNAME(0, Rm));
	} else {
		PRINTF("smsubl\t%s, %s, %s, %s\n",
		    ZREGNAME(1, Rd),
		    ZREGNAME(0, Rn),
		    ZREGNAME(0, Rm),
		    ZREGNAME(1, Ra));
	}
}

OP3FUNC(op_smulh, Rm, Rn, Rd)
{
	PRINTF("smulh\t%s, %s, %s\n",
	    ZREGNAME(1, Rd),
	    ZREGNAME(1, Rn),
	    ZREGNAME(1, Rm));
}

OP3FUNC(op_stlr, size, Rn, Rt)
{
	PRINTF("stlr\t%s, [%s]\n",
	    ZREGNAME(size, Rt),
	    SREGNAME(1, Rn));
}

OP2FUNC(op_stlrb, Rn, Rt)
{
	PRINTF("stlrb\t%s, [%s]\n",
	    ZREGNAME(0, Rt),
	    SREGNAME(1, Rn));
}

OP2FUNC(op_stlrh, Rn, Rt)
{
	PRINTF("stlrh\t%s, [%s]\n",
	    ZREGNAME(0, Rt),
	    SREGNAME(1, Rn));
}

OP5FUNC(op_stlxp, size, Rs, Rt2, Rn, Rt)
{
	PRINTF("stlxp\t%s, %s, [%s]\n",
	    ZREGNAME(size, Rt),
	    ZREGNAME(size, Rt2),
	    SREGNAME(1, Rn));
}

OP4FUNC(op_stlxr, size, Rs, Rn, Rt)
{
	PRINTF("stlxr\t%s, [%s]\n",
	    ZREGNAME(size, Rt),
	    SREGNAME(1, Rn));
}

OP3FUNC(op_stlxrb, Rs, Rn, Rt)
{
	PRINTF("stlxrb\t%s, [%s]\n",
	    ZREGNAME(0, Rt),
	    SREGNAME(1, Rn));
}

OP3FUNC(op_stlxrh, Rs, Rn, Rt)
{
	PRINTF("stlxrh\t%s, [%s]\n",
	    ZREGNAME(0, Rt),
	    SREGNAME(1, Rn));
}

OP5FUNC(op_stnp, sf, imm7, Rt2, Rn, Rt)
{
	if (imm7 == 0) {
		PRINTF("stnp\t%s, %s, [%s]\n",
		    ZREGNAME(sf, Rt),
		    ZREGNAME(sf, Rt2),
		    SREGNAME(1, Rn));
	} else {
		PRINTF("stnp\t%s, %s, [%s,#%"PRId64"]\n",
		    ZREGNAME(sf, Rt),
		    ZREGNAME(sf, Rt2),
		    SREGNAME(1, Rn),
		    SignExtend(7, imm7, (sf == 0) ? 4 : 8));
	}
}

OP5FUNC(op_stp_postidx, sf, imm7, Rt2, Rn, Rt)
{
	PRINTF("stp\t%s, %s, [%s],#%"PRId64"\n",
	    ZREGNAME(sf, Rt),
	    ZREGNAME(sf, Rt2),
	    SREGNAME(1, Rn),
	    SignExtend(7, imm7, (sf == 0) ? 4 : 8));
}

OP5FUNC(op_stp_preidx, sf, imm7, Rt2, Rn, Rt)
{
	PRINTF("stp\t%s, %s, [%s,#%"PRId64"]!\n",
	    ZREGNAME(sf, Rt),
	    ZREGNAME(sf, Rt2),
	    SREGNAME(1, Rn),
	    SignExtend(7, imm7, (sf == 0) ? 4 : 8));
}

OP5FUNC(op_stp_signed, sf, imm7, Rt2, Rn, Rt)
{
	if (imm7 == 0) {
		PRINTF("stp\t%s, %s, [%s]\n",
		    ZREGNAME(sf, Rt),
		    ZREGNAME(sf, Rt2),
		    SREGNAME(1, Rn));
	} else {
		PRINTF("stp\t%s, %s, [%s,#%"PRId64"]\n",
		    ZREGNAME(sf, Rt),
		    ZREGNAME(sf, Rt2),
		    SREGNAME(1, Rn),
		    SignExtend(7, imm7, (sf == 0) ? 4 : 8));
	}
}

OP4FUNC(op_str_immpostidx, size, imm9, Rn, Rt)
{
	PRINTF("str\t%s, [%s],#%"PRId64"\n",
	    ZREGNAME(size, Rt),
	    SREGNAME(1, Rn),
	    SignExtend(9, imm9, 1));
}

OP4FUNC(op_str_immpreidx, size, imm9, Rn, Rt)
{
	PRINTF("str\t%s, [%s,#%"PRId64"]!\n",
	    ZREGNAME(size, Rt),
	    SREGNAME(1, Rn),
	    SignExtend(9, imm9, 1));
}

OP4FUNC(op_str_immunsign, size, imm12, Rn, Rt)
{
	if (imm12 == 0) {
		PRINTF("str\t%s, [%s]\n",
		    ZREGNAME(size, Rt),
		    SREGNAME(1, Rn));
	} else {
		PRINTF("str\t%s, [%s,#%"PRIu64"]\n",
		    ZREGNAME(size, Rt),
		    SREGNAME(1, Rn),
		    ZeroExtend(12, imm12, (size == 0) ? 4 : 8));
	}
}

OP6FUNC(op_str_reg, size, Rm, option, shift, Rn, Rt)
{
	regoffset_x_common(di, pc, insn, size, Rm, option, shift, Rn, Rt,
	    "str");
}

OP3FUNC(op_strb_immpostidx, imm9, Rn, Rt)
{
	PRINTF("strb\t%s, [%s],#%"PRId64"\n",
	    ZREGNAME(0, Rt),
	    SREGNAME(1, Rn),
	    SignExtend(9, imm9, 1));
}

OP3FUNC(op_strb_immpreidx, imm9, Rn, Rt)
{
	PRINTF("strb\t%s, [%s,#%"PRId64"]!\n",
	    ZREGNAME(0, Rt),
	    SREGNAME(1, Rn),
	    SignExtend(9, imm9, 1));
}

OP3FUNC(op_strb_immunsign, imm12, Rn, Rt)
{
	if (imm12 == 0) {
		PRINTF("strb\t%s, [%s]\n",
		    ZREGNAME(0, Rt),
		    SREGNAME(1, Rn));
	} else {
		PRINTF("strb\t%s, [%s,#%"PRIu64"]\n",
		    ZREGNAME(0, Rt),
		    SREGNAME(1, Rn),
		    ZeroExtend(12, imm12, 1));
	}
}

OP5FUNC(op_strb_reg, Rm, option, shift, Rn, Rt)
{
	regoffset_b_common(di, pc, insn, Rm, option, shift, Rn, Rt, "strb");
}

OP3FUNC(op_strh_immpostidx, imm9, Rn, Rt)
{
	PRINTF("strh\t%s, [%s],#%"PRId64"\n",
	    ZREGNAME(0, Rt),
	    SREGNAME(1, Rn),
	    SignExtend(9, imm9, 1));
}

OP3FUNC(op_strh_immpreidx, imm9, Rn, Rt)
{
	PRINTF("strh\t%s, [%s,#%"PRId64"]!\n",
	    ZREGNAME(0, Rt),
	    SREGNAME(1, Rn),
	    SignExtend(9, imm9, 1));
}

OP3FUNC(op_strh_immunsign, imm12, Rn, Rt)
{
	if (imm12 == 0) {
		PRINTF("strh\t%s, [%s]\n",
		    ZREGNAME(0, Rt),
		    SREGNAME(1, Rn));
	} else {
		PRINTF("strh\t%s, [%s,#%"PRId64"]\n",
		    ZREGNAME(0, Rt),
		    SREGNAME(1, Rn),
		    ZeroExtend(12, imm12, 2));
	}
}

OP5FUNC(op_strh_reg, Rm, option, shift, Rn, Rt)
{
	regoffset_h_common(di, pc, insn, Rm, option, shift, Rn, Rt, 0, "strh");
}

OP4FUNC(op_sttr, size, imm9, Rn, Rt)
{
	if (imm9 == 0) {
		PRINTF("sttr\t%s, [%s]\n",
		    ZREGNAME(size, Rt),
		    SREGNAME(1, Rn));
	} else {
		PRINTF("sttr\t%s, [%s,#%"PRId64"]\n",
		    ZREGNAME(size, Rt),
		    SREGNAME(1, Rn),
		    SignExtend(9, imm9, 1));
	}
}

OP3FUNC(op_sttrb, imm9, Rn, Rt)
{
	if (imm9 == 0) {
		PRINTF("sttrb\t%s, [%s]\n",
		    ZREGNAME(0, Rt),
		    SREGNAME(1, Rn));
	} else {
		PRINTF("sttrb\t%s, [%s,#%"PRId64"]\n",
		    ZREGNAME(0, Rt),
		    SREGNAME(1, Rn),
		    SignExtend(9, imm9, 1));
	}
}

OP3FUNC(op_sttrh, imm9, Rn, Rt)
{
	if (imm9 == 0) {
		PRINTF("sttrh\t%s, [%s]\n",
		    ZREGNAME(0, Rt),
		    SREGNAME(1, Rn));
	} else {
		PRINTF("sttrh\t%s, [%s,#%"PRId64"]\n",
		    ZREGNAME(0, Rt),
		    SREGNAME(1, Rn),
		    SignExtend(9, imm9, 1));
	}
}

OP4FUNC(op_stur, size, imm9, Rn, Rt)
{
	if (imm9 == 0) {
		PRINTF("stur\t%s, [%s]\n",
		    ZREGNAME(size, Rt),
		    SREGNAME(1, Rn));
	} else {
		PRINTF("stur\t%s, [%s,#%"PRId64"]\n",
		    ZREGNAME(size, Rt),
		    SREGNAME(1, Rn),
		    SignExtend(9, imm9, 1));
	}
}

OP3FUNC(op_sturb, imm9, Rn, Rt)
{
	if (imm9 == 0) {
		PRINTF("sturb\t%s, [%s]\n",
		    ZREGNAME(0, Rt),
		    SREGNAME(1, Rn));
	} else {
		PRINTF("sturb\t%s, [%s,#%"PRId64"]\n",
		    ZREGNAME(0, Rt),
		    SREGNAME(1, Rn),
		    SignExtend(9, imm9, 1));
	}
}

OP3FUNC(op_sturh, imm9, Rn, Rt)
{
	if (imm9 == 0) {
		PRINTF("sturh\t%s, [%s]\n",
		    ZREGNAME(0, Rt),
		    SREGNAME(1, Rn));
	} else {
		PRINTF("sturh\t%s, [%s,#%"PRId64"]\n",
		    ZREGNAME(0, Rt),
		    SREGNAME(1, Rn),
		    SignExtend(9, imm9, 1));
	}
}

OP5FUNC(op_stxp, size, Rs, Rt2, Rn, Rt)
{
	PRINTF("stxp\t%s, %s, [%s]\n",
	    ZREGNAME(size, Rt),
	    ZREGNAME(size, Rt2),
	    SREGNAME(1, Rn));
}

OP4FUNC(op_stxr, size, Rs, Rn, Rt)
{
	PRINTF("stxr\t%s, %s, [%s]\n",
	    ZREGNAME(0, Rs),
	    ZREGNAME(size, Rt),
	    SREGNAME(1, Rn));
}

OP3FUNC(op_stxrb, Rs, Rn, Rt)
{
	PRINTF("stxrb\t%s, %s, [%s]\n",
	    ZREGNAME(0, Rs),
	    ZREGNAME(0, Rt),
	    SREGNAME(1, Rn));
}

OP3FUNC(op_stxrh, Rs, Rn, Rt)
{
	PRINTF("stxrh\t%s, %s, [%s]\n",
	    ZREGNAME(0, Rs),
	    ZREGNAME(0, Rt),
	    SREGNAME(1, Rn));
}

OP6FUNC(op_sub_extreg, sf, Rm, option, imm3, Rn, Rd)
{
	extendreg_common(di, pc, insn, sf, Rm, option, imm3, Rn, Rd,
	    "sub", NULL);
}

OP5FUNC(op_sub_imm, sf, shift, imm12, Rn, Rd)
{
	if (shift & 2) {
		UNDEFINED(pc, insn, "illegal shift");
		return;
	}

	PRINTF("sub\t%s, %s, #0x%"PRIx64"%s\n",
	    SREGNAME(sf, Rd),
	    SREGNAME(sf, Rn),
	    ZeroExtend(12, imm12, 1),
	    SHIFTOP2(shift, "", ", lsl #12"));
}

OP1FUNC(op_svc, imm16)
{
	PRINTF("svc\t#0x%"PRIx64"\n",
	    imm16);
}

OP5FUNC(op_sysl, op1, CRn, CRm, op2, Rt)
{
	PRINTF("sysl\t%s, #%"PRIu64", %s, %s, #%"PRIu64"\n",
	    ZREGNAME(1, Rt),
	    op1,
	    CREGNAME(CRn),
	    CREGNAME(CRm),
	    op2);
}

OP4FUNC(op_tbnz, b5, b40, imm14, Rt)
{
	uint64_t bit = (b5 << 5) + b40;

	PRINTF("tbnz\t%s, #%"PRIu64", ",
	    ZREGNAME(b5, Rt),
	    bit);
	PRINTADDR(SignExtend(14, imm14, 4) + pc);
	PRINTF("\n");
}

OP4FUNC(op_tbz, b5, b40, imm14, Rt)
{
	uint64_t bit = (b5 << 5) + b40;

	PRINTF("tbz\t%s, #%"PRIu64", ",
	    ZREGNAME(b5, Rt),
	    bit);
	PRINTADDR(SignExtend(14, imm14, 4) + pc);
	PRINTF("\n");
}

OP4FUNC(op_udiv, sf, Rm, Rn, Rd)
{
	PRINTF("udiv\t%s, %s, %s\n",
	    ZREGNAME(sf, Rd),
	    ZREGNAME(sf, Rn),
	    ZREGNAME(sf, Rm));
}

OP4FUNC(op_umaddl, Rm, Ra, Rn, Rd)
{
	/* ALIAS: umull */
	if (Ra == 31) {
		PRINTF("umull\t%s, %s, %s\n",
		    ZREGNAME(1, Rd),
		    ZREGNAME(0, Rn),
		    ZREGNAME(0, Rm));
	} else {
		PRINTF("umaddl\t%s, %s, %s, %s\n",
		    ZREGNAME(1, Rd),
		    ZREGNAME(0, Rn),
		    ZREGNAME(0, Rm),
		    ZREGNAME(1, Ra));
	}
}

OP4FUNC(op_umsubl, Rm, Ra, Rn, Rd)
{
	/* ALIAS: umnegl */
	if (Ra == 31) {
		PRINTF("umnegl\t%s, %s, %s\n",
		    ZREGNAME(1, Rd),
		    ZREGNAME(1, Rn),
		    ZREGNAME(1, Rm));
	} else {
		PRINTF("umsubl\t%s, %s, %s, %s\n",
		    ZREGNAME(1, Rd),
		    ZREGNAME(1, Rn),
		    ZREGNAME(1, Rm),
		    ZREGNAME(1, Ra));
	}
}

OP3FUNC(op_umulh, Rm, Rn, Rd)
{
	PRINTF("umulh\t%s, %s, %s\n",
	    ZREGNAME(1, Rd),
	    ZREGNAME(1, Rn),
	    ZREGNAME(1, Rm));
}

/*
 * load/store SIMD instructions
 */
OP6FUNC(op_simd_ldstnp, opc, l, imm7, Rt2, Rn, Rt)
{
	const char *op = (l == 0) ? "stnp" : "ldnp";
	const int regsz = (opc & 3) + 2;

	if (opc == 3) {
		UNDEFINED(pc, insn, "illegal opc");
		return;
	}

	if (imm7 == 0) {
		PRINTF("%s\t%s, %s, [%s]\n",
		    op,
		    FREGNAME(regsz, Rt),
		    FREGNAME(regsz, Rt2),
		    SREGNAME(1, Rn));
	} else {
		PRINTF("%s\t%s, %s, [%s,#%"PRId64"]\n",
		    op,
		    FREGNAME(regsz, Rt),
		    FREGNAME(regsz, Rt2),
		    SREGNAME(1, Rn),
		    SignExtend(7, imm7, (4 << opc)));
	}
}

OP6FUNC(op_simd_ldstp_postidx, opc, l, imm7, Rt2, Rn, Rt)
{
	const char *op = (l == 0) ? "stp" : "ldp";
	const int regsz = (opc & 3) + 2;

	PRINTF("%s\t%s, %s, [%s],#%"PRId64"\n",
	    op,
	    FREGNAME(regsz, Rt),
	    FREGNAME(regsz, Rt2),
	    SREGNAME(1, Rn),
	    SignExtend(7, imm7, (4 << opc)));
}

OP6FUNC(op_simd_ldstp_preidx, opc, l, imm7, Rt2, Rn, Rt)
{
	const char *op = (l == 0) ? "stp" : "ldp";
	const int regsz = (opc & 3) + 2;

	PRINTF("%s\t%s, %s, [%s,#%"PRId64"]!\n",
	    op,
	    FREGNAME(regsz, Rt),
	    FREGNAME(regsz, Rt2),
	    SREGNAME(1, Rn),
	    SignExtend(7, imm7, (4 << opc)));
}

OP6FUNC(op_simd_ldstp_signed, opc, l, imm7, Rt2, Rn, Rt)
{
	const char *op = (l == 0) ? "stp" : "ldp";
	const int regsz = (opc & 3) + 2;

	if (opc == 3) {
		UNDEFINED(pc, insn, "illegal opc");
		return;
	}

	if (imm7 == 0) {
		PRINTF("%s\t%s, %s, [%s]\n",
		    op,
		    FREGNAME(regsz, Rt),
		    FREGNAME(regsz, Rt2),
		    SREGNAME(1, Rn));
	} else {
		PRINTF("%s\t%s, %s, [%s,#%"PRId64"]\n",
		    op,
		    FREGNAME(regsz, Rt),
		    FREGNAME(regsz, Rt2),
		    SREGNAME(1, Rn),
		    SignExtend(7, imm7, (4 << opc)));
	}
}

static inline int
simd_ldstr_regsz(uint64_t size, uint64_t opc)
{
	if ((opc & 2) == 0)
		return size;
	if (size == 0)
		return 4;
	return -1;
}

OP5FUNC(op_simd_ldstr_immpostidx, size, opc, imm9, Rn, Rt)
{
	const char *op = ((opc & 1) == 0) ? "str" : "ldr";
	int regsz;

	if ((regsz = simd_ldstr_regsz(size, opc)) < 0) {
		UNDEFINED(pc, insn, "illegal size/opc");
		return;
	}

	PRINTF("%s\t%s, [%s],#%"PRId64"\n",
	    op,
	    FREGNAME(regsz, Rt),
	    SREGNAME(1, Rn),
	    SignExtend(9, imm9, 1));
}

OP5FUNC(op_simd_ldstr_immpreidx, size, opc, imm9, Rn, Rt)
{
	const char *op = ((opc & 1) == 0) ? "str" : "ldr";
	int regsz;

	if ((regsz = simd_ldstr_regsz(size, opc)) < 0) {
		UNDEFINED(pc, insn, "illegal size/opc");
		return;
	}

	PRINTF("%s\t%s, [%s,#%"PRId64"]!\n",
	    op,
	    FREGNAME(regsz, Rt),
	    SREGNAME(1, Rn),
	    SignExtend(9, imm9, 1));
}

OP5FUNC(op_simd_ldstr_immunsign, size, opc, imm12, Rn, Rt)
{
	const char *op = ((opc & 1) == 0) ? "str" : "ldr";
	int regsz;

	if ((regsz = simd_ldstr_regsz(size, opc)) < 0) {
		UNDEFINED(pc, insn, "illegal size/opc");
		return;
	}

	if (imm12 == 0) {
		PRINTF("%s\t%s, [%s]\n",
		    op,
		    FREGNAME(regsz, Rt),
		    SREGNAME(1, Rn));
	} else {
		PRINTF("%s\t%s, [%s,#%"PRIu64"]\n",
		    op,
		    FREGNAME(regsz, Rt),
		    SREGNAME(1, Rn),
		    ZeroExtend(12, imm12, 1 << regsz));
	}
}

OP7FUNC(op_simd_ldstr_reg, size, opc, Rm, option, S, Rn, Rt)
{
	const char *op = ((opc & 1) == 0) ? "str" : "ldr";
	int regsz, r;

	if ((regsz = simd_ldstr_regsz(size, opc)) < 0) {
		UNDEFINED(pc, insn, "illegal size/opc");
		return;
	}

	if ((r = regoffset_option_to_r(option)) < 0) {
		UNDEFINED(pc, insn, "illegal option");
		return;
	}

	if (S == 0) {
		PRINTF("%s\t%s, [%s,%s%s]\n",
		    op,
		    FREGNAME(regsz, Rt),
		    SREGNAME(1, Rn),
		    ZREGNAME(r, Rm),
		    SHIFTOP8(option,
		        "", "", ",uxtw", "", "", "", ",sxtw", ",sxtx"));
	} else {
		u_int amount = regsz;
		PRINTF("%s\t%s, [%s,%s,%s #%u]\n",
		    op,
		    FREGNAME(regsz, Rt),
		    SREGNAME(1, Rn),
		    ZREGNAME(r, Rm),
		    SHIFTOP8(option,
		        "", "", "uxtw", "lsl", "", "", "sxtw", "sxtx"),
		    amount);
	}
}

OP4FUNC(op_simd_aes, m, d, Rn, Rt)
{
	const char *aesop[2][2] = {
		{	"aese",  "aesd",	},
		{	"aesmc", "aesimc"	}
	};

	PRINTF("%s\t%s.16b, %s.16b\n",
	    aesop[m & 1][d & 1],
	    VREGNAME(Rn),
	    VREGNAME(Rt));
}

OP4FUNC(op_simd_sha_reg3, Rm, op, Rn, Rd)
{
	const char *shaop[8] = {
		"sha1c",   "sha1p",    "sha1m",     "sha1su0",
		"sha256h", "sha256h2", "sha256su1", NULL
	};

	switch (op) {
	case 0:
	case 1:
	case 2:
		PRINTF("%s\t%s, %s, %s.4s\n",
		    shaop[op],
		    FREGNAME(FREGSZ_Q, Rd),
		    FREGNAME(FREGSZ_S, Rn),
		    VREGNAME(Rm));
		break;

	case 4:
	case 5:
		PRINTF("%s\t%s, %s, %s.4s\n",
		    shaop[op],
		    FREGNAME(FREGSZ_Q, Rd),
		    FREGNAME(FREGSZ_Q, Rn),
		    VREGNAME(Rm));
		break;

	case 3:
	case 6:
		PRINTF("%s\t%s.4s, %s.4s, %s.4s\n",
		    shaop[op],
		    VREGNAME(Rd),
		    VREGNAME(Rn),
		    VREGNAME(Rm));
		break;

	default:
		UNDEFINED(pc, insn, "illegal sha operation");
		break;
	}
}

OP3FUNC(op_simd_sha_reg2, op, Rn, Rd)
{
	const char *shaop[4] = {
		"sha1h", "sha1su1", "sha256su0", NULL
	};

	switch (op) {
	case 0:
		PRINTF("%s\t%s, %s\n",
		    shaop[op],
		    FREGNAME(FREGSZ_S, Rd),
		    FREGNAME(FREGSZ_S, Rn));
		break;
	case 1:
	case 2:
		PRINTF("%s\t%s.4s, %s.4s\n",
		    shaop[op],
		    VREGNAME(Rd),
		    VREGNAME(Rn));
		break;
	default:
		UNDEFINED(pc, insn, "illegal sha operation");
		break;
	}
}

OP4FUNC(op_simd_sha512_reg3, Rm, op, Rn, Rd)
{
	const char *shaop[4] = {
		"sha512h", "sha512h2", "sha512su1", "rax1"
	};

	switch (op) {
	case 0:
	case 1:
		PRINTF("%s\t%s, %s, %s.2d\n",
		    shaop[op],
		    FREGNAME(FREGSZ_Q, Rd),
		    FREGNAME(FREGSZ_Q, Rn),
		    VREGNAME(Rm));
		break;
	case 2:
	case 3:
		PRINTF("%s\t%s.2d, %s,.2d %s.2d\n",
		    shaop[op],
		    VREGNAME(Rd),
		    VREGNAME(Rn),
		    VREGNAME(Rm));
		break;
	}
}

OP3FUNC(op_simd_sha512_reg2, op, Rn, Rd)
{
	const char *shaop[4] = {
		"sha512su0", "sm4e", NULL, NULL
	};

	switch (op) {
	case 0:
	case 1:
		PRINTF("%s\t%s.2d, %s.2d\n",
		    shaop[op],
		    VREGNAME(Rd),
		    VREGNAME(Rn));
		break;
	default:
		UNDEFINED(pc, insn, "illegal sha512 operation");
		break;
	}
}

OP5FUNC(op_simd_pmull, q, size, Rm, Rn, Rd)
{
	const char *op = (q == 0) ? "pmull" : "pmull2";
	const char *regspec_Ta[4] = {
		"8h", NULL, NULL, "1q"
	};
	const char *regspec_Tb[8] = {
		"8b", "16b", NULL, NULL,
		NULL, NULL, "1d", "2d"
	};

	if ((regspec_Ta[size & 3] != NULL) &&
	    (regspec_Tb[((size & 3) << 1) + (q & 1)] != NULL)) {
		PRINTF("%s\t%s.%s, %s.%s, %s.%s\n",
		    op,
		    VREGNAME(Rd), regspec_Ta[size & 3],
		    VREGNAME(Rn), regspec_Tb[((size & 3) << 1) + (q & 1)],
		    VREGNAME(Rd), regspec_Tb[((size & 3) << 1) + (q & 1)]);
	} else {
		UNDEFINED(pc, insn, "illegal pmull size");
	}
}

OP1FUNC(op_eretaa, m)
{
	if (m == 0)
		PRINTF("eretaa\n");
	else
		PRINTF("eretab\n");

}

OP1FUNC(op_retaa, m)
{
	if (m == 0)
		PRINTF("retaa\n");
	else
		PRINTF("retab\n");
}

OP4FUNC(op_blraa, z, m, Rn, Rm)
{
	if (z == 0) {
		if (Rm != 31) {
			UNDEFINED(pc, insn, "undefined");
		} else {
			PRINTF("%s\t%s\n",
			    SHIFTOP2(m, "blraaz", "blrabz"),
			    SREGNAME(1, Rn));
		}
	} else {
		PRINTF("%s\t%s, %s\n",
		    SHIFTOP2(m, "blraa", "blrab"),
		    SREGNAME(1, Rn),
		    SREGNAME(1, Rm));
	}
}

OP4FUNC(op_braa, z, m, Rn, Rm)
{
	if (z == 0) {
		if (Rm != 31) {
			UNDEFINED(pc, insn, "undefined");
		} else {
			PRINTF("%s\t%s\n",
			    SHIFTOP2(m, "braaz", "brabz"),
			    SREGNAME(1, Rn));
		}
	} else {
		PRINTF("%s\t%s, %s\n",
		    SHIFTOP2(m, "braa", "brab"),
		    SREGNAME(1, Rn),
		    SREGNAME(1, Rm));
	}
}

OP4FUNC(op_pacda, z, m, Rn, Rd)
{
	if (z != 0) {
		if (Rn != 31) {
			UNDEFINED(pc, insn, "undefined");
		} else {
			PRINTF("%s\t%s\n",
			    SHIFTOP2(m, "pacdza", "pacdzb"),
			    SREGNAME(1, Rd));
		}
	} else {
		PRINTF("%s\t%s, %s\n",
		    SHIFTOP2(m, "pacda", "pacdb"),
		    ZREGNAME(1, Rd),
		    SREGNAME(1, Rn));
	}
}

OP4FUNC(op_pacia, z, m, Rn, Rd)
{
	if (z != 0) {
		if (Rn != 31) {
			UNDEFINED(pc, insn, "undefined");
		} else {
			PRINTF("%s\t%s\n",
			    SHIFTOP2(m, "paciza", "pacizb"),
			    SREGNAME(1, Rd));
		}
	} else {
		PRINTF("%s\t%s, %s\n",
		    SHIFTOP2(m, "pacia", "pacib"),
		    ZREGNAME(1, Rd),
		    SREGNAME(1, Rn));
	}
}

OP3FUNC(op_pacga, Rm, Rn, Rd)
{
	PRINTF("pacga\t%s, %s, %s\n",
	    ZREGNAME(1, Rd),
	    ZREGNAME(1, Rn),
	    SREGNAME(1, Rm));
}

OP1FUNC(op_xpaci, Rd)
{
	PRINTF("xpaci\t%s\n",
	    ZREGNAME(1, Rd));
}

OP1FUNC(op_xpacd, Rd)
{
	PRINTF("xpacd\t%s\n",
	    ZREGNAME(1, Rd));
}

OP0FUNC(op_xpaclri)
{
	PRINTF("xpaclri\n");
}

/*
 * SIMD instructions are not supported except some insns.
 * They are disassembled as '.insn 0xXXXXXXXX'.
 */
struct bitpos {
	uint8_t pos;
	uint8_t width;
};

struct insn_info {
	uint32_t mask;
	uint32_t pattern;
#define INSN_MAXARG	8
	struct bitpos bitinfo[INSN_MAXARG];
	OPFUNC_DECL(void (*opfunc),,,,,,,,);
};

/* define code format  { {bitpos, bitwidth}, ... (maximum 8 args) } */
#define FMT_NOARG			\
	{{ 0, 0}, { 0, 0}, { 0, 0}, { 0, 0}, { 0, 0}, { 0, 0}, { 0, 0}, { 0, 0}}
#define FMT_RD				\
	{{ 0, 5}, { 0, 0}, { 0, 0}, { 0, 0}, { 0, 0}, { 0, 0}, { 0, 0}, { 0, 0}}
#define FMT_RN				\
	{{ 5, 5}, { 0, 0}, { 0, 0}, { 0, 0}, { 0, 0}, { 0, 0}, { 0, 0}, { 0, 0}}
#define FMT_RN_RT			\
	{{ 5, 5}, { 0, 5}, { 0, 0}, { 0, 0}, { 0, 0}, { 0, 0}, { 0, 0}, { 0, 0}}
#define FMT_M				\
	{{10, 1}, { 0, 0}, { 0, 0}, { 0, 0}, { 0, 0}, { 0, 0}, { 0, 0}, { 0, 0}}
#define FMT_CRM				\
	{{ 8, 4}, { 0, 0}, { 0, 0}, { 0, 0}, { 0, 0}, { 0, 0}, { 0, 0}, { 0, 0}}
#define FMT_CRM_OP2			\
	{{ 8, 4}, { 5, 3}, { 0, 0}, { 0, 0}, { 0, 0}, { 0, 0}, { 0, 0}, { 0, 0}}
#define FMT_OP2_RN_RD			\
	{{10, 2}, { 5, 5}, { 0, 5}, { 0, 0}, { 0, 0}, { 0, 0}, { 0, 0}, { 0, 0}}
#define FMT_Z_M_RN_RD			\
	{{13, 1}, {10, 1}, { 5, 5}, { 0, 5}, { 0, 0}, { 0, 0}, { 0, 0}, { 0, 0}}
#define FMT_M_D_RN_RD			\
	{{13, 1}, {12, 1}, { 5, 5}, { 0, 5}, { 0, 0}, { 0, 0}, { 0, 0}, { 0, 0}}
#define FMT_OP3_RN_RD			\
	{{12, 3}, { 5, 5}, { 0, 5}, { 0, 0}, { 0, 0}, { 0, 0}, { 0, 0}, { 0, 0}}
#define FMT_OP1_CRM_OP2			\
	{{16, 3}, { 8, 4}, { 5, 3}, { 0, 0}, { 0, 0}, { 0, 0}, { 0, 0}, { 0, 0}}
#define FMT_OP1_CRN_CRM_OP2_RT		\
	{{16, 3}, {12, 4}, { 8, 4}, { 5, 3}, { 0, 5}, { 0, 0}, { 0, 0}, { 0, 0}}
#define FMT_RM_RN_RD			\
	{{16, 5}, { 5, 5}, { 0, 5}, { 0, 0}, { 0, 0}, { 0, 0}, { 0, 0}, { 0, 0}}
#define FMT_RS_RN_RT			\
	{{16, 5}, { 5, 5}, { 0, 5}, { 0, 0}, { 0, 0}, { 0, 0}, { 0, 0}, { 0, 0}}
#define FMT_RM_OP2_RN_RD		\
	{{16, 5}, {10, 2}, { 5, 5}, { 0, 5}, { 0, 0}, { 0, 0}, { 0, 0}, { 0, 0}}
#define FMT_RM_OP_RN_RD			\
	{{16, 5}, {12, 3}, { 5, 5}, { 0, 5}, { 0, 0}, { 0, 0}, { 0, 0}, { 0, 0}}
#define FMT_RM_RA_RN_RD			\
	{{16, 5}, {10, 5}, { 5, 5}, { 0, 5}, { 0, 0}, { 0, 0}, { 0, 0}, { 0, 0}}
#define FMT_IMM9_RN_RT			\
	{{12, 9}, { 5, 5}, { 0, 5}, { 0, 0}, { 0, 0}, { 0, 0}, { 0, 0}, { 0, 0}}
#define FMT_RM_OPT_SHIFT_RN_RT		\
	{{16, 5}, {13, 3}, {12, 1}, { 5, 5}, { 0, 5}, { 0, 0}, { 0, 0}, { 0, 0}}
#define FMT_IMM16			\
	{{ 5,16}, { 0, 0}, { 0, 0}, { 0, 0}, { 0, 0}, { 0, 0}, { 0, 0}, { 0, 0}}
#define FMT_IMM16_LL			\
	{{ 5,16}, { 0, 2}, { 0, 0}, { 0, 0}, { 0, 0}, { 0, 0}, { 0, 0}, { 0, 0}}
#define FMT_OP0_OP1_CRN_CRM_OP2_RT	\
	{{19, 2}, {16, 3}, {12, 4}, { 8, 4}, { 5, 3}, { 0, 5}, { 0, 0}, { 0, 0}}
#define FMT_IMM7_RT2_RN_RT		\
	{{15, 7}, {10, 5}, { 5, 5}, { 0, 5}, { 0, 0}, { 0, 0}, { 0, 0}, { 0, 0}}
#define FMT_IMM12_RN_RT			\
	{{10,12}, { 5, 5}, { 0, 5}, { 0, 0}, { 0, 0}, { 0, 0}, { 0, 0}, { 0, 0}}
#define FMT_OPC_IMM9_RN_RT		\
	{{22, 1}, {12, 9}, { 5, 5}, { 0, 5}, { 0, 0}, { 0, 0}, { 0, 0}, { 0, 0}}
#define FMT_OPC_RM_OPT_SHIFT_RN_RT	\
	{{22, 1}, {16, 5}, {13, 3}, {12, 1}, { 5, 5}, { 0, 5}, { 0, 0}, { 0, 0}}
#define FMT_OPC_IMM12_RN_RT		\
	{{22, 1}, {10,12}, { 5, 5}, { 0, 5}, { 0, 0}, { 0, 0}, { 0, 0}, { 0, 0}}
#define FMT_IMM19_COND			\
	{{ 5,19}, { 0, 4}, { 0, 0}, { 0, 0}, { 0, 0}, { 0, 0}, { 0, 0}, { 0, 0}}
#define FMT_IMM19_RT			\
	{{ 5,19}, { 0, 5}, { 0, 0}, { 0, 0}, { 0, 0}, { 0, 0}, { 0, 0}, { 0, 0}}
#define FMT_Z_M_RN_RM			\
	{{24, 1}, {10, 1}, { 5, 5}, { 0, 5}, { 0, 0}, { 0, 0}, { 0, 0}, { 0, 0}}
#define FMT_IMM26			\
	{{ 0,26}, { 0, 0}, { 0, 0}, { 0, 0}, { 0, 0}, { 0, 0}, { 0, 0}, { 0, 0}}
#define FMT_SIZE_RN_RT			\
	{{30, 1}, { 5, 5}, { 0, 5}, { 0, 0}, { 0, 0}, { 0, 0}, { 0, 0}, { 0, 0}}
#define FMT_SIZE_RT2_RN_RT		\
	{{30, 1}, {10, 5}, { 5, 5}, { 0, 5}, { 0, 0}, { 0, 0}, { 0, 0}, { 0, 0}}
#define FMT_SIZE_RS_RN_RT		\
	{{30, 1}, {16, 5}, { 5, 5}, { 0, 5}, { 0, 0}, { 0, 0}, { 0, 0}, { 0, 0}}
#define FMT_SIZE_RS_RT2_RN_RT		\
	{{30, 1}, {16, 5}, {10, 5}, { 5, 5}, { 0, 5}, { 0, 0}, { 0, 0}, { 0, 0}}
#define FMT_SIZE_IMM9_RN_RT		\
	{{30, 1}, {12, 9}, { 5, 5}, { 0, 5}, { 0, 0}, { 0, 0}, { 0, 0}, { 0, 0}}
#define FMT_SIZE_RM_OPT_SHIFT_RN_RT	\
	{{30, 1}, {16, 5}, {13, 3}, {12, 1}, { 5, 5}, { 0, 5}, { 0, 0}, { 0, 0}}
#define FMT_SIZE_IMM12_RN_RT		\
	{{30, 1}, {10,12}, { 5, 5}, { 0, 5}, { 0, 0}, { 0, 0}, { 0, 0}, { 0, 0}}
#define FMT_Q_SIZE_RM_RN_RD		\
	{{30, 1}, {22, 2}, {16, 5}, { 5, 5}, { 0, 5}, { 0, 0}, { 0, 0}, { 0, 0}}
#define FMT_SIZE_IMM19_RT		\
	{{30, 1}, { 5,19}, { 0, 5}, { 0, 0}, { 0, 0}, { 0, 0}, { 0, 0}, { 0, 0}}
#define FMT_IMMLO_IMMHI_RD		\
	{{29, 2}, { 5,19}, { 0, 5}, { 0, 0}, { 0, 0}, { 0, 0}, { 0, 0}, { 0, 0}}
#define FMT_SF_RN_RD			\
	{{31, 1}, { 5, 5}, { 0, 5}, { 0, 0}, { 0, 0}, { 0, 0}, { 0, 0}, { 0, 0}}
#define FMT_SF_OPC_RN_RD		\
	{{31, 1}, {10, 2}, { 5, 5}, { 0, 5}, { 0, 0}, { 0, 0}, { 0, 0}, { 0, 0}}
#define FMT_SF_RM_RN_RD			\
	{{31, 1}, {16, 5}, { 5, 5}, { 0, 5}, { 0, 0}, { 0, 0}, { 0, 0}, { 0, 0}}
#define FMT_SF_RM_SZ_RN_RD		\
	{{31, 1}, {16, 5}, {10, 2}, { 5, 5}, { 0, 5}, { 0, 0}, { 0, 0}, { 0, 0}}
#define FMT_SF_RM_RA_RN_RD		\
	{{31, 1}, {16, 5}, {10, 5}, { 5, 5}, { 0, 5}, { 0, 0}, { 0, 0}, { 0, 0}}
#define FMT_SF_IMM5_COND_RN_NZCV	\
	{{31, 1}, {16, 5}, {12, 4}, { 5, 5}, { 0, 4}, { 0, 0}, { 0, 0}, { 0, 0}}
#define FMT_SF_RM_COND_RN_NZCV		\
	{{31, 1}, {16, 5}, {12, 4}, { 5, 5}, { 0, 4}, { 0, 0}, { 0, 0}, { 0, 0}}
#define FMT_SF_RM_COND_RN_RD		\
	{{31, 1}, {16, 5}, {12, 4}, { 5, 5}, { 0, 5}, { 0, 0}, { 0, 0}, { 0, 0}}
#define FMT_SF_RM_OPT_IMM3_RN_RD	\
	{{31, 1}, {16, 5}, {13, 3}, {10, 3}, { 5, 5}, { 0, 5}, { 0, 0}, { 0, 0}}
#define FMT_SF_RM_OP_IMM3_RN_RD		\
	{{31, 1}, {16, 5}, {13, 3}, {10, 3}, { 5, 5}, { 0, 5}, { 0, 0}, { 0, 0}}
#define FMT_SF_IMM7_RT2_RN_RT		\
	{{31, 1}, {15, 7}, {10, 5}, { 5, 5}, { 0, 5}, { 0, 0}, { 0, 0}, { 0, 0}}
#define FMT_SF_N_RM_IMM6_RN_RD		\
	{{31, 1}, {22, 1}, {16, 5}, {10, 6}, { 5, 5}, { 0, 5}, { 0, 0}, { 0, 0}}
#define FMT_SF_N_RM_IMMS_RN_RD		\
	{{31, 1}, {22, 1}, {16, 5}, {10, 6}, { 5, 5}, { 0, 5}, { 0, 0}, { 0, 0}}
#define FMT_SF_HW_IMM16_RD		\
	{{31, 1}, {21, 2}, { 5,16}, { 0, 5}, { 0, 0}, { 0, 0}, { 0, 0}, { 0, 0}}
#define FMT_SF_N_IMMR_IMMS_RN_RD	\
	{{31, 1}, {22, 1}, {16, 6}, {10, 6}, { 5, 5}, { 0, 5}, { 0, 0}, { 0, 0}}
#define FMT_SF_SHIFT_RM_IMM6_RN_RD	\
	{{31, 1}, {22, 2}, {16, 5}, {10, 6}, { 5, 5}, { 0, 5}, { 0, 0}, { 0, 0}}
#define FMT_SF_SHIFT_IMM12_RN_RD	\
	{{31, 1}, {22, 2}, {10,12}, { 5, 5}, { 0, 5}, { 0, 0}, { 0, 0}, { 0, 0}}
#define FMT_SF_IMM19_RT			\
	{{31, 1}, { 5,19}, { 0, 5}, { 0, 0}, { 0, 0}, { 0, 0}, { 0, 0}, { 0, 0}}
#define FMT_B5_B40_IMM14_RT		\
	{{31, 1}, {19, 5}, { 5,14}, { 0, 5}, { 0, 0}, { 0, 0}, { 0, 0}, { 0, 0}}
#define FMT_OPC_L_IMM7_RT2_RN_RT	\
	{{30, 2}, {22, 1}, {15, 7}, {10, 5}, { 5, 5}, { 0, 5}, { 0, 0}, { 0, 0}}
#define FMT_SIZE_OPC_IMM9_RN_RT		\
	{{30, 2}, {22, 2}, {12, 9}, { 5, 5}, { 0, 5}, { 0, 0}, { 0, 0}, { 0, 0}}
#define FMT_SIZE_OPC_RM_OPT_S_RN_RT	\
	{{30, 2}, {22, 2}, {16, 5}, {13, 3}, {12, 1}, { 5, 5}, { 0, 5}, { 0, 0}}
#define FMT_SIZE_OPC_IMM12_RN_RT	\
	{{30, 2}, {22, 2}, {10,12}, { 5, 5}, { 0, 5}, { 0, 0}, { 0, 0}, { 0, 0}}

static const struct insn_info insn_tables[] = {
 /* mask,      pattern,    opcode format,               opfunc             */
 /* ---------  ----------  ---------------------------  ------------------ */
 { 0xffffffff, 0xd6bf03e0, FMT_NOARG,                   op_drps },
 { 0xffffffff, 0xd69f03e0, FMT_NOARG,                   op_eret },
 { 0xffffffff, 0xd50320ff, FMT_NOARG,                   op_xpaclri },
 { 0xffffffe0, 0xdac143e0, FMT_RD,                      op_xpaci },
 { 0xffffffe0, 0xdac147e0, FMT_RD,                      op_xpacd },
 { 0xfffffc1f, 0xd63f0000, FMT_RN,                      op_blr },
 { 0xfffffc1f, 0xd61f0000, FMT_RN,                      op_br },
 { 0xfffffc1f, 0xd65f0000, FMT_RN,                      op_ret },
 { 0xfffffc00, 0x08dffc00, FMT_RN_RT,                   op_ldarb },
 { 0xfffffc00, 0x48dffc00, FMT_RN_RT,                   op_ldarh },
 { 0xfffffc00, 0x085ffc00, FMT_RN_RT,                   op_ldaxrb },
 { 0xfffffc00, 0x485ffc00, FMT_RN_RT,                   op_ldaxrh },
 { 0xfffffc00, 0x085f7c00, FMT_RN_RT,                   op_ldxrb },
 { 0xfffffc00, 0x485f7c00, FMT_RN_RT,                   op_ldxrh },
 { 0xfffffc00, 0x089ffc00, FMT_RN_RT,                   op_stlrb },
 { 0xfffffc00, 0x489ffc00, FMT_RN_RT,                   op_stlrh },
 { 0xfffffbff, 0xd69f0bff, FMT_M,                       op_eretaa },
 { 0xfffffbff, 0xd65f0bff, FMT_M,                       op_retaa },
 { 0xfffff0ff, 0xd503305f, FMT_CRM,                     op_clrex },
 { 0xfffff0ff, 0xd50330bf, FMT_CRM,                     op_dmb },
 { 0xfffff0ff, 0xd503309f, FMT_CRM,                     op_dsb },
 { 0xfffff0ff, 0xd50330df, FMT_CRM,                     op_isb },
 { 0xfffff01f, 0xd503201f, FMT_CRM_OP2,                 op_hint },
 { 0xfffff000, 0xcec08000, FMT_OP2_RN_RD,               op_simd_sha512_reg2 },
 { 0xffffd800, 0xdac10800, FMT_Z_M_RN_RD,               op_pacda },
 { 0xffffd800, 0xdac10000, FMT_Z_M_RN_RD,               op_pacia },
 { 0xffffcc00, 0x4e284800, FMT_M_D_RN_RD,               op_simd_aes },
 { 0xffff8c00, 0x5e280800, FMT_OP3_RN_RD,               op_simd_sha_reg2 },
 { 0xfff8f01f, 0xd500401f, FMT_OP1_CRM_OP2,             op_msr_imm },
 { 0xfff80000, 0xd5080000, FMT_OP1_CRN_CRM_OP2_RT,      op_sys },
 { 0xfff80000, 0xd5280000, FMT_OP1_CRN_CRM_OP2_RT,      op_sysl },
 { 0xffe0fc00, 0x9b407c00, FMT_RM_RN_RD,                op_smulh },
 { 0xffe0fc00, 0x0800fc00, FMT_RS_RN_RT,                op_stlxrb },
 { 0xffe0fc00, 0x4800fc00, FMT_RS_RN_RT,                op_stlxrh },
 { 0xffe0fc00, 0x08007c00, FMT_RS_RN_RT,                op_stxrb },
 { 0xffe0fc00, 0x48007c00, FMT_RS_RN_RT,                op_stxrh },
 { 0xffe0fc00, 0x9bc07c00, FMT_RM_RN_RD,                op_umulh },
 { 0xffe0fc00, 0x9ac03000, FMT_RM_RN_RD,                op_pacga },
 { 0xffe0f000, 0xce608000, FMT_RM_OP2_RN_RD,            op_simd_sha512_reg3 },
 { 0xffe08c00, 0x5e000000, FMT_RM_OP_RN_RD,             op_simd_sha_reg3 },
 { 0xffe08000, 0x9b208000, FMT_RM_RA_RN_RD,             op_smsubl },
 { 0xffe08000, 0x9ba08000, FMT_RM_RA_RN_RD,             op_umsubl },
 { 0xffe08000, 0x9b200000, FMT_RM_RA_RN_RD,             op_smaddl },
 { 0xffe08000, 0x9ba00000, FMT_RM_RA_RN_RD,             op_umaddl },
 { 0xffe00c00, 0x38400400, FMT_IMM9_RN_RT,              op_ldrb_immpostidx },
 { 0xffe00c00, 0x38400c00, FMT_IMM9_RN_RT,              op_ldrb_immpreidx },
 { 0xffe00c00, 0x38600800, FMT_RM_OPT_SHIFT_RN_RT,      op_ldrb_reg },
 { 0xffe00c00, 0x78400400, FMT_IMM9_RN_RT,              op_ldrh_immpostidx },
 { 0xffe00c00, 0x78400c00, FMT_IMM9_RN_RT,              op_ldrh_immpreidx },
 { 0xffe00c00, 0x78600800, FMT_RM_OPT_SHIFT_RN_RT,      op_ldrh_reg },
 { 0xffe00c00, 0xb8800400, FMT_IMM9_RN_RT,              op_ldrsw_immpostidx },
 { 0xffe00c00, 0xb8800c00, FMT_IMM9_RN_RT,              op_ldrsw_immpreidx },
 { 0xffe00c00, 0xb8a00800, FMT_RM_OPT_SHIFT_RN_RT,      op_ldrsw_reg },
 { 0xffe00c00, 0x38400800, FMT_IMM9_RN_RT,              op_ldtrb },
 { 0xffe00c00, 0x78400800, FMT_IMM9_RN_RT,              op_ldtrh },
 { 0xffe00c00, 0xb8800800, FMT_IMM9_RN_RT,              op_ldtrsw },
 { 0xffe00c00, 0x38400000, FMT_IMM9_RN_RT,              op_ldurb },
 { 0xffe00c00, 0x78400000, FMT_IMM9_RN_RT,              op_ldurh },
 { 0xffe00c00, 0xb8800000, FMT_IMM9_RN_RT,              op_ldursw },
 { 0xffe00c00, 0xf8a00800, FMT_RM_OPT_SHIFT_RN_RT,      op_prfm_reg },
 { 0xffe00c00, 0xf8800000, FMT_IMM9_RN_RT,              op_prfum },
 { 0xffe00c00, 0x38000400, FMT_IMM9_RN_RT,              op_strb_immpostidx },
 { 0xffe00c00, 0x38000c00, FMT_IMM9_RN_RT,              op_strb_immpreidx },
 { 0xffe00c00, 0x38200800, FMT_RM_OPT_SHIFT_RN_RT,      op_strb_reg },
 { 0xffe00c00, 0x78000400, FMT_IMM9_RN_RT,              op_strh_immpostidx },
 { 0xffe00c00, 0x78000c00, FMT_IMM9_RN_RT,              op_strh_immpreidx },
 { 0xffe00c00, 0x78200800, FMT_RM_OPT_SHIFT_RN_RT,      op_strh_reg },
 { 0xffe00c00, 0x38000800, FMT_IMM9_RN_RT,              op_sttrb },
 { 0xffe00c00, 0x78000800, FMT_IMM9_RN_RT,              op_sttrh },
 { 0xffe00c00, 0x38000000, FMT_IMM9_RN_RT,              op_sturb },
 { 0xffe00c00, 0x78000000, FMT_IMM9_RN_RT,              op_sturh },
 { 0xffe0001f, 0xd4200000, FMT_IMM16,                   op_brk },
 { 0xffe0001f, 0xd4400000, FMT_IMM16,                   op_hlt },
 { 0xffe0001f, 0xd4000002, FMT_IMM16,                   op_hvc },
 { 0xffe0001f, 0xd4000003, FMT_IMM16,                   op_smc },
 { 0xffe0001f, 0xd4000001, FMT_IMM16,                   op_svc },
 { 0xffe0001c, 0xd4a00000, FMT_IMM16_LL,                op_dcps },
 { 0xffe00000, 0xd5200000, FMT_OP0_OP1_CRN_CRM_OP2_RT,  op_mrs },
 { 0xffe00000, 0xd5000000, FMT_OP0_OP1_CRN_CRM_OP2_RT,  op_msr },
 { 0xffc00000, 0x68c00000, FMT_IMM7_RT2_RN_RT,          op_ldpsw_postidx },
 { 0xffc00000, 0x69c00000, FMT_IMM7_RT2_RN_RT,          op_ldpsw_preidx },
 { 0xffc00000, 0x69400000, FMT_IMM7_RT2_RN_RT,          op_ldpsw_signed },
 { 0xffc00000, 0x39400000, FMT_IMM12_RN_RT,             op_ldrb_immunsign },
 { 0xffc00000, 0x79400000, FMT_IMM12_RN_RT,             op_ldrh_immunsign },
 { 0xffc00000, 0xb9800000, FMT_IMM12_RN_RT,             op_ldrsw_immunsign },
 { 0xffc00000, 0xf9800000, FMT_IMM12_RN_RT,             op_prfm_imm },
 { 0xffc00000, 0x39000000, FMT_IMM12_RN_RT,             op_strb_immunsign },
 { 0xffc00000, 0x79000000, FMT_IMM12_RN_RT,             op_strh_immunsign },
 { 0xffa00c00, 0x38800400, FMT_OPC_IMM9_RN_RT,          op_ldrsb_immpostidx },
 { 0xffa00c00, 0x38800c00, FMT_OPC_IMM9_RN_RT,          op_ldrsb_immpreidx },
 { 0xffa00c00, 0x38a00800, FMT_OPC_RM_OPT_SHIFT_RN_RT,  op_ldrsb_reg },
 { 0xffa00c00, 0x78800400, FMT_OPC_IMM9_RN_RT,          op_ldrsh_immpostidx },
 { 0xffa00c00, 0x78800c00, FMT_OPC_IMM9_RN_RT,          op_ldrsh_immpreidx },
 { 0xffa00c00, 0x78a00800, FMT_OPC_RM_OPT_SHIFT_RN_RT,  op_ldrsh_reg },
 { 0xffa00c00, 0x38800800, FMT_OPC_IMM9_RN_RT,          op_ldtrsb },
 { 0xffa00c00, 0x78800800, FMT_OPC_IMM9_RN_RT,          op_ldtrsh },
 { 0xffa00c00, 0x38800000, FMT_OPC_IMM9_RN_RT,          op_ldursb },
 { 0xffa00c00, 0x78800000, FMT_OPC_IMM9_RN_RT,          op_ldursh },
 { 0xff800000, 0x39800000, FMT_OPC_IMM12_RN_RT,         op_ldrsb_immunsign },
 { 0xff800000, 0x79800000, FMT_OPC_IMM12_RN_RT,         op_ldrsh_immunsign },
 { 0xff000010, 0x54000000, FMT_IMM19_COND,              op_b_cond },
 { 0xff000000, 0x98000000, FMT_IMM19_RT,                op_ldrsw_literal },
 { 0xff000000, 0xd8000000, FMT_IMM19_RT,                op_prfm_literal },
 { 0xfefff800, 0xd63f0800, FMT_Z_M_RN_RM,               op_blraa },
 { 0xfefff800, 0xd61f0800, FMT_Z_M_RN_RM,               op_braa },
 { 0xfc000000, 0x14000000, FMT_IMM26,                   op_b },
 { 0xfc000000, 0x94000000, FMT_IMM26,                   op_bl },
 { 0xbffffc00, 0x88dffc00, FMT_SIZE_RN_RT,              op_ldar },
 { 0xbffffc00, 0x885ffc00, FMT_SIZE_RN_RT,              op_ldaxr },
 { 0xbffffc00, 0x885f7c00, FMT_SIZE_RN_RT,              op_ldxr },
 { 0xbffffc00, 0x889ffc00, FMT_SIZE_RN_RT,              op_stlr },
 { 0xbfff8000, 0x887f8000, FMT_SIZE_RT2_RN_RT,          op_ldaxp },
 { 0xbfff8000, 0x887f0000, FMT_SIZE_RT2_RN_RT,          op_ldxp },
 { 0xbfe0fc00, 0x8800fc00, FMT_SIZE_RS_RN_RT,           op_stlxr },
 { 0xbfe0fc00, 0x88007c00, FMT_SIZE_RS_RN_RT,           op_stxr },
 { 0xbfe08000, 0x88208000, FMT_SIZE_RS_RT2_RN_RT,       op_stlxp },
 { 0xbfe08000, 0x88200000, FMT_SIZE_RS_RT2_RN_RT,       op_stxp },
 { 0xbfe00c00, 0xb8400400, FMT_SIZE_IMM9_RN_RT,         op_ldr_immpostidx },
 { 0xbfe00c00, 0xb8400c00, FMT_SIZE_IMM9_RN_RT,         op_ldr_immpreidx },
 { 0xbfe00c00, 0xb8600800, FMT_SIZE_RM_OPT_SHIFT_RN_RT, op_ldr_reg },
 { 0xbfe00c00, 0xb8400800, FMT_SIZE_IMM9_RN_RT,         op_ldtr },
 { 0xbfe00c00, 0xb8400000, FMT_SIZE_IMM9_RN_RT,         op_ldur },
 { 0xbfe00c00, 0xb8000400, FMT_SIZE_IMM9_RN_RT,         op_str_immpostidx },
 { 0xbfe00c00, 0xb8000c00, FMT_SIZE_IMM9_RN_RT,         op_str_immpreidx },
 { 0xbfe00c00, 0xb8200800, FMT_SIZE_RM_OPT_SHIFT_RN_RT, op_str_reg },
 { 0xbfe00c00, 0xb8000800, FMT_SIZE_IMM9_RN_RT,         op_sttr },
 { 0xbfe00c00, 0xb8000000, FMT_SIZE_IMM9_RN_RT,         op_stur },
 { 0xbfc00000, 0xb9400000, FMT_SIZE_IMM12_RN_RT,        op_ldr_immunsign },
 { 0xbfc00000, 0xb9000000, FMT_SIZE_IMM12_RN_RT,        op_str_immunsign },
 { 0xbf20fc00, 0x0e20e000, FMT_Q_SIZE_RM_RN_RD,         op_simd_pmull },
 { 0xbf000000, 0x18000000, FMT_SIZE_IMM19_RT,           op_ldr_literal },
 { 0x9f000000, 0x10000000, FMT_IMMLO_IMMHI_RD,          op_adr },
 { 0x9f000000, 0x90000000, FMT_IMMLO_IMMHI_RD,          op_adrp },
 { 0x7ffffc00, 0x5ac01400, FMT_SF_RN_RD,                op_cls },
 { 0x7ffffc00, 0x5ac01000, FMT_SF_RN_RD,                op_clz },
 { 0x7ffff000, 0x5ac00000, FMT_SF_OPC_RN_RD,            op_rev },
 { 0x7fe0fc00, 0x5a000000, FMT_SF_RM_RN_RD,             op_sbc },
 { 0x7fe0fc00, 0x7a000000, FMT_SF_RM_RN_RD,             op_sbcs },
 { 0x7fe0fc00, 0x1a000000, FMT_SF_RM_RN_RD,             op_adc },
 { 0x7fe0fc00, 0x3a000000, FMT_SF_RM_RN_RD,             op_adcs },
 { 0x7fe0fc00, 0x1ac02800, FMT_SF_RM_RN_RD,             op_asr_reg },
 { 0x7fe0fc00, 0x1ac02000, FMT_SF_RM_RN_RD,             op_lsl_reg },
 { 0x7fe0fc00, 0x1ac02400, FMT_SF_RM_RN_RD,             op_lsr_reg },
 { 0x7fe0fc00, 0x1ac02c00, FMT_SF_RM_RN_RD,             op_ror_reg },
 { 0x7fe0fc00, 0x1ac00c00, FMT_SF_RM_RN_RD,             op_sdiv },
 { 0x7fe0fc00, 0x1ac00800, FMT_SF_RM_RN_RD,             op_udiv },
 { 0x7fe0f000, 0x1ac04000, FMT_SF_RM_SZ_RN_RD,          op_crc32 },
 { 0x7fe0f000, 0x1ac05000, FMT_SF_RM_SZ_RN_RD,          op_crc32c },
 { 0x7fe08000, 0x1b008000, FMT_SF_RM_RA_RN_RD,          op_msub },
 { 0x7fe08000, 0x1b000000, FMT_SF_RM_RA_RN_RD,          op_madd },
 { 0x7fe00c10, 0x3a400800, FMT_SF_IMM5_COND_RN_NZCV,    op_ccmn_imm },
 { 0x7fe00c10, 0x3a400000, FMT_SF_RM_COND_RN_NZCV,      op_ccmn_reg },
 { 0x7fe00c10, 0x7a400800, FMT_SF_IMM5_COND_RN_NZCV,    op_ccmp_imm },
 { 0x7fe00c10, 0x7a400000, FMT_SF_RM_COND_RN_NZCV,      op_ccmp_reg },
 { 0x7fe00c00, 0x5a800000, FMT_SF_RM_COND_RN_RD,        op_csinv },
 { 0x7fe00c00, 0x5a800400, FMT_SF_RM_COND_RN_RD,        op_csneg },
 { 0x7fe00c00, 0x1a800400, FMT_SF_RM_COND_RN_RD,        op_cinc },
 { 0x7fe00c00, 0x1a800000, FMT_SF_RM_COND_RN_RD,        op_csel },
 { 0x7fe00000, 0x6b200000, FMT_SF_RM_OPT_IMM3_RN_RD,    op_subs_extreg },
 { 0x7fe00000, 0x0b200000, FMT_SF_RM_OPT_IMM3_RN_RD,    op_add_extreg },
 { 0x7fe00000, 0x2b200000, FMT_SF_RM_OP_IMM3_RN_RD,     op_adds_extreg },
 { 0x7fe00000, 0x4b200000, FMT_SF_RM_OPT_IMM3_RN_RD,    op_sub_extreg },
 { 0x7fc00000, 0x28400000, FMT_SF_IMM7_RT2_RN_RT,       op_ldnp },
 { 0x7fc00000, 0x28c00000, FMT_SF_IMM7_RT2_RN_RT,       op_ldp_postidx },
 { 0x7fc00000, 0x29c00000, FMT_SF_IMM7_RT2_RN_RT,       op_ldp_preidx },
 { 0x7fc00000, 0x29400000, FMT_SF_IMM7_RT2_RN_RT,       op_ldp_signed },
 { 0x7fc00000, 0x28000000, FMT_SF_IMM7_RT2_RN_RT,       op_stnp },
 { 0x7fc00000, 0x28800000, FMT_SF_IMM7_RT2_RN_RT,       op_stp_postidx },
 { 0x7fc00000, 0x29800000, FMT_SF_IMM7_RT2_RN_RT,       op_stp_preidx },
 { 0x7fc00000, 0x29000000, FMT_SF_IMM7_RT2_RN_RT,       op_stp_signed },
 { 0x7fa00000, 0x13800000, FMT_SF_N_RM_IMM6_RN_RD,      op_ror_imm },
 { 0x7f800000, 0x12800000, FMT_SF_HW_IMM16_RD,          op_movn },
 { 0x7f800000, 0x52800000, FMT_SF_HW_IMM16_RD,          op_movz },
 { 0x7f800000, 0x32000000, FMT_SF_N_IMMR_IMMS_RN_RD,    op_orr_imm },
 { 0x7f800000, 0x13000000, FMT_SF_N_IMMR_IMMS_RN_RD,    op_sbfm },
 { 0x7f800000, 0x53000000, FMT_SF_N_IMMR_IMMS_RN_RD,    op_ubfm },
 { 0x7f800000, 0x12000000, FMT_SF_N_IMMR_IMMS_RN_RD,    op_and_imm },
 { 0x7f800000, 0x72000000, FMT_SF_N_IMMR_IMMS_RN_RD,    op_ands_imm },
 { 0x7f800000, 0x33000000, FMT_SF_N_IMMR_IMMS_RN_RD,    op_bfi },
 { 0x7f800000, 0x52000000, FMT_SF_N_IMMR_IMMS_RN_RD,    op_eor_imm },
 { 0x7f800000, 0x72800000, FMT_SF_HW_IMM16_RD,          op_movk },
 { 0x7f200000, 0x2a200000, FMT_SF_SHIFT_RM_IMM6_RN_RD,  op_orn },
 { 0x7f200000, 0x2a000000, FMT_SF_SHIFT_RM_IMM6_RN_RD,  op_orr_reg },
 { 0x7f200000, 0x4b000000, FMT_SF_SHIFT_RM_IMM6_RN_RD,  op_sub_shiftreg },
 { 0x7f200000, 0x6b000000, FMT_SF_SHIFT_RM_IMM6_RN_RD,  op_subs_shiftreg },
 { 0x7f200000, 0x0b000000, FMT_SF_SHIFT_RM_IMM6_RN_RD,  op_add_shiftreg },
 { 0x7f200000, 0x2b000000, FMT_SF_SHIFT_RM_IMM6_RN_RD,  op_adds_shiftreg },
 { 0x7f200000, 0x0a000000, FMT_SF_SHIFT_RM_IMM6_RN_RD,  op_and_shiftreg },
 { 0x7f200000, 0x6a000000, FMT_SF_SHIFT_RM_IMM6_RN_RD,  op_ands_shiftreg },
 { 0x7f200000, 0x0a200000, FMT_SF_SHIFT_RM_IMM6_RN_RD,  op_bic_shiftreg },
 { 0x7f200000, 0x6a200000, FMT_SF_SHIFT_RM_IMM6_RN_RD,  op_bics_shiftreg },
 { 0x7f200000, 0x4a200000, FMT_SF_SHIFT_RM_IMM6_RN_RD,  op_eon_shiftreg },
 { 0x7f200000, 0x4a000000, FMT_SF_SHIFT_RM_IMM6_RN_RD,  op_eor_shiftreg },
 { 0x7f000000, 0x71000000, FMT_SF_SHIFT_IMM12_RN_RD,    op_subs_imm },
 { 0x7f000000, 0x11000000, FMT_SF_SHIFT_IMM12_RN_RD,    op_add_imm },
 { 0x7f000000, 0x31000000, FMT_SF_SHIFT_IMM12_RN_RD,    op_adds_imm },
 { 0x7f000000, 0x35000000, FMT_SF_IMM19_RT,             op_cbnz },
 { 0x7f000000, 0x34000000, FMT_SF_IMM19_RT,             op_cbz },
 { 0x7f000000, 0x51000000, FMT_SF_SHIFT_IMM12_RN_RD,    op_sub_imm },
 { 0x7f000000, 0x37000000, FMT_B5_B40_IMM14_RT,         op_tbnz },
 { 0x7f000000, 0x36000000, FMT_B5_B40_IMM14_RT,         op_tbz },
 { 0x3f800000, 0x2c000000, FMT_OPC_L_IMM7_RT2_RN_RT,    op_simd_ldstnp },
 { 0x3f800000, 0x2c800000, FMT_OPC_L_IMM7_RT2_RN_RT, op_simd_ldstp_postidx },
 { 0x3f800000, 0x2d800000, FMT_OPC_L_IMM7_RT2_RN_RT,    op_simd_ldstp_preidx },
 { 0x3f800000, 0x2d000000, FMT_OPC_L_IMM7_RT2_RN_RT,    op_simd_ldstp_signed },
 { 0x3f200c00, 0x3c000400, FMT_SIZE_OPC_IMM9_RN_RT, op_simd_ldstr_immpostidx },
 { 0x3f200c00, 0x3c000c00, FMT_SIZE_OPC_IMM9_RN_RT, op_simd_ldstr_immpreidx },
 { 0x3f200c00, 0x3c200800, FMT_SIZE_OPC_RM_OPT_S_RN_RT, op_simd_ldstr_reg },
 { 0x3f000000, 0x3d000000, FMT_SIZE_OPC_IMM12_RN_RT, op_simd_ldstr_immunsign },
 { 0x00000000, 0x00000000, FMT_NOARG,                   op_undefined }
};

#define WIDTHMASK(w)	(0xffffffff >> (32 - (w)))

void
disasm_insn(const disasm_interface_t *di, uintptr_t loc, uint32_t insn)
{
	uint64_t args[INSN_MAXARG];
	unsigned int i, j;

	for (i = 0; i < __arraycount(insn_tables); i++) {
		if ((insn & insn_tables[i].mask) != insn_tables[i].pattern)
			continue;

		/* extract operands */
		for (j = 0; j < INSN_MAXARG; j++) {
			if (insn_tables[i].bitinfo[j].width == 0)
				break;
			args[j] = (insn >> insn_tables[i].bitinfo[j].pos) &
			    WIDTHMASK(insn_tables[i].bitinfo[j].width);
		}
		insn_tables[i].opfunc(di, loc, insn,
		    args[0], args[1], args[2], args[3],
		    args[4], args[5], args[6], args[7]);
		break;
	}
}

uintptr_t
disasm(const disasm_interface_t *di, uintptr_t loc)
{
	uint32_t insn;

	insn = le32toh(di->di_readword(loc));
	disasm_insn(di, loc, insn);

	/* return next address */
	return loc + sizeof(insn);
}<|MERGE_RESOLUTION|>--- conflicted
+++ resolved
@@ -1,8 +1,4 @@
-<<<<<<< HEAD
-/*	$NetBSD: disasm.c,v 1.10 2020/09/05 15:59:09 jakllsch Exp $	*/
-=======
 /*	$NetBSD: disasm.c,v 1.15 2021/02/23 20:34:54 ryo Exp $	*/
->>>>>>> 9e014010
 
 /*
  * Copyright (c) 2018 Ryo Shimizu <ryo@nerv.org>
@@ -31,11 +27,7 @@
  */
 
 #include <sys/cdefs.h>
-<<<<<<< HEAD
-__KERNEL_RCSID(0, "$NetBSD: disasm.c,v 1.10 2020/09/05 15:59:09 jakllsch Exp $");
-=======
 __KERNEL_RCSID(0, "$NetBSD: disasm.c,v 1.15 2021/02/23 20:34:54 ryo Exp $");
->>>>>>> 9e014010
 
 #include <sys/param.h>
 #include <sys/types.h>
