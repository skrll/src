--- conflicted
+++ resolved
@@ -1,8 +1,4 @@
-<<<<<<< HEAD
-/*	$NetBSD: pmapboot.c,v 1.14 2020/12/11 18:03:33 skrll Exp $	*/
-=======
 /*	$NetBSD: pmapboot.c,v 1.17 2021/04/30 20:07:22 skrll Exp $	*/
->>>>>>> 9e014010
 
 /*
  * Copyright (c) 2018 Ryo Shimizu <ryo@nerv.org>
@@ -31,11 +27,7 @@
  */
 
 #include <sys/cdefs.h>
-<<<<<<< HEAD
-__KERNEL_RCSID(0, "$NetBSD: pmapboot.c,v 1.14 2020/12/11 18:03:33 skrll Exp $");
-=======
 __KERNEL_RCSID(0, "$NetBSD: pmapboot.c,v 1.17 2021/04/30 20:07:22 skrll Exp $");
->>>>>>> 9e014010
 
 #include "opt_arm_debug.h"
 #include "opt_ddb.h"
@@ -449,12 +441,8 @@
 
 	dsb(ish);
 
-<<<<<<< HEAD
-	return nskip;
-=======
 	if (nskip != 0)
 		panic("%s: overlapping/incompatible mappings (%d)", __func__, nskip);
->>>>>>> 9e014010
 }
 
 paddr_t pmapboot_pagebase __attribute__((__section__(".data")));
