<<<<<<< HEAD
/*	$NetBSD: pmapboot.c,v 1.16 2021/03/20 14:30:50 skrll Exp $	*/
=======
/*	$NetBSD: pmapboot.c,v 1.17 2021/04/30 20:07:22 skrll Exp $	*/
>>>>>>> e2aa5677

/*
 * Copyright (c) 2018 Ryo Shimizu <ryo@nerv.org>
 * All rights reserved.
 *
 * Redistribution and use in source and binary forms, with or without
 * modification, are permitted provided that the following conditions
 * are met:
 * 1. Redistributions of source code must retain the above copyright
 *    notice, this list of conditions and the following disclaimer.
 * 2. Redistributions in binary form must reproduce the above copyright
 *    notice, this list of conditions and the following disclaimer in the
 *    documentation and/or other materials provided with the distribution.
 *
 * THIS SOFTWARE IS PROVIDED BY THE AUTHOR ``AS IS'' AND ANY EXPRESS OR
 * IMPLIED WARRANTIES, INCLUDING, BUT NOT LIMITED TO, THE IMPLIED
 * WARRANTIES OF MERCHANTABILITY AND FITNESS FOR A PARTICULAR PURPOSE ARE
 * DISCLAIMED.  IN NO EVENT SHALL THE AUTHOR BE LIABLE FOR ANY DIRECT,
 * INDIRECT, INCIDENTAL, SPECIAL, EXEMPLARY, OR CONSEQUENTIAL DAMAGES
 * (INCLUDING, BUT NOT LIMITED TO, PROCUREMENT OF SUBSTITUTE GOODS OR
 * SERVICES; LOSS OF USE, DATA, OR PROFITS; OR BUSINESS INTERRUPTION)
 * HOWEVER CAUSED AND ON ANY THEORY OF LIABILITY, WHETHER IN CONTRACT,
 * STRICT LIABILITY, OR TORT (INCLUDING NEGLIGENCE OR OTHERWISE) ARISING
 * IN ANY WAY OUT OF THE USE OF THIS SOFTWARE, EVEN IF ADVISED OF THE
 * POSSIBILITY OF SUCH DAMAGE.
 */

#include <sys/cdefs.h>
<<<<<<< HEAD
__KERNEL_RCSID(0, "$NetBSD: pmapboot.c,v 1.16 2021/03/20 14:30:50 skrll Exp $");
=======
__KERNEL_RCSID(0, "$NetBSD: pmapboot.c,v 1.17 2021/04/30 20:07:22 skrll Exp $");
>>>>>>> e2aa5677

#include "opt_arm_debug.h"
#include "opt_ddb.h"
#include "opt_multiprocessor.h"
#include "opt_pmap.h"
#include "opt_pmapboot.h"

#include <sys/param.h>
#include <sys/types.h>

#include <uvm/uvm.h>

#include <arm/cpufunc.h>

#include <aarch64/armreg.h>
#include <aarch64/machdep.h>
#include <aarch64/pmap.h>
#include <aarch64/pte.h>

#include <arm/cpufunc.h>

#define OPTIMIZE_TLB_CONTIG

static void
pmapboot_protect_entry(pt_entry_t *pte, vm_prot_t clrprot)
{
	extern uint64_t pmap_attr_gp;

	if (clrprot & VM_PROT_READ)
		*pte &= ~LX_BLKPAG_AF;
	if (clrprot & VM_PROT_WRITE) {
		*pte &= ~LX_BLKPAG_AP;
		*pte |= LX_BLKPAG_AP_RO;
		*pte |= pmap_attr_gp;
	}
	if (clrprot & VM_PROT_EXECUTE)
		*pte |= LX_BLKPAG_UXN|LX_BLKPAG_PXN;
}

/*
 * like pmap_protect(), but not depend on struct pmap.
 * this work before pmap_bootstrap().
 * 'clrprot' specified by bit of VM_PROT_{READ,WRITE,EXECUTE}
 * will be dropped from a pte entry.
 *
 * require direct (cached) mappings because TLB entries are already cached on.
 */
int
pmapboot_protect(vaddr_t sva, vaddr_t eva, vm_prot_t clrprot)
{
	int idx;
	vaddr_t va;
	paddr_t pa;
	pd_entry_t *l0, *l1, *l2, *l3;

	switch (aarch64_addressspace(sva)) {
	case AARCH64_ADDRSPACE_LOWER:
		/* 0x0000xxxxxxxxxxxx */
		pa = (reg_ttbr0_el1_read() & TTBR_BADDR);
		break;
	case AARCH64_ADDRSPACE_UPPER:
		/* 0xFFFFxxxxxxxxxxxx */
		pa = (reg_ttbr1_el1_read() & TTBR_BADDR);
		break;
	default:
		return -1;
	}
	l0 = (pd_entry_t *)AARCH64_PA_TO_KVA(pa);

	for (va = sva; va < eva;) {
		idx = l0pde_index(va);
		if (!l0pde_valid(l0[idx]))
			return -1;
		pa = l0pde_pa(l0[idx]);
		l1 = (pd_entry_t *)AARCH64_PA_TO_KVA(pa);

		idx = l1pde_index(va);
		if (!l1pde_valid(l1[idx]))
			return -1;
		if (l1pde_is_block(l1[idx])) {
			pmapboot_protect_entry(&l1[idx], clrprot);
			va += L1_SIZE;
			continue;
		}
		pa = l1pde_pa(l1[idx]);
		l2 = (pd_entry_t *)AARCH64_PA_TO_KVA(pa);

		idx = l2pde_index(va);
		if (!l2pde_valid(l2[idx]))
			return -1;
		if (l2pde_is_block(l2[idx])) {
			pmapboot_protect_entry(&l2[idx], clrprot);
			va += L2_SIZE;
			continue;
		}
		pa = l2pde_pa(l2[idx]);
		l3 = (pd_entry_t *)AARCH64_PA_TO_KVA(pa);

		idx = l3pte_index(va);
		if (!l3pte_valid(l3[idx]))
			return -1;
		if (!l3pte_is_page(l3[idx]))
			return -1;

		pmapboot_protect_entry(&l3[idx], clrprot);
		va += L3_SIZE;
	}

	return 0;
}


/*
 * these function will be called from locore without MMU.
 * the load address varies depending on the bootloader.
 * cannot use absolute addressing to refer text/data/bss.
 *
 * (*pr) function may be minimal printf. (when provided from locore)
 * it supports only maximum 7 argument, and only '%d', '%x', and '%s' formats.
 */

#ifdef VERBOSE_INIT_ARM
#define VPRINTF(fmt, args...)	\
	while (pr != NULL) { pr(fmt, ## args); break; }
#else
#define VPRINTF(fmt, args...)	__nothing
#endif

#ifdef PMAPBOOT_DEBUG
static void
pmapboot_pte_print(pt_entry_t pte, int level,
    void (*pr)(const char *, ...) __printflike(1, 2))
{
#ifdef DDB
	db_pmap_pte_print(pte, level, pr);
#else
	__USE(level);
	pr(" %s PA=%016lx\n",
	    l0pde_valid(pte) ? "VALID" : "INVALID",
	    l0pde_pa(pte));
#endif
}
#define PMAPBOOT_DPRINTF(fmt, args...)	\
	while (pr != NULL) { pr(fmt, ## args); break; }
#define PMAPBOOT_DPRINT_PTE(pte, l)	\
	while (pr != NULL) { pmapboot_pte_print((pte), (l), pr); break; }
#else /* PMAPBOOT_DEBUG */
#define PMAPBOOT_DPRINTF(fmt, args...)	__nothing
#define PMAPBOOT_DPRINT_PTE(pte, l)	__nothing
#endif /* PMAPBOOT_DEBUG */


#ifdef OPTIMIZE_TLB_CONTIG
static inline bool
tlb_contiguous_p(vaddr_t va, paddr_t pa, vaddr_t start, vaddr_t end,
    vsize_t blocksize)
{
	/*
	 * when using 4KB granule, 16 adjacent and aligned entries can be
	 * unified to one TLB cache entry.
	 * in other size of granule, not supported.
	 */
	const vaddr_t mask = (blocksize << 4) - 1;

	/* if the output address doesn't align it can't be contiguous */
	if ((va & mask) != (pa & mask))
		return false;

	if ((va & ~mask) >= start && (va | mask) <= end)
		return true;

	return false;
}
#endif /* OPTIMIZE_TLB_CONTIG */

/*
 * pmapboot_enter() accesses pagetables by physical address.
 * this should be called while identity mapping (VA=PA) available.
 */
void
pmapboot_enter(vaddr_t va, paddr_t pa, psize_t size, psize_t blocksize,
    pt_entry_t attr, void (*pr)(const char *, ...) __printflike(1, 2))
{
	int level, idx0, idx1, idx2, idx3, nskip = 0;
	int ttbr __unused;
	vaddr_t va_end;
	pd_entry_t *l0, *l1, *l2, *l3, pte;
#ifdef OPTIMIZE_TLB_CONTIG
	vaddr_t va_start;
	pd_entry_t *ll;
	int i, llidx;
#endif

	switch (blocksize) {
	case L1_SIZE:
		level = 1;
		break;
	case L2_SIZE:
		level = 2;
		break;
	case L3_SIZE:
		level = 3;
		break;
	default:
		panic("%s: bad blocksize (%" PRIxPSIZE ")", __func__, blocksize);
	}

	VPRINTF("pmapboot_enter: va=0x%lx, pa=0x%lx, size=0x%lx, "
	    "blocksize=0x%lx, attr=0x%016lx\n",
	    va, pa, size, blocksize, attr);

	pa &= ~(blocksize - 1);
	va_end = (va + size + blocksize - 1) & ~(blocksize - 1);
	va &= ~(blocksize - 1);
#ifdef OPTIMIZE_TLB_CONTIG
	va_start = va;
#endif

	attr |= LX_BLKPAG_OS_BOOT;

	switch (aarch64_addressspace(va)) {
	case AARCH64_ADDRSPACE_LOWER:
		/* 0x0000xxxxxxxxxxxx */
		l0 = (pd_entry_t *)(reg_ttbr0_el1_read() & TTBR_BADDR);
		ttbr = 0;
		break;
	case AARCH64_ADDRSPACE_UPPER:
		/* 0xFFFFxxxxxxxxxxxx */
		l0 = (pd_entry_t *)(reg_ttbr1_el1_read() & TTBR_BADDR);
		ttbr = 1;
		break;
	default:
		panic("%s: unknown address space (%d/%" PRIxVADDR ")", __func__,
		    aarch64_addressspace(va), va);
	}

	while (va < va_end) {
#ifdef OPTIMIZE_TLB_CONTIG
		ll = NULL;
		llidx = -1;
#endif

		idx0 = l0pde_index(va);
		if (l0[idx0] == 0) {
			l1 = pmapboot_pagealloc();
			if (l1 == NULL) {
				VPRINTF("pmapboot_enter: "
				    "cannot allocate L1 page\n");
				panic("%s: can't allocate memory", __func__);
			}

			pte = (uint64_t)l1 | L0_TABLE;
			l0[idx0] = pte;
			PMAPBOOT_DPRINTF("TTBR%d[%d] (new)\t= %016lx:",
			    ttbr, idx0, pte);
			PMAPBOOT_DPRINT_PTE(pte, 0);
		} else {
			l1 = (uint64_t *)(l0[idx0] & LX_TBL_PA);
		}

		idx1 = l1pde_index(va);
		if (level == 1) {
			pte = pa |
			    L1_BLOCK |
			    LX_BLKPAG_AF |
#ifdef MULTIPROCESSOR
			    LX_BLKPAG_SH_IS |
#endif
			    attr;
#ifdef OPTIMIZE_TLB_CONTIG
			if (tlb_contiguous_p(va, pa, va_start, va_end, blocksize))
				pte |= LX_BLKPAG_CONTIG;
			ll = l1;
			llidx = idx1;
#endif

			if (l1pde_valid(l1[idx1]) && l1[idx1] != pte) {
				nskip++;
				goto nextblk;
			}

			l1[idx1] = pte;
			PMAPBOOT_DPRINTF("TTBR%d[%d][%d]\t= %016lx:", ttbr,
			    idx0, idx1, pte);
			PMAPBOOT_DPRINT_PTE(pte, 1);
			goto nextblk;
		}

		if (!l1pde_valid(l1[idx1])) {
			l2 = pmapboot_pagealloc();
			if (l2 == NULL) {
				VPRINTF("pmapboot_enter: "
				    "cannot allocate L2 page\n");
				panic("%s: can't allocate memory", __func__);
			}

			pte = (uint64_t)l2 | L1_TABLE;
			l1[idx1] = pte;
			PMAPBOOT_DPRINTF("TTBR%d[%d][%d] (new)\t= %016lx:",
			    ttbr, idx0, idx1, pte);
			PMAPBOOT_DPRINT_PTE(pte, 1);
		} else {
			l2 = (uint64_t *)(l1[idx1] & LX_TBL_PA);
		}

		idx2 = l2pde_index(va);
		if (level == 2) {
			pte = pa |
			    L2_BLOCK |
			    LX_BLKPAG_AF |
#ifdef MULTIPROCESSOR
			    LX_BLKPAG_SH_IS |
#endif
			    attr;
#ifdef OPTIMIZE_TLB_CONTIG
			if (tlb_contiguous_p(va, pa, va_start, va_end, blocksize))
				pte |= LX_BLKPAG_CONTIG;
			ll = l2;
			llidx = idx2;
#endif
			if (l2pde_valid(l2[idx2]) && l2[idx2] != pte) {
				nskip++;
				goto nextblk;
			}

			l2[idx2] = pte;
			PMAPBOOT_DPRINTF("TTBR%d[%d][%d][%d]\t= %016lx:", ttbr,
			    idx0, idx1, idx2, pte);
			PMAPBOOT_DPRINT_PTE(pte, 2);
			goto nextblk;
		}

		if (!l2pde_valid(l2[idx2])) {
			l3 = pmapboot_pagealloc();
			if (l3 == NULL) {
				VPRINTF("pmapboot_enter: "
				    "cannot allocate L3 page\n");
				panic("%s: can't allocate memory", __func__);
			}

			pte = (uint64_t)l3 | L2_TABLE;
			l2[idx2] = pte;
			PMAPBOOT_DPRINTF("TTBR%d[%d][%d][%d] (new)\t= %016lx:",
			    ttbr, idx0, idx1, idx2, pte);
			PMAPBOOT_DPRINT_PTE(pte, 2);
		} else {
			l3 = (uint64_t *)(l2[idx2] & LX_TBL_PA);
		}

		idx3 = l3pte_index(va);

		pte = pa |
		    L3_PAGE |
		    LX_BLKPAG_AF |
#ifdef MULTIPROCESSOR
		    LX_BLKPAG_SH_IS |
#endif
		    attr;
#ifdef OPTIMIZE_TLB_CONTIG
		if (tlb_contiguous_p(va, pa, va_start, va_end, blocksize))
			pte |= LX_BLKPAG_CONTIG;
		ll = l3;
		llidx = idx3;
#endif
		if (l3pte_valid(l3[idx3]) && l3[idx3] != pte) {
			nskip++;
			goto nextblk;
		}

		l3[idx3] = pte;
		PMAPBOOT_DPRINTF("TTBR%d[%d][%d][%d][%d]\t= %lx:", ttbr,
		    idx0, idx1, idx2, idx3, pte);
		PMAPBOOT_DPRINT_PTE(pte, 3);
 nextblk:
#ifdef OPTIMIZE_TLB_CONTIG
		/*
		 * when overwriting a pte entry the contiguous bit in entries
		 * before/after the entry should be cleared.
		 */
		if (ll != NULL) {
			if (va == va_start && (llidx & 15) != 0) {
				/* clear CONTIG flag before this pte entry */
				for (i = (llidx & ~15); i < llidx; i++) {
					ll[i] &= ~LX_BLKPAG_CONTIG;
				}
			}
			if (va == va_end && (llidx & 15) != 15) {
				/* clear CONTIG flag after this pte entry */
				for (i = (llidx + 1); i < ((llidx + 16) & ~15);
				    i++) {
					ll[i] &= ~LX_BLKPAG_CONTIG;
				}
			}
		}
#endif
		switch (level) {
		case 1:
			va += L1_SIZE;
			pa += L1_SIZE;
			break;
		case 2:
			va += L2_SIZE;
			pa += L2_SIZE;
			break;
		case 3:
			va += L3_SIZE;
			pa += L3_SIZE;
			break;
		}
	}

	dsb(ish);

	if (nskip != 0)
		panic("%s: overlapping/incompatible mappings (%d)", __func__, nskip);
}

paddr_t pmapboot_pagebase __attribute__((__section__(".data")));

pd_entry_t *
pmapboot_pagealloc(void)
{
	extern long kernend_extra;

	if (kernend_extra < 0)
		return NULL;

	paddr_t pa = pmapboot_pagebase + kernend_extra;
	kernend_extra += PAGE_SIZE;

	char *s = (char *)pa;
	char *e = s + PAGE_SIZE;

	while (s < e)
		*s++ = 0;

	return (pd_entry_t *)pa;
}

void
pmapboot_enter_range(vaddr_t va, paddr_t pa, psize_t size, pt_entry_t attr,
    void (*pr)(const char *, ...) __printflike(1, 2))
{
	vaddr_t vend;
	vsize_t left, mapsize, nblocks;

	vend = round_page(va + size);
	va = trunc_page(va);
	left = vend - va;

	/* align the start address to L2 blocksize */
	nblocks = ulmin(left / L3_SIZE,
	    Ln_ENTRIES - __SHIFTOUT(va, L3_ADDR_BITS));
	if (((va & L3_ADDR_BITS) != 0) && (nblocks > 0)) {
		mapsize = nblocks * L3_SIZE;
		VPRINTF("Creating L3 tables: %016lx-%016lx : %016lx-%016lx\n",
		    va, va + mapsize - 1, pa, pa + mapsize - 1);
		pmapboot_enter(va, pa, mapsize, L3_SIZE, attr, pr);
		va += mapsize;
		pa += mapsize;
		left -= mapsize;
	}

	/* align the start address to L1 blocksize */
	nblocks = ulmin(left / L2_SIZE,
	    Ln_ENTRIES - __SHIFTOUT(va, L2_ADDR_BITS));
	if (((va & L2_ADDR_BITS) != 0) && (nblocks > 0)) {
		mapsize = nblocks * L2_SIZE;
		VPRINTF("Creating L2 tables: %016lx-%016lx : %016lx-%016lx\n",
		    va, va + mapsize - 1, pa, pa + mapsize - 1);
		pmapboot_enter(va, pa, mapsize, L2_SIZE, attr, pr);
		va += mapsize;
		pa += mapsize;
		left -= mapsize;
	}

	nblocks = left / L1_SIZE;
	if (nblocks > 0) {
		mapsize = nblocks * L1_SIZE;
		VPRINTF("Creating L1 tables: %016lx-%016lx : %016lx-%016lx\n",
		    va, va + mapsize - 1, pa, pa + mapsize - 1);
		pmapboot_enter(va, pa, mapsize, L1_SIZE, attr, pr);
		va += mapsize;
		pa += mapsize;
		left -= mapsize;
	}

	if ((left & L2_ADDR_BITS) != 0) {
		nblocks = left / L2_SIZE;
		mapsize = nblocks * L2_SIZE;
		VPRINTF("Creating L2 tables: %016lx-%016lx : %016lx-%016lx\n",
		    va, va + mapsize - 1, pa, pa + mapsize - 1);
		pmapboot_enter(va, pa, mapsize, L2_SIZE, attr, pr);
		va += mapsize;
		pa += mapsize;
		left -= mapsize;
	}

	if ((left & L3_ADDR_BITS) != 0) {
		nblocks = left / L3_SIZE;
		mapsize = nblocks * L3_SIZE;
		VPRINTF("Creating L3 tables: %016lx-%016lx : %016lx-%016lx\n",
		    va, va + mapsize - 1, pa, pa + mapsize - 1);
		pmapboot_enter(va, pa, mapsize, L3_SIZE, attr, pr);
		va += mapsize;
		pa += mapsize;
		left -= mapsize;
	}
}<|MERGE_RESOLUTION|>--- conflicted
+++ resolved
@@ -1,8 +1,4 @@
-<<<<<<< HEAD
-/*	$NetBSD: pmapboot.c,v 1.16 2021/03/20 14:30:50 skrll Exp $	*/
-=======
 /*	$NetBSD: pmapboot.c,v 1.17 2021/04/30 20:07:22 skrll Exp $	*/
->>>>>>> e2aa5677
 
 /*
  * Copyright (c) 2018 Ryo Shimizu <ryo@nerv.org>
@@ -31,11 +27,7 @@
  */
 
 #include <sys/cdefs.h>
-<<<<<<< HEAD
-__KERNEL_RCSID(0, "$NetBSD: pmapboot.c,v 1.16 2021/03/20 14:30:50 skrll Exp $");
-=======
 __KERNEL_RCSID(0, "$NetBSD: pmapboot.c,v 1.17 2021/04/30 20:07:22 skrll Exp $");
->>>>>>> e2aa5677
 
 #include "opt_arm_debug.h"
 #include "opt_ddb.h"
