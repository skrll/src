--- conflicted
+++ resolved
@@ -420,7 +420,6 @@
 	return nskip;
 }
 
-<<<<<<< HEAD
 paddr_t pmapboot_pagebase __attribute__((__section__(".data")));
 
 pd_entry_t *
@@ -441,10 +440,10 @@
 	    *s++ = 0;
 
 	return (pd_entry_t *)pa;
-=======
+}
+
 int
 pmapboot_enter_range(vaddr_t va, paddr_t pa, psize_t size, pt_entry_t attr,
-    uint64_t flags, pd_entry_t *(*physpage_allocator)(void),
     void (*pr)(const char *, ...) __printflike(1, 2))
 {
 	vaddr_t vend;
@@ -462,8 +461,7 @@
 		mapsize = nblocks * L3_SIZE;
 		VPRINTF("Creating L3 tables: %016lx-%016lx : %016lx-%016lx\n",
 		    va, va + mapsize - 1, pa, pa + mapsize - 1);
-		nskip += pmapboot_enter(va, pa, mapsize, L3_SIZE, attr, flags,
-		    physpage_allocator, NULL);
+		nskip += pmapboot_enter(va, pa, mapsize, L3_SIZE, attr, pr);
 		va += mapsize;
 		pa += mapsize;
 		left -= mapsize;
@@ -476,8 +474,7 @@
 		mapsize = nblocks * L2_SIZE;
 		VPRINTF("Creating L2 tables: %016lx-%016lx : %016lx-%016lx\n",
 		    va, va + mapsize - 1, pa, pa + mapsize - 1);
-		nskip += pmapboot_enter(va, pa, mapsize, L2_SIZE, attr, flags,
-		    physpage_allocator, NULL);
+		nskip += pmapboot_enter(va, pa, mapsize, L2_SIZE, attr, pr);
 		va += mapsize;
 		pa += mapsize;
 		left -= mapsize;
@@ -488,8 +485,7 @@
 		mapsize = nblocks * L1_SIZE;
 		VPRINTF("Creating L1 tables: %016lx-%016lx : %016lx-%016lx\n",
 		    va, va + mapsize - 1, pa, pa + mapsize - 1);
-		nskip += pmapboot_enter(va, pa, mapsize, L1_SIZE, attr, flags,
-		    physpage_allocator, NULL);
+		nskip += pmapboot_enter(va, pa, mapsize, L1_SIZE, attr, pr);
 		va += mapsize;
 		pa += mapsize;
 		left -= mapsize;
@@ -500,8 +496,7 @@
 		mapsize = nblocks * L2_SIZE;
 		VPRINTF("Creating L2 tables: %016lx-%016lx : %016lx-%016lx\n",
 		    va, va + mapsize - 1, pa, pa + mapsize - 1);
-		nskip += pmapboot_enter(va, pa, mapsize, L2_SIZE, attr, flags,
-		    physpage_allocator, NULL);
+		nskip += pmapboot_enter(va, pa, mapsize, L2_SIZE, attr, pr);
 		va += mapsize;
 		pa += mapsize;
 		left -= mapsize;
@@ -512,13 +507,11 @@
 		mapsize = nblocks * L3_SIZE;
 		VPRINTF("Creating L3 tables: %016lx-%016lx : %016lx-%016lx\n",
 		    va, va + mapsize - 1, pa, pa + mapsize - 1);
-		nskip += pmapboot_enter(va, pa, mapsize, L3_SIZE, attr, flags,
-		    physpage_allocator, NULL);
+		nskip += pmapboot_enter(va, pa, mapsize, L3_SIZE, attr, pr);
 		va += mapsize;
 		pa += mapsize;
 		left -= mapsize;
 	}
 
 	return nskip;
->>>>>>> 1dfce182
 }