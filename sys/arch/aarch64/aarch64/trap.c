--- conflicted
+++ resolved
@@ -1,8 +1,4 @@
-<<<<<<< HEAD
-/* $NetBSD: trap.c,v 1.20 2019/11/21 19:23:58 ad Exp $ */
-=======
 /* $NetBSD: trap.c,v 1.22 2019/12/03 22:02:43 jmcneill Exp $ */
->>>>>>> 275f442f
 
 /*-
  * Copyright (c) 2014 The NetBSD Foundation, Inc.
@@ -35,11 +31,7 @@
 
 #include <sys/cdefs.h>
 
-<<<<<<< HEAD
-__KERNEL_RCSID(1, "$NetBSD: trap.c,v 1.20 2019/11/21 19:23:58 ad Exp $");
-=======
 __KERNEL_RCSID(1, "$NetBSD: trap.c,v 1.22 2019/12/03 22:02:43 jmcneill Exp $");
->>>>>>> 275f442f
 
 #include "opt_arm_intr_impl.h"
 #include "opt_compat_netbsd32.h"
