--- conflicted
+++ resolved
@@ -1,8 +1,4 @@
-<<<<<<< HEAD
-/*	$NetBSD: lock_stubs.S,v 1.3 2020/10/13 21:27:18 skrll Exp $	*/
-=======
 /*	$NetBSD: lock_stubs.S,v 1.4 2021/02/11 08:35:12 ryo Exp $	*/
->>>>>>> 9e014010
 
 /*-
  * Copyright (c) 2014, 2020 The NetBSD Foundation, Inc.
@@ -40,11 +36,7 @@
 
 #include "assym.h"
 
-<<<<<<< HEAD
-RCSID("$NetBSD: lock_stubs.S,v 1.3 2020/10/13 21:27:18 skrll Exp $")
-=======
 RCSID("$NetBSD: lock_stubs.S,v 1.4 2021/02/11 08:35:12 ryo Exp $")
->>>>>>> 9e014010
 
 #ifndef LOCKDEBUG
 /*
