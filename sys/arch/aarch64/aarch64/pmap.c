--- conflicted
+++ resolved
@@ -739,10 +739,6 @@
 			    __func__, error);
 		}
 	}
-<<<<<<< HEAD
-=======
-	aarch64_tlbi_by_asid(pm->pm_asid);
->>>>>>> 6ffcb1ea
 	kasan_shadow_map((void *)pmap_maxkvaddr,
 	    (size_t)(va - pmap_maxkvaddr));
 	pmap_maxkvaddr = va;
@@ -2000,11 +1996,7 @@
 	if (pps[0] != NULL)
 		pmap_pv_unlock(pps[0]);
  fail0:
-<<<<<<< HEAD
 	if (!kenter) {
-=======
- 	if (!kenter) {
->>>>>>> 6ffcb1ea
 		pm_unlock(pm);
 
 		/* spare pv was not used. discard */
