--- conflicted
+++ resolved
@@ -501,7 +501,6 @@
 		KASSERT(mutex_owned(&pm->pm_lock));
 		pm->pm_stats.resident_count += adj;
 	}
-<<<<<<< HEAD
 }
 
 pd_entry_t *
@@ -509,8 +508,6 @@
 {
 
 	return pm->pm_l0table;
-=======
->>>>>>> 6ffcb1ea
 }
 
 inline static int
@@ -750,10 +747,6 @@
 			    __func__, error);
 		}
 	}
-<<<<<<< HEAD
-=======
-	aarch64_tlbi_by_asid(pm->pm_asid);
->>>>>>> 6ffcb1ea
 	kasan_shadow_map((void *)pmap_maxkvaddr,
 	    (size_t)(va - pmap_maxkvaddr));
 	pmap_maxkvaddr = va;
