--- conflicted
+++ resolved
@@ -300,7 +300,6 @@
 		attr = _pmap_pte_adjust_prot(attr, prot, VM_PROT_ALL, false);
 		attr = _pmap_pte_adjust_cacheflags(attr, flags);
 
-<<<<<<< HEAD
 		rc = pmapboot_enter(va, pa, blocksize, blocksize, attr, NULL);
 		if (rc != 0)
 			panic("%s: pmapboot_enter failed. %lx is already mapped?\n",
@@ -314,23 +313,6 @@
 		aarch64_tlbi_by_va(va);
 	}
 
-=======
-		rc = pmapboot_enter(va, pa, blocksize, blocksize, attr,
-		    PMAPBOOT_ENTER_NOOVERWRITE, bootpage_alloc, NULL);
-		if (rc != 0) {
-			panic("%s: pmapboot_enter failed. %lx is already mapped?\n",
-			    __func__, va);
-		}
-
-		va += blocksize;
-		pa += blocksize;
-		resid -= blocksize;
-		mapped += blocksize;
-
-		aarch64_tlbi_by_va(va);
-	}
-
->>>>>>> 559f2a07
 	return mapped;
 }
 
