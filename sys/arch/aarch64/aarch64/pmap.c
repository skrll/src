--- conflicted
+++ resolved
@@ -324,13 +324,7 @@
 
 	attr = _pmap_pte_adjust_prot(0, prot, VM_PROT_ALL, false);
 	attr = _pmap_pte_adjust_cacheflags(attr, flags);
-<<<<<<< HEAD
-	pmapboot_enter_range(va, pa, resid, attr,
-	    PMAPBOOT_ENTER_NOOVERWRITE, bootpage_alloc, printf);
-=======
 	pmapboot_enter_range(va, pa, resid, attr, printf);
-	aarch64_tlbi_all();
->>>>>>> b05a78e8
 
 	return resid;
 }
