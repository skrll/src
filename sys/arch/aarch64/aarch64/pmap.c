--- conflicted
+++ resolved
@@ -1,8 +1,4 @@
-<<<<<<< HEAD
-/*	$NetBSD: pmap.c,v 1.104 2021/04/17 01:53:58 mrg Exp $	*/
-=======
 /*	$NetBSD: pmap.c,v 1.105 2021/04/21 09:52:20 ryo Exp $	*/
->>>>>>> 9bec64ae
 
 /*
  * Copyright (c) 2017 Ryo Shimizu <ryo@nerv.org>
@@ -31,11 +27,7 @@
  */
 
 #include <sys/cdefs.h>
-<<<<<<< HEAD
-__KERNEL_RCSID(0, "$NetBSD: pmap.c,v 1.104 2021/04/17 01:53:58 mrg Exp $");
-=======
 __KERNEL_RCSID(0, "$NetBSD: pmap.c,v 1.105 2021/04/21 09:52:20 ryo Exp $");
->>>>>>> 9bec64ae
 
 #include "opt_arm_debug.h"
 #include "opt_ddb.h"
@@ -2635,361 +2627,4 @@
 	KASSERT(IN_RANGE(va, VM_MIN_KERNEL_ADDRESS, VM_MAX_KERNEL_ADDRESS));
 
 	return _pmap_pte_lookup_bs(pmap_kernel(), va, NULL);
-<<<<<<< HEAD
-}
-=======
-}
-
-#ifdef DDB
-
-/* change attribute of kernel segment */
-pt_entry_t
-pmap_kvattr(vaddr_t va, vm_prot_t prot)
-{
-	pt_entry_t *ptep, pte, opte;
-
-	KASSERT(IN_RANGE(va, VM_MIN_KERNEL_ADDRESS, VM_MAX_KERNEL_ADDRESS));
-
-	ptep = kvtopte(va);
-	if (ptep == NULL)
-		panic("%s: %016lx is not mapped\n", __func__, va);
-
-	opte = pte = *ptep;
-
-	pte &= ~(LX_BLKPAG_AF|LX_BLKPAG_AP);
-	switch (prot & (VM_PROT_READ|VM_PROT_WRITE)) {
-	case 0:
-		break;
-	case VM_PROT_READ:
-		pte |= (LX_BLKPAG_AF|LX_BLKPAG_AP_RO);
-		break;
-	case VM_PROT_WRITE:
-	case VM_PROT_READ|VM_PROT_WRITE:
-		pte |= (LX_BLKPAG_AF|LX_BLKPAG_AP_RW);
-		break;
-	}
-
-	if ((prot & VM_PROT_EXECUTE) == 0) {
-		pte |= LX_BLKPAG_PXN;
-	} else {
-		pte |= LX_BLKPAG_AF;
-		pte &= ~LX_BLKPAG_PXN;
-	}
-
-	*ptep = pte;
-
-	return opte;
-}
-
-void
-pmap_db_pte_print(pt_entry_t pte, int level,
-    void (*pr)(const char *, ...) __printflike(1, 2))
-{
-	if (pte == 0) {
-		pr(" UNUSED\n");
-		return;
-	}
-
-	pr(" %s", (pte & LX_VALID) ? "VALID" : "**INVALID**");
-
-	if ((level == 0) ||
-	    ((level == 1) && l1pde_is_table(pte)) ||
-	    ((level == 2) && l2pde_is_table(pte))) {
-
-		/* L0/L1/L2 TABLE */
-		if ((level == 0) && ((pte & LX_TYPE) != LX_TYPE_TBL))
-			pr(" **ILLEGAL TYPE**"); /* L0 doesn't support block */
-		else
-			pr(" L%d-TABLE", level);
-
-		pr(", PA=%lx", l0pde_pa(pte));
-
-		if (pte & LX_TBL_NSTABLE)
-			pr(", NSTABLE");
-		if (pte & LX_TBL_APTABLE)
-			pr(", APTABLE");
-		if (pte & LX_TBL_UXNTABLE)
-			pr(", UXNTABLE");
-		if (pte & LX_TBL_PXNTABLE)
-			pr(", PXNTABLE");
-
-	} else if (((level == 1) && l1pde_is_block(pte)) ||
-	    ((level == 2) && l2pde_is_block(pte)) ||
-	    (level == 3)) {
-
-		/* L1/L2 BLOCK or L3 PAGE */
-		switch (level) {
-		case 1:
-			pr(" L1(1G)-BLOCK");
-			break;
-		case 2:
-			pr(" L2(2M)-BLOCK");
-			break;
-		case 3:
-			pr(" %s", l3pte_is_page(pte) ?
-			    "L3(4K)-PAGE" : "**ILLEGAL TYPE**");
-			break;
-		}
-
-		pr(", PA=%lx", l3pte_pa(pte));
-
-		pr(", %s", (pte & LX_BLKPAG_UXN) ?
-		    "UXN" : "UX ");
-		pr(", %s", (pte & LX_BLKPAG_PXN) ?
-		   "PXN" :  "PX ");
-
-		if (pte & LX_BLKPAG_CONTIG)
-			pr(", CONTIG");
-
-		pr(", %s", (pte & LX_BLKPAG_NG) ? "NG" : "global");
-		pr(", %s", (pte & LX_BLKPAG_AF) ?
-		    "accessible" :
-		    "**fault** ");
-
-		switch (pte & LX_BLKPAG_SH) {
-		case LX_BLKPAG_SH_NS:
-			pr(", SH_NS");
-			break;
-		case LX_BLKPAG_SH_OS:
-			pr(", SH_OS");
-			break;
-		case LX_BLKPAG_SH_IS:
-			pr(", SH_IS");
-			break;
-		default:
-			pr(", SH_??");
-			break;
-		}
-
-		pr(", %s", (pte & LX_BLKPAG_AP_RO) ? "RO" : "RW");
-		pr(", %s", (pte & LX_BLKPAG_APUSER) ? "EL0" : "EL1");
-		pr(", %s", (pte & LX_BLKPAG_NS) ? "NS" : "secure");
-
-		switch (pte & LX_BLKPAG_ATTR_MASK) {
-		case LX_BLKPAG_ATTR_NORMAL_WB:
-			pr(", WB");
-			break;
-		case LX_BLKPAG_ATTR_NORMAL_NC:
-			pr(", NC");
-			break;
-		case LX_BLKPAG_ATTR_NORMAL_WT:
-			pr(", WT");
-			break;
-		case LX_BLKPAG_ATTR_DEVICE_MEM:
-			pr(", DEVICE");
-			break;
-		case LX_BLKPAG_ATTR_DEVICE_MEM_SO:
-			pr(", DEVICE(SO)");
-			break;
-		default:
-			pr(", ATTR(%lu)", __SHIFTOUT(pte, LX_BLKPAG_ATTR_INDX));
-			break;
-		}
-
-		if (pte & LX_BLKPAG_OS_BOOT)
-			pr(", boot");
-		if (pte & LX_BLKPAG_OS_READ)
-			pr(", pmap_read");
-		if (pte & LX_BLKPAG_OS_WRITE)
-			pr(", pmap_write");
-		if (pte & LX_BLKPAG_OS_WIRED)
-			pr(", wired");
-	} else {
-		pr(" **ILLEGAL TYPE**");
-	}
-	pr("\n");
-}
-
-void
-pmap_db_pteinfo(vaddr_t va, void (*pr)(const char *, ...) __printflike(1, 2))
-{
-	struct vm_page *pg;
-	struct pmap_page *pp;
-	bool user;
-	pd_entry_t *l0, *l1, *l2, *l3;
-	pd_entry_t pde;
-	pt_entry_t pte;
-	uint64_t ttbr;
-	paddr_t pa;
-	unsigned int idx;
-
-	switch (aarch64_addressspace(va)) {
-	case AARCH64_ADDRSPACE_UPPER:
-		user = false;
-		ttbr = reg_ttbr1_el1_read();
-		break;
-	case AARCH64_ADDRSPACE_LOWER:
-		user = true;
-		ttbr = reg_ttbr0_el1_read();
-		break;
-	default:
-		pr("illegal address space\n");
-		return;
-	}
-	pa = ttbr & TTBR_BADDR;
-	l0 = (pd_entry_t *)AARCH64_PA_TO_KVA(pa);
-
-	/*
-	 * traverse L0 -> L1 -> L2 -> L3 table
-	 */
-	pr("TTBR%d=%016"PRIx64", pa=%016"PRIxPADDR", va=%p",
-	    user ? 0 : 1, ttbr, pa, l0);
-	pr(", input-va=%016"PRIxVADDR
-	    ", L0-index=%ld, L1-index=%ld, L2-index=%ld, L3-index=%ld\n",
-	    va,
-	    (va & L0_ADDR_BITS) >> L0_SHIFT,
-	    (va & L1_ADDR_BITS) >> L1_SHIFT,
-	    (va & L2_ADDR_BITS) >> L2_SHIFT,
-	    (va & L3_ADDR_BITS) >> L3_SHIFT);
-
-	idx = l0pde_index(va);
-	pde = l0[idx];
-
-	pr("L0[%3d]=%016"PRIx64":", idx, pde);
-	pmap_db_pte_print(pde, 0, pr);
-
-	if (!l0pde_valid(pde))
-		return;
-
-	l1 = (pd_entry_t *)AARCH64_PA_TO_KVA(l0pde_pa(pde));
-	idx = l1pde_index(va);
-	pde = l1[idx];
-
-	pr(" L1[%3d]=%016"PRIx64":", idx, pde);
-	pmap_db_pte_print(pde, 1, pr);
-
-	if (!l1pde_valid(pde) || l1pde_is_block(pde))
-		return;
-
-	l2 = (pd_entry_t *)AARCH64_PA_TO_KVA(l1pde_pa(pde));
-	idx = l2pde_index(va);
-	pde = l2[idx];
-
-	pr("  L2[%3d]=%016"PRIx64":", idx, pde);
-	pmap_db_pte_print(pde, 2, pr);
-
-	if (!l2pde_valid(pde) || l2pde_is_block(pde))
-		return;
-
-	l3 = (pd_entry_t *)AARCH64_PA_TO_KVA(l2pde_pa(pde));
-	idx = l3pte_index(va);
-	pte = l3[idx];
-
-	pr("   L3[%3d]=%016"PRIx64":", idx, pte);
-	pmap_db_pte_print(pte, 3, pr);
-
-	pa = l3pte_pa(pte);
-	pg = PHYS_TO_VM_PAGE(pa);
-	pp = phys_to_pp(pa);
-	if (pp == NULL) {
-		pr("No VM_PAGE nor PMAP_PAGE\n");
-	} else {
-		if (pg != NULL)
-			pg_dump(pg, pr);
-		else
-			pr("no VM_PAGE. pv-tracked page?\n");
-		pv_dump(pp, pr);
-	}
-}
-
-static void
-dump_ln_table(bool countmode, pd_entry_t *pdp, int level, int lnindex,
-    vaddr_t va, void (*pr)(const char *, ...) __printflike(1, 2))
-{
-	struct vm_page *pg;
-	struct vm_page_md *md;
-	pd_entry_t pde;
-	paddr_t pa;
-	int i, n;
-	const char *spaces[4] = { " ", "  ", "   ", "    " };
-	const char *spc = spaces[level];
-
-	pa = AARCH64_KVA_TO_PA((vaddr_t)pdp);
-	pg = PHYS_TO_VM_PAGE(pa);
-	md = VM_PAGE_TO_MD(pg);
-
-	if (pg == NULL) {
-		pr("%sL%d: pa=%lx pg=NULL\n", spc, level, pa);
-	} else {
-		pr("%sL%d: pa=%lx pg=%p, wire_count=%d, mdpg_ptep_parent=%p\n",
-		    spc, level, pa, pg, pg->wire_count, md->mdpg_ptep_parent);
-	}
-
-	for (i = n = 0; i < Ln_ENTRIES; i++) {
-		db_read_bytes((db_addr_t)&pdp[i], sizeof(pdp[i]), (char *)&pde);
-		if (lxpde_valid(pde)) {
-			if (!countmode)
-				pr("%sL%d[%3d] %3dth, va=%016lx, pte=%016lx:",
-				    spc, level, i, n, va, pde);
-			n++;
-
-			if (((level != 0) && (level != 3) &&
-			    l1pde_is_block(pde)) ||
-			    ((level == 3) && l3pte_is_page(pde))) {
-				if (!countmode)
-					pmap_db_pte_print(pde, level, pr);
-			} else if ((level != 3) && l1pde_is_table(pde)) {
-				if (!countmode)
-					pmap_db_pte_print(pde, level, pr);
-				pa = l0pde_pa(pde);
-				dump_ln_table(countmode,
-				    (pd_entry_t *)AARCH64_PA_TO_KVA(pa),
-				    level + 1, i, va, pr);
-			} else {
-				if (!countmode)
-					pmap_db_pte_print(pde, level, pr);
-			}
-		}
-
-		switch (level) {
-		case 0:
-			va += L0_SIZE;
-			break;
-		case 1:
-			va += L1_SIZE;
-			break;
-		case 2:
-			va += L2_SIZE;
-			break;
-		case 3:
-			va += L3_SIZE;
-			break;
-		}
-	}
-
-	if (level == 0)
-		pr("L0 has %d entries\n", n);
-	else
-		pr("%sL%d[%3d] has %d L%d entries\n", spaces[level - 1],
-		    level - 1, lnindex, n, level);
-
-}
-
-static void
-pmap_db_dump_l0_table(bool countmode, pd_entry_t *pdp, vaddr_t va_base,
-    void (*pr)(const char *, ...) __printflike(1, 2))
-{
-	dump_ln_table(countmode, pdp, 0, 0, va_base, pr);
-}
-
-void
-pmap_db_ttbrdump(bool countmode, vaddr_t va,
-    void (*pr)(const char *, ...) __printflike(1, 2))
-{
-	struct pmap *pm, _pm;
-
-	pm = (struct pmap *)va;
-	db_read_bytes((db_addr_t)va, sizeof(_pm), (char *)&_pm);
-
-	pr("pmap=%p\n", pm);
-	pr(" pm_asid       = %d\n", _pm.pm_asid);
-	pr(" pm_l0table    = %p\n", _pm.pm_l0table);
-	pr(" pm_l0table_pa = %lx\n", _pm.pm_l0table_pa);
-	pr(" pm_activated  = %d\n\n", _pm.pm_activated);
-
-	pmap_db_dump_l0_table(countmode, _pm.pm_l0table,
-	    (pm == pmap_kernel()) ? 0xffff000000000000UL : 0, pr);
-}
-
-#endif /* DDB */
->>>>>>> 9bec64ae
+}