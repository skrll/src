<<<<<<< HEAD
/* $NetBSD: db_machdep.c,v 1.39 2021/03/11 10:34:34 ryo Exp $ */
=======
/* $NetBSD: db_machdep.c,v 1.40 2021/04/30 20:07:22 skrll Exp $ */
>>>>>>> e2aa5677

/*-
 * Copyright (c) 2014 The NetBSD Foundation, Inc.
 * All rights reserved.
 *
 * This code is derived from software contributed to The NetBSD Foundation
 * by Matt Thomas of 3am Software Foundry.
 *
 * Redistribution and use in source and binary forms, with or without
 * modification, are permitted provided that the following conditions
 * are met:
 * 1. Redistributions of source code must retain the above copyright
 *    notice, this list of conditions and the following disclaimer.
 * 2. Redistributions in binary form must reproduce the above copyright
 *    notice, this list of conditions and the following disclaimer in the
 *    documentation and/or other materials provided with the distribution.
 *
 * THIS SOFTWARE IS PROVIDED BY THE NETBSD FOUNDATION, INC. AND CONTRIBUTORS
 * ``AS IS'' AND ANY EXPRESS OR IMPLIED WARRANTIES, INCLUDING, BUT NOT LIMITED
 * TO, THE IMPLIED WARRANTIES OF MERCHANTABILITY AND FITNESS FOR A PARTICULAR
 * PURPOSE ARE DISCLAIMED.  IN NO EVENT SHALL THE FOUNDATION OR CONTRIBUTORS
 * BE LIABLE FOR ANY DIRECT, INDIRECT, INCIDENTAL, SPECIAL, EXEMPLARY, OR
 * CONSEQUENTIAL DAMAGES (INCLUDING, BUT NOT LIMITED TO, PROCUREMENT OF
 * SUBSTITUTE GOODS OR SERVICES; LOSS OF USE, DATA, OR PROFITS; OR BUSINESS
 * INTERRUPTION) HOWEVER CAUSED AND ON ANY THEORY OF LIABILITY, WHETHER IN
 * CONTRACT, STRICT LIABILITY, OR TORT (INCLUDING NEGLIGENCE OR OTHERWISE)
 * ARISING IN ANY WAY OUT OF THE USE OF THIS SOFTWARE, EVEN IF ADVISED OF THE
 * POSSIBILITY OF SUCH DAMAGE.
 */

#include <sys/cdefs.h>
<<<<<<< HEAD
__KERNEL_RCSID(0, "$NetBSD: db_machdep.c,v 1.39 2021/03/11 10:34:34 ryo Exp $");
=======
__KERNEL_RCSID(0, "$NetBSD: db_machdep.c,v 1.40 2021/04/30 20:07:22 skrll Exp $");
>>>>>>> e2aa5677

#ifdef _KERNEL_OPT
#include "opt_compat_netbsd32.h"
#endif

#include <sys/param.h>
#include <sys/systm.h>
#include <sys/atomic.h>
#include <sys/cpu.h>
#include <sys/lwp.h>
#include <sys/intr.h>

#include <uvm/uvm.h>

#include <arm/cpufunc.h>

#include <aarch64/db_machdep.h>
#include <aarch64/armreg.h>
#include <aarch64/locore.h>
#include <aarch64/pmap.h>

#include <arm/cpufunc.h>

#include <ddb/db_access.h>
#include <ddb/db_command.h>
#include <ddb/db_output.h>
#include <ddb/db_proc.h>
#include <ddb/db_variables.h>
#include <ddb/db_run.h>
#include <ddb/db_sym.h>
#include <ddb/db_extern.h>
#include <ddb/db_interface.h>
#include <ddb/db_user.h>

#include <dev/cons.h>

void db_md_cpuinfo_cmd(db_expr_t, bool, db_expr_t, const char *);
void db_md_frame_cmd(db_expr_t, bool, db_expr_t, const char *);
void db_md_lwp_cmd(db_expr_t, bool, db_expr_t, const char *);
void db_md_pte_cmd(db_expr_t, bool, db_expr_t, const char *);
void db_md_reset_cmd(db_expr_t, bool, db_expr_t, const char *);
void db_md_tlbi_cmd(db_expr_t, bool, db_expr_t, const char *);
void db_md_ttbr_cmd(db_expr_t, bool, db_expr_t, const char *);
void db_md_sysreg_cmd(db_expr_t, bool, db_expr_t, const char *);
void db_md_break_cmd(db_expr_t, bool, db_expr_t, const char *);
void db_md_watch_cmd(db_expr_t, bool, db_expr_t, const char *);
#if defined(_KERNEL) && defined(MULTIPROCESSOR)
void db_md_switch_cpu_cmd(db_expr_t, bool, db_expr_t, const char *);
#endif
#if defined(_KERNEL)
static void db_md_meminfo_cmd(db_expr_t, bool, db_expr_t, const char *);
#endif

#ifdef _KERNEL
#define MAX_BREAKPOINT	15
#define MAX_WATCHPOINT	15
/* The number varies depending on the CPU core (e.g. big.LITTLE) */
static int max_breakpoint = MAX_BREAKPOINT;
static int max_watchpoint = MAX_WATCHPOINT;

struct breakpoint_info {
	db_addr_t addr;
};
static struct breakpoint_info breakpoint_buf[MAX_BREAKPOINT + 1];

struct watchpoint_info {
	db_addr_t addr;
	int size;
	int accesstype;
};
static struct watchpoint_info watchpoint_buf[MAX_WATCHPOINT + 1];
#endif

const struct db_command db_machine_command_table[] = {
#if defined(_KERNEL) && defined(MULTIPROCESSOR)
	{
		DDB_ADD_CMD(
		    "cpu", db_md_switch_cpu_cmd, 0,
		    "switch to a different cpu",
		    NULL, NULL)
	},
#endif
#if defined(_KERNEL)
	{
		DDB_ADD_CMD(
		    "break", db_md_break_cmd, 0,
		    "set or clear breakpoint",
		    "[address|#]",
		    "\taddress: breakpoint address to set\n"
		    "\t#: breakpoint number to remove\n")
	},
	{
		DDB_ADD_CMD(
		    "cpuinfo", db_md_cpuinfo_cmd, 0,
		    "Displays the current cpuinfo",
		    NULL, NULL)
	},
	{
		DDB_ADD_CMD(
		    "frame", db_md_frame_cmd, 0,
		    "Displays the contents of a trapframe",
		    "address",
		    "\taddress:\taddress of trapframe to display")
	},
	{
		DDB_ADD_CMD(
		    "lwp", db_md_lwp_cmd, 0,
		    "Displays the lwp",
		    "address",
		    "\taddress:\taddress of lwp to display")
	},
	{
		DDB_ADD_CMD(
		    "pte", db_md_pte_cmd, 0,
		    "Display information of pte",
		    "address",
		    "\taddress:\tvirtual address of page")
	},
	{
		DDB_ADD_CMD(
		    "reset", db_md_reset_cmd, 0,
		    "Reset the system",
		    NULL, NULL)
	},
	{
		DDB_ADD_CMD(
		    "sysreg", db_md_sysreg_cmd, 0,
		    "Displays system registers",
		    NULL, NULL)
	},
	{
		DDB_ADD_CMD(
		    "tlbi", db_md_tlbi_cmd, 0,
		    "flush tlb",
		    NULL, NULL)
	},
	{
		DDB_ADD_CMD(
		    "ttbr", db_md_ttbr_cmd, 0,
		    "Dump or count TTBR table",
		    "[/apc] address | pid",
		    "\taddress:\taddress of pmap to display\n"
		    "\tpid:\t\tpid of pmap to display")
	},
	{
		DDB_ADD_CMD(
		    "watch", db_md_watch_cmd, 0,
		    "set or clear watchpoint",
		    "[/rwbhlq] [address|#]",
		    "\taddress: watchpoint address to set\n"
		    "\t#: watchpoint number to remove\n"
		    "\t/rw: read or write access\n"
		    "\t/bhlq: size of access\n")
	},
	{
		DDB_ADD_CMD(
		    "meminfo", db_md_meminfo_cmd, 0,
		    "Dump info about memory ranges",
		    NULL, NULL)
	},
#endif
	{
		DDB_END_CMD
	},
};

const struct db_variable db_regs[] = {
	{ "x0",    (long *) &ddb_regs.tf_reg[0],  FCN_NULL, NULL },
	{ "x1",    (long *) &ddb_regs.tf_reg[1],  FCN_NULL, NULL },
	{ "x2",    (long *) &ddb_regs.tf_reg[2],  FCN_NULL, NULL },
	{ "x3",    (long *) &ddb_regs.tf_reg[3],  FCN_NULL, NULL },
	{ "x4",    (long *) &ddb_regs.tf_reg[4],  FCN_NULL, NULL },
	{ "x5",    (long *) &ddb_regs.tf_reg[5],  FCN_NULL, NULL },
	{ "x6",    (long *) &ddb_regs.tf_reg[6],  FCN_NULL, NULL },
	{ "x7",    (long *) &ddb_regs.tf_reg[7],  FCN_NULL, NULL },
	{ "x8",    (long *) &ddb_regs.tf_reg[8],  FCN_NULL, NULL },
	{ "x9",    (long *) &ddb_regs.tf_reg[9],  FCN_NULL, NULL },
	{ "x10",   (long *) &ddb_regs.tf_reg[10], FCN_NULL, NULL },
	{ "x11",   (long *) &ddb_regs.tf_reg[11], FCN_NULL, NULL },
	{ "x12",   (long *) &ddb_regs.tf_reg[12], FCN_NULL, NULL },
	{ "x13",   (long *) &ddb_regs.tf_reg[13], FCN_NULL, NULL },
	{ "x14",   (long *) &ddb_regs.tf_reg[14], FCN_NULL, NULL },
	{ "x15",   (long *) &ddb_regs.tf_reg[15], FCN_NULL, NULL },
	{ "x16",   (long *) &ddb_regs.tf_reg[16], FCN_NULL, NULL },
	{ "x17",   (long *) &ddb_regs.tf_reg[17], FCN_NULL, NULL },
	{ "x18",   (long *) &ddb_regs.tf_reg[18], FCN_NULL, NULL },
	{ "x19",   (long *) &ddb_regs.tf_reg[19], FCN_NULL, NULL },
	{ "x20",   (long *) &ddb_regs.tf_reg[20], FCN_NULL, NULL },
	{ "x21",   (long *) &ddb_regs.tf_reg[21], FCN_NULL, NULL },
	{ "x22",   (long *) &ddb_regs.tf_reg[22], FCN_NULL, NULL },
	{ "x23",   (long *) &ddb_regs.tf_reg[23], FCN_NULL, NULL },
	{ "x24",   (long *) &ddb_regs.tf_reg[24], FCN_NULL, NULL },
	{ "x25",   (long *) &ddb_regs.tf_reg[25], FCN_NULL, NULL },
	{ "x26",   (long *) &ddb_regs.tf_reg[26], FCN_NULL, NULL },
	{ "x27",   (long *) &ddb_regs.tf_reg[27], FCN_NULL, NULL },
	{ "x28",   (long *) &ddb_regs.tf_reg[28], FCN_NULL, NULL },
	{ "x29",   (long *) &ddb_regs.tf_reg[29], FCN_NULL, NULL },
	{ "x30",   (long *) &ddb_regs.tf_reg[30], FCN_NULL, NULL },
	{ "sp",    (long *) &ddb_regs.tf_sp,      FCN_NULL, NULL },
	{ "pc",    (long *) &ddb_regs.tf_pc,      FCN_NULL, NULL },
	{ "spsr",  (long *) &ddb_regs.tf_spsr,    FCN_NULL, NULL }
};

const struct db_variable * const db_eregs = db_regs + __arraycount(db_regs);
int db_active;


void
dump_trapframe(struct trapframe *tf, void (*pr)(const char *, ...))
{
	struct trapframe tf_buf;

	db_read_bytes((db_addr_t)tf, sizeof(tf_buf), (char *)&tf_buf);
	tf = &tf_buf;

#ifdef COMPAT_NETBSD32
	if (tf->tf_spsr & SPSR_A32) {
		(*pr)("    pc=%016"PRIxREGISTER",   spsr=%016"PRIxREGISTER
		    " (AArch32)\n", tf->tf_pc, tf->tf_spsr);
		(*pr)("   esr=%016"PRIxREGISTER",    far=%016"PRIxREGISTER"\n",
		    tf->tf_esr, tf->tf_far);
		(*pr)("    r0=%016"PRIxREGISTER",     r1=%016"PRIxREGISTER"\n",
		    tf->tf_reg[0], tf->tf_reg[1]);
		(*pr)("    r2=%016"PRIxREGISTER",     r3=%016"PRIxREGISTER"\n",
		    tf->tf_reg[2], tf->tf_reg[3]);
		(*pr)("    r4=%016"PRIxREGISTER",     r5=%016"PRIxREGISTER"\n",
		    tf->tf_reg[4], tf->tf_reg[5]);
		(*pr)("    r6=%016"PRIxREGISTER",     r7=%016"PRIxREGISTER"\n",
		    tf->tf_reg[6], tf->tf_reg[7]);
		(*pr)("    r8=%016"PRIxREGISTER",     r9=%016"PRIxREGISTER"\n",
		    tf->tf_reg[8], tf->tf_reg[9]);
		(*pr)("   r10=%016"PRIxREGISTER",    r11=%016"PRIxREGISTER"\n",
		    tf->tf_reg[10], tf->tf_reg[11]);
		(*pr)("   r12=%016"PRIxREGISTER", sp=r13=%016"PRIxREGISTER"\n",
		    tf->tf_reg[12], tf->tf_reg[13]);
		(*pr)("lr=r14=%016"PRIxREGISTER", pc=r15=%016"PRIxREGISTER"\n",
		    tf->tf_reg[14], tf->tf_pc);
		return;
	}
#endif
	(*pr)("    pc=%016"PRIxREGISTER",   spsr=%016"PRIxREGISTER"\n",
	    tf->tf_pc, tf->tf_spsr);
	(*pr)("   esr=%016"PRIxREGISTER",    far=%016"PRIxREGISTER"\n",
	    tf->tf_esr, tf->tf_far);
	(*pr)("    x0=%016"PRIxREGISTER",     x1=%016"PRIxREGISTER"\n",
	    tf->tf_reg[0], tf->tf_reg[1]);
	(*pr)("    x2=%016"PRIxREGISTER",     x3=%016"PRIxREGISTER"\n",
	    tf->tf_reg[2], tf->tf_reg[3]);
	(*pr)("    x4=%016"PRIxREGISTER",     x5=%016"PRIxREGISTER"\n",
	    tf->tf_reg[4], tf->tf_reg[5]);
	(*pr)("    x6=%016"PRIxREGISTER",     x7=%016"PRIxREGISTER"\n",
	    tf->tf_reg[6], tf->tf_reg[7]);
	(*pr)("    x8=%016"PRIxREGISTER",     x9=%016"PRIxREGISTER"\n",
	    tf->tf_reg[8], tf->tf_reg[9]);
	(*pr)("   x10=%016"PRIxREGISTER",    x11=%016"PRIxREGISTER"\n",
	    tf->tf_reg[10], tf->tf_reg[11]);
	(*pr)("   x12=%016"PRIxREGISTER",    x13=%016"PRIxREGISTER"\n",
	    tf->tf_reg[12], tf->tf_reg[13]);
	(*pr)("   x14=%016"PRIxREGISTER",    x15=%016"PRIxREGISTER"\n",
	    tf->tf_reg[14], tf->tf_reg[15]);
	(*pr)("   x16=%016"PRIxREGISTER",    x17=%016"PRIxREGISTER"\n",
	    tf->tf_reg[16], tf->tf_reg[17]);
	(*pr)("   x18=%016"PRIxREGISTER",    x19=%016"PRIxREGISTER"\n",
	    tf->tf_reg[18], tf->tf_reg[19]);
	(*pr)("   x20=%016"PRIxREGISTER",    x21=%016"PRIxREGISTER"\n",
	    tf->tf_reg[20], tf->tf_reg[21]);
	(*pr)("   x22=%016"PRIxREGISTER",    x23=%016"PRIxREGISTER"\n",
	    tf->tf_reg[22], tf->tf_reg[23]);
	(*pr)("   x24=%016"PRIxREGISTER",    x25=%016"PRIxREGISTER"\n",
	    tf->tf_reg[24], tf->tf_reg[25]);
	(*pr)("   x26=%016"PRIxREGISTER",    x27=%016"PRIxREGISTER"\n",
	    tf->tf_reg[26], tf->tf_reg[27]);
	(*pr)("   x28=%016"PRIxREGISTER", fp=x29=%016"PRIxREGISTER"\n",
	    tf->tf_reg[28], tf->tf_reg[29]);
	(*pr)("lr=x30=%016"PRIxREGISTER",     sp=%016"PRIxREGISTER"\n",
	    tf->tf_reg[30],  tf->tf_sp);
}

void
dump_switchframe(struct trapframe *tf, void (*pr)(const char *, ...))
{
	struct trapframe tf_buf;

	db_read_bytes((db_addr_t)tf, sizeof(tf_buf), (char *)&tf_buf);
	tf = &tf_buf;

	(*pr)("   x19=%016"PRIxREGISTER",    x20=%016"PRIxREGISTER"\n",
	    tf->tf_reg[19], tf->tf_reg[20]);
	(*pr)("   x21=%016"PRIxREGISTER",    x22=%016"PRIxREGISTER"\n",
	    tf->tf_reg[21], tf->tf_reg[22]);
	(*pr)("   x23=%016"PRIxREGISTER",    x24=%016"PRIxREGISTER"\n",
	    tf->tf_reg[23], tf->tf_reg[24]);
	(*pr)("   x25=%016"PRIxREGISTER",    x26=%016"PRIxREGISTER"\n",
	    tf->tf_reg[25], tf->tf_reg[26]);
	(*pr)("   x27=%016"PRIxREGISTER",    x28=%016"PRIxREGISTER"\n",
	    tf->tf_reg[27], tf->tf_reg[28]);
	(*pr)("fp=x29=%016"PRIxREGISTER", lr=x30=%016"PRIxREGISTER"\n",
	    tf->tf_reg[29], tf->tf_reg[30]);
}


#if defined(_KERNEL)
static void
show_cpuinfo(struct cpu_info *ci)
{
	struct cpu_info cpuinfobuf;
	cpuid_t cpuid;
	int i;

	db_read_bytes((db_addr_t)ci, sizeof(cpuinfobuf), (char *)&cpuinfobuf);

	cpuid = cpuinfobuf.ci_cpuid;
	db_printf("cpu_info=%p, cpu_name=%s\n", ci, cpuinfobuf.ci_cpuname);
	db_printf("%p cpu[%lu].ci_cpuid        = %lu\n",
	    &ci->ci_cpuid, cpuid, cpuinfobuf.ci_cpuid);
	db_printf("%p cpu[%lu].ci_curlwp       = %p\n",
	    &ci->ci_curlwp, cpuid, cpuinfobuf.ci_curlwp);
	for (i = 0; i < SOFTINT_COUNT; i++) {
		db_printf("%p cpu[%lu].ci_softlwps[%d]  = %p\n",
		    &ci->ci_softlwps[i], cpuid, i, cpuinfobuf.ci_softlwps[i]);
	}
	db_printf("%p cpu[%lu].ci_lastintr     = %" PRIu64 "\n",
	    &ci->ci_lastintr, cpuid, cpuinfobuf.ci_lastintr);
	db_printf("%p cpu[%lu].ci_want_resched = %d\n",
	    &ci->ci_want_resched, cpuid, cpuinfobuf.ci_want_resched);
	db_printf("%p cpu[%lu].ci_cpl          = %d\n",
	    &ci->ci_cpl, cpuid, cpuinfobuf.ci_cpl);
	db_printf("%p cpu[%lu].ci_softints     = 0x%08x\n",
	    &ci->ci_softints, cpuid, cpuinfobuf.ci_softints);
	db_printf("%p cpu[%lu].ci_intr_depth   = %u\n",
	    &ci->ci_intr_depth, cpuid, cpuinfobuf.ci_intr_depth);
	db_printf("%p cpu[%lu].ci_biglock_count = %u\n",
	    &ci->ci_biglock_count, cpuid, cpuinfobuf.ci_biglock_count);
}

void
db_md_cpuinfo_cmd(db_expr_t addr, bool have_addr, db_expr_t count,
    const char *modif)
{
#ifdef MULTIPROCESSOR
	CPU_INFO_ITERATOR cii;
	struct cpu_info *ci;
	bool showall = false;

	if (modif != NULL) {
		for (; *modif != '\0'; modif++) {
			switch (*modif) {
			case 'a':
				showall = true;
				break;
			}
		}
	}

	if (showall) {
		for (CPU_INFO_FOREACH(cii, ci)) {
			show_cpuinfo(ci);
		}
	} else
#endif /* MULTIPROCESSOR */
		show_cpuinfo(curcpu());
}

void
db_md_frame_cmd(db_expr_t addr, bool have_addr, db_expr_t count,
    const char *modif)
{
	struct trapframe *tf;

	if (!have_addr) {
		db_printf("frame address must be specified\n");
		return;
	}

	tf = (struct trapframe *)addr;
	dump_trapframe(tf, db_printf);
}

void
db_md_lwp_cmd(db_expr_t addr, bool have_addr, db_expr_t count,
    const char *modif)
{
	lwp_t *l, lwp_buf;
	struct pcb *pcb, pcb_buf;

	if (!have_addr) {
		db_printf("lwp address must be specified\n");
		return;
	}

	db_read_bytes(addr, sizeof(lwp_buf), (char *)&lwp_buf);
	l = &lwp_buf;

#define SAFESTRPTR(p)	(((p) == NULL) ? "NULL" : (p))

	db_printf("lwp=%p\n", (void *)addr);

	db_printf("\tlwp_getpcb(l)     =%p\n", lwp_getpcb(l));

	db_printf("\tl->l_md.md_onfault=%p\n", l->l_md.md_onfault);
	db_printf("\tl->l_md.md_utf    =%p\n", l->l_md.md_utf);
	dump_trapframe(l->l_md.md_utf, db_printf);

	db_read_bytes((db_addr_t)l->l_addr, sizeof(pcb_buf), (char *)&pcb_buf);
	pcb = &pcb_buf;

	db_printf("\tl->l_addr.pcb_tf    =%p\n", pcb->pcb_tf);
	if (pcb->pcb_tf != l->l_md.md_utf)
		dump_switchframe(pcb->pcb_tf, db_printf);
	db_printf("\tl->l_md.md_cpacr  =%016" PRIx64 "\n", l->l_md.md_cpacr);
	db_printf("\tl->l_md.md_flags  =%08x\n", l->l_md.md_flags);

	db_printf("\tl->l_cpu          =%p\n", l->l_cpu);
	db_printf("\tl->l_proc         =%p\n", l->l_proc);
	db_printf("\tl->l_private      =%p\n", l->l_private);
	db_printf("\tl->l_name         =%s\n", SAFESTRPTR(l->l_name));
	db_printf("\tl->l_wmesg        =%s\n", SAFESTRPTR(l->l_wmesg));
}

static void
db_par_print(uint64_t par, vaddr_t va)
{
	paddr_t pa = (__SHIFTOUT(par, PAR_PA) << PAR_PA_SHIFT) +
	    (va & __BITS(PAR_PA_SHIFT - 1, 0));

	db_printf("%016"PRIx64": ATTR=0x%02lx, NS=%ld, S=%ld, SHA=%ld, PTW=%ld"
	    ", FST=%ld, F=%ld, PA=%016"PRIxPADDR"\n",
	    par,
	    __SHIFTOUT(par, PAR_ATTR),
	    __SHIFTOUT(par, PAR_NS),
	    __SHIFTOUT(par, PAR_S),
	    __SHIFTOUT(par, PAR_SHA),
	    __SHIFTOUT(par, PAR_PTW),
	    __SHIFTOUT(par, PAR_FST),
	    __SHIFTOUT(par, PAR_F),
	    pa);
}

void
db_md_pte_cmd(db_expr_t addr, bool have_addr, db_expr_t count,
    const char *modif)
{
	uint64_t par;

	if (!have_addr) {
		db_printf("pte address must be specified\n");
		return;
	}

	reg_s1e0r_write(addr);
	isb();
	par = reg_par_el1_read();
	db_printf("Stage1 EL0 translation %016llx -> PAR_EL1 = ", addr);
	db_par_print(par, addr);

	reg_s1e1r_write(addr);
	isb();
	par = reg_par_el1_read();
	db_printf("Stage1 EL1 translation %016llx -> PAR_EL1 = ", addr);
	db_par_print(par, addr);

	db_pteinfo(addr, db_printf);
}

void
db_md_reset_cmd(db_expr_t addr, bool have_addr, db_expr_t count,
    const char *modif)
{
	if (cpu_reset_address == NULL) {
		db_printf("cpu_reset_address is not set\n");
		return;
	}

	cpu_reset_address();
}

void
db_md_tlbi_cmd(db_expr_t addr, bool have_addr, db_expr_t count,
    const char *modif)
{
	aarch64_tlbi_all();
}

void
db_md_ttbr_cmd(db_expr_t addr, bool have_addr, db_expr_t count,
    const char *modif)
{
	bool countmode = false, by_pid = true;

	if (!have_addr) {
		db_printf("usage: machine ttbr [/a] [/p] [/c] address|pid\n");
		db_printf("\t/a == argument is an address of any pmap_t\n");
		db_printf("\t/p == argument is a pid [default]\n");
		db_printf("\t/c == count TLB entries\n");
		return;
	}

	if (modif != NULL) {
		for (; *modif != '\0'; modif++) {
			switch (*modif) {
			case 'c':
				countmode = true;
				break;
			case 'a':
				by_pid = false;
				break;
			case 'p':
				by_pid = true;
				break;
			}
		}
	}

	if (by_pid) {
		proc_t *p = db_proc_find((pid_t)addr);
		if (p == NULL) {
			db_printf("bad address\n");
			return;
		}
		addr = (db_addr_t)p->p_vmspace->vm_map.pmap;
	}

	db_ttbrdump(countmode, addr, db_printf);
}

void
db_md_sysreg_cmd(db_expr_t addr, bool have_addr, db_expr_t count,
    const char *modif)
{
#define SHOW_ARMREG(x)	\
	db_printf("%-16s = %016" PRIx64 "\n", #x, reg_ ## x ## _read())

//	SHOW_ARMREG(cbar_el1);	/* Cortex */
	SHOW_ARMREG(ccsidr_el1);
	SHOW_ARMREG(clidr_el1);
	SHOW_ARMREG(cntfrq_el0);
	SHOW_ARMREG(cntkctl_el1);
	SHOW_ARMREG(cntp_ctl_el0);
	SHOW_ARMREG(cntp_cval_el0);
	SHOW_ARMREG(cntp_tval_el0);
	SHOW_ARMREG(cntpct_el0);
//	SHOW_ARMREG(cntps_ctl_el1);	/* need secure state */
//	SHOW_ARMREG(cntps_cval_el1);	/* need secure state */
//	SHOW_ARMREG(cntps_tval_el1);	/* need secure state */
	SHOW_ARMREG(cntv_ctl_el0);
	SHOW_ARMREG(cntv_ctl_el0);
	SHOW_ARMREG(cntv_cval_el0);
	SHOW_ARMREG(cntv_tval_el0);
	SHOW_ARMREG(cntv_tval_el0);
	SHOW_ARMREG(cntvct_el0);
	SHOW_ARMREG(cpacr_el1);
	SHOW_ARMREG(csselr_el1);
	SHOW_ARMREG(ctr_el0);
	SHOW_ARMREG(currentel);
	SHOW_ARMREG(daif);
	SHOW_ARMREG(dczid_el0);
	SHOW_ARMREG(elr_el1);
	SHOW_ARMREG(esr_el1);
	SHOW_ARMREG(far_el1);
//	SHOW_ARMREG(fpcr);	/* FP trap */
//	SHOW_ARMREG(fpsr);	/* FP trap */
	SHOW_ARMREG(id_aa64afr0_el1);
	SHOW_ARMREG(id_aa64afr1_el1);
	SHOW_ARMREG(id_aa64dfr0_el1);
	SHOW_ARMREG(id_aa64dfr1_el1);
	SHOW_ARMREG(id_aa64isar0_el1);
	SHOW_ARMREG(id_aa64isar1_el1);
	SHOW_ARMREG(id_aa64mmfr0_el1);
	SHOW_ARMREG(id_aa64mmfr1_el1);
	SHOW_ARMREG(id_aa64pfr0_el1);
	SHOW_ARMREG(id_aa64pfr1_el1);
	SHOW_ARMREG(isr_el1);
//	SHOW_ARMREG(l2ctlr_el1);	/* Cortex */
	SHOW_ARMREG(mair_el1);
	SHOW_ARMREG(mdscr_el1);
	SHOW_ARMREG(midr_el1);
	SHOW_ARMREG(mpidr_el1);
	SHOW_ARMREG(mvfr0_el1);
	SHOW_ARMREG(mvfr1_el1);
	SHOW_ARMREG(mvfr2_el1);
	SHOW_ARMREG(nzcv);
	SHOW_ARMREG(par_el1);
	SHOW_ARMREG(pmccfiltr_el0);
	SHOW_ARMREG(pmccntr_el0);
	SHOW_ARMREG(revidr_el1);
//	SHOW_ARMREG(rmr_el1);		/* unknown reason trap */
//	SHOW_ARMREG(rvbar_el1);
	SHOW_ARMREG(sctlr_el1);
	SHOW_ARMREG(spsel);
	SHOW_ARMREG(spsr_el1);
	SHOW_ARMREG(tcr_el1);
	SHOW_ARMREG(tpidr_el0);
	SHOW_ARMREG(tpidrro_el0);
	SHOW_ARMREG(tpidr_el1);
	SHOW_ARMREG(ttbr0_el1);
	SHOW_ARMREG(ttbr1_el1);
	SHOW_ARMREG(vbar_el1);
}

/*
 * hardware breakpoint/watchpoint command
 */
static void
aarch64_set_bcr_bvr(int n, uint64_t bcr, uint64_t bvr)
{
#define DBG_BCR_BVR_SET(regno, bcr, bvr)			\
	do {							\
		reg_dbgbcr ## regno ## _el1_write(bcr);		\
		reg_dbgbvr ## regno ## _el1_write(bvr);		\
	} while (0 /* CONSTCOND */)

	switch (n) {
	case 0:		DBG_BCR_BVR_SET(0,  bcr, bvr);	break;
	case 1:		DBG_BCR_BVR_SET(1,  bcr, bvr);	break;
	case 2:		DBG_BCR_BVR_SET(2,  bcr, bvr);	break;
	case 3:		DBG_BCR_BVR_SET(3,  bcr, bvr);	break;
	case 4:		DBG_BCR_BVR_SET(4,  bcr, bvr);	break;
	case 5:		DBG_BCR_BVR_SET(5,  bcr, bvr);	break;
	case 6:		DBG_BCR_BVR_SET(6,  bcr, bvr);	break;
	case 7:		DBG_BCR_BVR_SET(7,  bcr, bvr);	break;
	case 8:		DBG_BCR_BVR_SET(8,  bcr, bvr);	break;
	case 9:		DBG_BCR_BVR_SET(9,  bcr, bvr);	break;
	case 10:	DBG_BCR_BVR_SET(10, bcr, bvr);	break;
	case 11:	DBG_BCR_BVR_SET(11, bcr, bvr);	break;
	case 12:	DBG_BCR_BVR_SET(12, bcr, bvr);	break;
	case 13:	DBG_BCR_BVR_SET(13, bcr, bvr);	break;
	case 14:	DBG_BCR_BVR_SET(14, bcr, bvr);	break;
	case 15:	DBG_BCR_BVR_SET(15, bcr, bvr);	break;
	}
}

static void
aarch64_set_wcr_wvr(int n, uint64_t wcr, uint64_t wvr)
{
#define DBG_WCR_WVR_SET(regno, wcr, wvr)			\
	do {							\
		reg_dbgwcr ## regno ## _el1_write(wcr);		\
		reg_dbgwvr ## regno ## _el1_write(wvr);		\
	} while (0 /* CONSTCOND */)

	switch (n) {
	case 0:		DBG_WCR_WVR_SET(0,  wcr, wvr);	break;
	case 1:		DBG_WCR_WVR_SET(1,  wcr, wvr);	break;
	case 2:		DBG_WCR_WVR_SET(2,  wcr, wvr);	break;
	case 3:		DBG_WCR_WVR_SET(3,  wcr, wvr);	break;
	case 4:		DBG_WCR_WVR_SET(4,  wcr, wvr);	break;
	case 5:		DBG_WCR_WVR_SET(5,  wcr, wvr);	break;
	case 6:		DBG_WCR_WVR_SET(6,  wcr, wvr);	break;
	case 7:		DBG_WCR_WVR_SET(7,  wcr, wvr);	break;
	case 8:		DBG_WCR_WVR_SET(8,  wcr, wvr);	break;
	case 9:		DBG_WCR_WVR_SET(9,  wcr, wvr);	break;
	case 10:	DBG_WCR_WVR_SET(10, wcr, wvr);	break;
	case 11:	DBG_WCR_WVR_SET(11, wcr, wvr);	break;
	case 12:	DBG_WCR_WVR_SET(12, wcr, wvr);	break;
	case 13:	DBG_WCR_WVR_SET(13, wcr, wvr);	break;
	case 14:	DBG_WCR_WVR_SET(14, wcr, wvr);	break;
	case 15:	DBG_WCR_WVR_SET(15, wcr, wvr);	break;
	}
}

void
aarch64_breakpoint_set(int n, vaddr_t addr)
{
	uint64_t bcr, bvr;

	if (addr == 0) {
		bvr = 0;
		bcr = 0;
	} else {
		bvr = addr & DBGBVR_MASK;
		bcr =
		    __SHIFTIN(0, DBGBCR_BT) |
		    __SHIFTIN(0, DBGBCR_LBN) |
		    __SHIFTIN(0, DBGBCR_SSC) |
		    __SHIFTIN(0, DBGBCR_HMC) |
		    __SHIFTIN(15, DBGBCR_BAS) |
		    __SHIFTIN(3, DBGBCR_PMC) |
		    __SHIFTIN(1, DBGBCR_E);
	}

	aarch64_set_bcr_bvr(n, bcr, bvr);
}

void
aarch64_watchpoint_set(int n, vaddr_t addr, u_int size, u_int accesstype)
{
	uint64_t wvr, wcr;
	uint32_t matchbytebit;

	KASSERT(size <= 8);
	if (size > 8)
		size = 8;

	/*
	 * It is always watched in 8byte units, and
	 * BAS is a bit field of byte offset in 8byte units.
	 */
	matchbytebit = 0xff >> (8 - size);
	matchbytebit <<= (addr & 7);
	addr &= ~7UL;

	/* load, store, or both */
	accesstype &= WATCHPOINT_ACCESS_MASK;
	if (accesstype == 0)
		accesstype = WATCHPOINT_ACCESS_LOADSTORE;

	if (addr == 0) {
		wvr = 0;
		wcr = 0;
	} else {
		wvr = addr;
		wcr =
		    __SHIFTIN(0, DBGWCR_MASK) |		/* MASK: no mask */
		    __SHIFTIN(0, DBGWCR_WT) |		/* WT: 0 */
		    __SHIFTIN(0, DBGWCR_LBN) |		/* LBN: 0 */
		    __SHIFTIN(0, DBGWCR_SSC) |		/* SSC: 00 */
		    __SHIFTIN(0, DBGWCR_HMC) |		/* HMC: 0 */
		    __SHIFTIN(matchbytebit, DBGWCR_BAS) | /* BAS: 0-8byte */
		    __SHIFTIN(accesstype, DBGWCR_LSC) |	/* LSC: Load/Store */
		    __SHIFTIN(3, DBGWCR_PAC) |		/* PAC: 11 */
		    __SHIFTIN(1, DBGWCR_E);		/* Enable */
	}

	aarch64_set_wcr_wvr(n, wcr, wvr);
}

static int
db_md_breakpoint_set(int n, vaddr_t addr)
{
	if (n >= __arraycount(breakpoint_buf))
		return -1;

	if ((addr & 3) != 0) {
		db_printf("address must be 4bytes aligned\n");
		return -1;
	}

	breakpoint_buf[n].addr = addr;
	return 0;
}

static int
db_md_watchpoint_set(int n, vaddr_t addr, u_int size, u_int accesstype)
{
	if (n >= __arraycount(watchpoint_buf))
		return -1;

	if (size != 0 && ((addr) & ~7UL) != ((addr + size - 1) & ~7UL)) {
		db_printf(
		    "address and size must fit within a block of 8bytes\n");
		return -1;
	}

	watchpoint_buf[n].addr = addr;
	watchpoint_buf[n].size = size;
	watchpoint_buf[n].accesstype = accesstype;
	return 0;
}

static void
db_md_breakwatchpoints_clear(void)
{
	int i;

	for (i = 0; i <= max_breakpoint; i++)
		aarch64_breakpoint_set(i, 0);
	for (i = 0; i <= max_watchpoint; i++)
		aarch64_watchpoint_set(i, 0, 0, 0);
}

static void
db_md_breakwatchpoints_reload(void)
{
	int i;

	for (i = 0; i <= max_breakpoint; i++) {
		aarch64_breakpoint_set(i,
		    breakpoint_buf[i].addr);
	}
	for (i = 0; i <= max_watchpoint; i++) {
		aarch64_watchpoint_set(i,
		    watchpoint_buf[i].addr,
		    watchpoint_buf[i].size,
		    watchpoint_buf[i].accesstype);
	}
}

void
db_machdep_init(void)
{
	uint64_t dfr, mdscr;
	int i, cpu_max_breakpoint, cpu_max_watchpoint;

	dfr = reg_id_aa64dfr0_el1_read();
	cpu_max_breakpoint = __SHIFTOUT(dfr, ID_AA64DFR0_EL1_BRPS);
	cpu_max_watchpoint = __SHIFTOUT(dfr, ID_AA64DFR0_EL1_WRPS);

	for (i = 0; i <= cpu_max_breakpoint; i++) {
		/* clear all breakpoints */
		aarch64_breakpoint_set(i, 0);
	}
	for (i = 0; i <= cpu_max_watchpoint; i++) {
		/* clear all watchpoints */
		aarch64_watchpoint_set(i, 0, 0, 0);
	}

	/* enable watchpoint and breakpoint */
	mdscr = reg_mdscr_el1_read();
	mdscr |= MDSCR_MDE | MDSCR_KDE;
	reg_mdscr_el1_write(mdscr);
	reg_oslar_el1_write(0);

	/* num of {watch,break}point may be different depending on the core */
	membar_consumer();
	if (max_breakpoint > cpu_max_breakpoint)
		max_breakpoint = cpu_max_breakpoint;
	if (max_watchpoint > cpu_max_watchpoint)
		max_watchpoint = cpu_max_watchpoint;
	membar_producer();
}

static void
show_breakpoints(void)
{
	uint64_t addr;
	unsigned int i, nused;

	for (nused = 0, i = 0; i <= max_breakpoint; i++) {
		addr = breakpoint_buf[i].addr;
		if (addr == 0) {
			db_printf("%d: disabled\n", i);
		} else {
			db_printf("%d: breakpoint %016" PRIx64 " (", i,
			    addr);
			db_printsym(addr, DB_STGY_ANY, db_printf);
			db_printf(")\n");
			nused++;
		}
	}
	db_printf("breakpoint used %d/%d\n", nused, max_breakpoint + 1);
}

static void
show_watchpoints(void)
{
	uint64_t addr;
	unsigned int i, nused;

	for (nused = 0, i = 0; i <= max_watchpoint; i++) {
		addr = watchpoint_buf[i].addr;
		if (addr == 0) {
			db_printf("%d: disabled\n", i);
		} else {
			db_printf("%d: watching %016" PRIx64 " (", i,
			    addr);
			db_printsym(addr, DB_STGY_ANY, db_printf);
			db_printf("), %d bytes", watchpoint_buf[i].size);

			switch (watchpoint_buf[i].accesstype) {
			case WATCHPOINT_ACCESS_LOAD:
				db_printf(", load");
				break;
			case WATCHPOINT_ACCESS_STORE:
				db_printf(", store");
				break;
			case WATCHPOINT_ACCESS_LOADSTORE:
				db_printf(", load/store");
				break;
			}
			db_printf("\n");
			nused++;
		}
	}
	db_printf("watchpoint used %d/%d\n", nused, max_watchpoint + 1);
}

void
db_md_break_cmd(db_expr_t addr, bool have_addr, db_expr_t count,
    const char *modif)
{
	int i, rc;
	int added, cleared;

	if (!have_addr) {
		show_breakpoints();
		return;
	}

	added = -1;
	cleared = -1;
	if (0 <= addr && addr <= max_breakpoint) {
		i = addr;
		if (breakpoint_buf[i].addr != 0) {
			db_md_breakpoint_set(i, 0);
			cleared = i;
		}
	} else {
		for (i = 0; i <= max_breakpoint; i++) {
			if (breakpoint_buf[i].addr == addr) {
				db_md_breakpoint_set(i, 0);
				cleared = i;
			}
		}
		if (cleared == -1) {
			for (i = 0; i <= max_breakpoint; i++) {
				if (breakpoint_buf[i].addr == 0) {
					rc = db_md_breakpoint_set(i, addr);
					if (rc != 0)
						return;
					added = i;
					break;
				}
			}
			if (i > max_breakpoint) {
				db_printf("no more available breakpoint\n");
			}
		}
	}

	if (added >= 0)
		db_printf("add breakpoint %d as %016"DDB_EXPR_FMT"x\n",
		    added, addr);
	if (cleared >= 0)
		db_printf("clear breakpoint %d\n", cleared);

	show_breakpoints();
}

void
db_md_watch_cmd(db_expr_t addr, bool have_addr, db_expr_t count,
    const char *modif)
{
	int i, rc;
	int added, cleared;
	u_int accesstype, watchsize;

	if (!have_addr) {
		show_watchpoints();
		return;
	}

	accesstype = watchsize = 0;
	if ((modif != NULL) && (*modif != '\0')) {
		int ch;
		for (; *modif != '\0'; modif++) {
			ch = *modif;

			switch (ch) {
			case 'b':
				watchsize = 1;
				break;
			case 'h':
				watchsize = 2;
				break;
			case 'l':
				watchsize = 4;
				break;
			case 'q':
				watchsize = 8;
				break;
			case 'r':
				accesstype |= WATCHPOINT_ACCESS_LOAD;
				break;
			case 'w':
				accesstype |= WATCHPOINT_ACCESS_STORE;
				break;
			}
		}
	}
	if (watchsize == 0)
		watchsize = 4;	/* default: 4byte */
	if (accesstype == 0)
		accesstype = WATCHPOINT_ACCESS_LOADSTORE; /* default */

	added = -1;
	cleared = -1;
	if (0 <= addr && addr <= max_watchpoint) {
		i = addr;
		if (watchpoint_buf[i].addr != 0) {
			db_md_watchpoint_set(i, 0, 0, 0);
			cleared = i;
		}
	} else {
		for (i = 0; i <= max_watchpoint; i++) {
			if (watchpoint_buf[i].addr == addr) {
				db_md_watchpoint_set(i, 0, 0, 0);
				cleared = i;
			}
		}
		if (cleared == -1) {
			for (i = 0; i <= max_watchpoint; i++) {
				if (watchpoint_buf[i].addr == 0) {
					rc = db_md_watchpoint_set(i, addr,
					    watchsize, accesstype);
					if (rc != 0)
						return;
					added = i;
					break;
				}
			}
			if (i > max_watchpoint) {
				db_printf("no more available watchpoint\n");
			}
		}
	}

	if (added >= 0)
		db_printf("add watchpoint %d as %016"DDB_EXPR_FMT"x\n",
		    added, addr);
	if (cleared >= 0)
		db_printf("clear watchpoint %d\n", cleared);

	show_watchpoints();
}
#endif

#ifdef MULTIPROCESSOR
volatile struct cpu_info *db_trigger;
volatile struct cpu_info *db_onproc;
volatile struct cpu_info *db_newcpu;
volatile struct trapframe *db_readytoswitch[MAXCPUS];

#ifdef _KERNEL
void
db_md_switch_cpu_cmd(db_expr_t addr, bool have_addr, db_expr_t count,
    const char *modif)
{
	struct cpu_info *new_ci = NULL;
	u_int cpuno = (u_int)addr;
	int i;

	membar_consumer();
	if (!have_addr) {
		for (i = 0; i < ncpu; i++) {
			if (db_readytoswitch[i] != NULL) {
				db_printf("cpu%d: ready. tf=%p, pc=%016lx ", i,
				    db_readytoswitch[i],
				    db_readytoswitch[i]->tf_pc);
				db_printsym(db_readytoswitch[i]->tf_pc,
				    DB_STGY_ANY, db_printf);
				db_printf("\n");
			} else {
				db_printf("cpu%d: not responding\n", i);
			}
		}
		return;
	}

	if (cpuno < ncpu)
		new_ci = cpu_lookup(cpuno);
	if (new_ci == NULL) {
		db_printf("cpu %u does not exist", cpuno);
		return;
	}
	if (db_readytoswitch[new_ci->ci_index] == 0) {
		db_printf("cpu %u is not responding", cpuno);
		return;
	}

	if (new_ci == curcpu())
		return;

	db_newcpu = new_ci;
	db_continue_cmd(0, false, 0, "");
}

#endif /* _KERNEL */
#endif /* MULTIPROCESSOR */

#ifdef DDB
int
kdb_trap(int type, struct trapframe *tf)
{
#ifdef MULTIPROCESSOR
	struct cpu_info * const ci = curcpu();
	bool static_brk = false;
#endif
	int s;
	bool restore_hw_watchpoints = true;

	switch (type) {
	case DB_TRAP_WATCHPOINT:
	case DB_TRAP_BREAKPOINT:
		/*
		 * In the case of a hardware watchpoint or breakpoint,
		 * even if cpu return from ddb as is, it will be trapped again,
		 * so clear it all once.
		 *
		 * breakpoint and watchpoint will be restored at the end of
		 * next DB_TRAP_BKPT_INSN (ddb's STEP_INVISIBLE mode).
		 */
		db_md_breakwatchpoints_clear();
		restore_hw_watchpoints = false;
		break;
	case DB_TRAP_BKPT_INSN:
#ifdef MULTIPROCESSOR
		/* brk #0xffff in cpu_Debugger() ? */
		if (__SHIFTOUT(tf->tf_esr, ESR_ISS) == 0xffff)
			static_brk = true;
		/* FALLTHRU */
#endif
	case DB_TRAP_SW_STEP:
	case DB_TRAP_UNKNOWN:
	case -1:	/* from pic_ipi_ddb() */
		break;
	default:
		if (db_recover != 0) {
			db_error("Faulted in DDB: continuing...\n");
			/* NOTREACHED */
		}
		break;
	}

#ifdef MULTIPROCESSOR
	/*
	 * Try to take ownership of DDB.
	 * If we do, tell all other CPUs to enter DDB too.
	 */
	if ((ncpu > 1) &&
	    (atomic_cas_ptr(&db_onproc, NULL, ci) == NULL)) {
		intr_ipi_send(NULL, IPI_DDB);
		db_trigger = ci;
	} else {
		/*
		 * If multiple CPUs catch kdb_trap() that is not IPI_DDB derived
		 * at the same time, only the CPU that was able to get db_onproc
		 * first will execute db_trap.
		 * The CPU that could not get db_onproc will be set to type = -1
		 * once, and kdb_trap will be called again with the correct type
		 * after kdb_trap returns.
		 */
		type = -1;
		restore_hw_watchpoints = true;
	}
	db_readytoswitch[ci->ci_index] = tf;
#endif

	for (;;) {
#ifdef MULTIPROCESSOR
		if (ncpu > 1) {
			/* waiting my turn, or exit */
			dsb(ishld);
			while (db_onproc != ci) {
				__asm __volatile ("wfe");

				dsb(ishld);
				if (db_onproc == NULL)
					goto kdb_trap_done;
			}
			/* It's my turn! */
		}
#endif /* MULTIPROCESSOR */

		/* Should switch to kdb`s own stack here. */
		ddb_regs = *tf;

		s = splhigh();
		db_active++;
		cnpollc(true);
		db_trap(type, 0/*code*/);
		cnpollc(false);
		db_active--;
		splx(s);

		*tf = ddb_regs;

#ifdef MULTIPROCESSOR
		if (ncpu < 2)
			break;

		if (db_newcpu == NULL && db_onproc != db_trigger) {
			/*
			 * If the "machine cpu" switches CPUs after entering
			 * ddb from a breakpoint or watchpoint, it will return
			 * control to the CPU that triggered the ddb in the
			 * first place in order to correctly reset the
			 * breakpoint or watchpoint.
			 * If db_trap() returns further from here,
			 * watchpoints and breakpoints will be reset.
			 * (db_run_mode = STEP_INVISIBLE)
			 */
			db_newcpu = db_trigger;
		}

		if (db_newcpu != NULL) {
			/* XXX: override sys/ddb/db_run.c:db_run_mode */
			db_continue_cmd(0, false, 0, "");

			/*
			 * When static BRK instruction (cpu_Debugger()),
			 * db_trap() advance the $PC to the next instruction of
			 * BRK. If db_trap() will be called twice by
			 * "machine cpu" command, the $PC will be advanced to
			 * the after the next instruction.
			 * To avoid this, change 'type' so that the second call
			 * to db_trap() will not change the PC.
			 */
			if (static_brk)
				type = -1;

			db_onproc = db_newcpu;
			db_newcpu = NULL;
			dsb(ishst);
			/* waking up the CPU waiting for its turn to db_trap */
			sev();

			continue;	/* go to waiting my turn */
		}
#endif /* MULTIPROCESSOR */

		break;
	}

#ifdef MULTIPROCESSOR
	if (ncpu > 1 && db_onproc == ci) {
		db_onproc = NULL;
		dsb(ishst);
		/* waking up the CPU waiting for its turn to exit */
		sev();

		db_readytoswitch[cpu_index(ci)] = NULL;
		/* wait for all other CPUs are ready to exit */
		for (;;) {
			int i;
			dsb(ishld);
			for (i = 0; i < ncpu; i++) {
				if (db_readytoswitch[i] != NULL)
					break;
			}
			if (i == ncpu)
				break;
		}
		db_trigger = NULL;
		sev();
	} else {
 kdb_trap_done:
		db_readytoswitch[cpu_index(ci)] = NULL;
		dsb(ishst);
		__asm __volatile ("wfe");
	}
#endif
	if (restore_hw_watchpoints)
		db_md_breakwatchpoints_reload();

	return 1;
}
#endif

#if defined(_KERNEL)
static void
db_md_meminfo_cmd(db_expr_t addr, bool have_addr, db_expr_t count,
    const char *modif)
{
	unsigned blk;

	for (blk = 0; blk < bootconfig.dramblocks; blk++) {
		db_printf("blk[%u]: start %lx end %lx (pages %x)\n",
		    blk, bootconfig.dram[blk].address,
		    bootconfig.dram[blk].address +
		    (uint64_t)bootconfig.dram[blk].pages * PAGE_SIZE,
		    bootconfig.dram[blk].pages);
	}
}
#endif<|MERGE_RESOLUTION|>--- conflicted
+++ resolved
@@ -1,8 +1,4 @@
-<<<<<<< HEAD
-/* $NetBSD: db_machdep.c,v 1.39 2021/03/11 10:34:34 ryo Exp $ */
-=======
 /* $NetBSD: db_machdep.c,v 1.40 2021/04/30 20:07:22 skrll Exp $ */
->>>>>>> e2aa5677
 
 /*-
  * Copyright (c) 2014 The NetBSD Foundation, Inc.
@@ -34,11 +30,7 @@
  */
 
 #include <sys/cdefs.h>
-<<<<<<< HEAD
-__KERNEL_RCSID(0, "$NetBSD: db_machdep.c,v 1.39 2021/03/11 10:34:34 ryo Exp $");
-=======
 __KERNEL_RCSID(0, "$NetBSD: db_machdep.c,v 1.40 2021/04/30 20:07:22 skrll Exp $");
->>>>>>> e2aa5677
 
 #ifdef _KERNEL_OPT
 #include "opt_compat_netbsd32.h"
