/*	$NetBSD: vectors.S,v 1.19 2020/09/30 16:35:49 skrll Exp $	*/

#include <aarch64/asm.h>
#include <aarch64/locore.h>

#include "assym.h"

#include "opt_cpuoptions.h"
#include "opt_ddb.h"
#include "opt_dtrace.h"

<<<<<<< HEAD
RCSID("$NetBSD$")
=======
RCSID("$NetBSD: vectors.S,v 1.19 2020/09/30 16:35:49 skrll Exp $")
>>>>>>> 08a4cc29

	ARMV8_DEFINE_OPTIONS

#ifdef KDTRACE_HOOKS
/*
 * dtrace needs to emulate  stp x29,x30,[sp,#-FRAMESIZE]!   where
 * FRAMESIZE can be as large as 512, so create a 512-byte buffer
 * between the interrupted code's frame and our struct trapframe.
 */
#define	TRAP_FRAMESIZE	(TF_SIZE + 512)
#else
#define	TRAP_FRAMESIZE	TF_SIZE
#endif

/*
 * Template for the handler functions.
 */
.macro	vector_func, func, el, label, tpidr
	.align 7	/* cacheline-aligned */

ENTRY_NBTI(\func)
	.cfi_startproc
	.if \el == 1
	/* need to allocate stack on el1 */
	sub	sp, sp, #TRAP_FRAMESIZE
	.cfi_def_cfa_offset TRAP_FRAMESIZE
	.else
	.cfi_def_cfa_offset 0
	.endif

	stp	x0, x1, [sp, #TF_X0]
	.cfi_rel_offset x0, TF_X0
	.cfi_rel_offset x1, TF_X1

	stp	x2, x3, [sp, #TF_X2]
	.cfi_rel_offset x2, TF_X2
	.cfi_rel_offset x3, TF_X3

	stp	x4, x5, [sp, #TF_X4]
	.cfi_rel_offset x4, TF_X4
	.cfi_rel_offset x5, TF_X5

	stp	x6, x7, [sp, #TF_X6]
	.cfi_rel_offset x6, TF_X6
	.cfi_rel_offset x7, TF_X7

	stp	x8, x9, [sp, #TF_X8]
	.cfi_rel_offset x8, TF_X8
	.cfi_rel_offset x9, TF_X9

	stp	x10, x11, [sp, #TF_X10]
	.cfi_rel_offset x10, TF_X10
	.cfi_rel_offset x11, TF_X11

	stp	x12, x13, [sp, #TF_X12]
	.cfi_rel_offset x12, TF_X12
	.cfi_rel_offset x13, TF_X13

	stp	x14, x15, [sp, #TF_X14]
	.cfi_rel_offset x14, TF_X14
	.cfi_rel_offset x15, TF_X15

	stp	x16, x17, [sp, #TF_X16]
	.cfi_rel_offset x16, TF_X16
	.cfi_rel_offset x17, TF_X17

	str	x18, [sp, #TF_X18]
	.cfi_rel_offset x18, TF_X18

	stp	x19, x20, [sp, #TF_X19]
	.cfi_rel_offset x19, TF_X19
	.cfi_rel_offset x20, TF_X20

	stp	x21, x22, [sp, #TF_X21]
	.cfi_rel_offset x21, TF_X21
	.cfi_rel_offset x22, TF_X22

	stp	x23, x24, [sp, #TF_X23]
	.cfi_rel_offset x23, TF_X23
	.cfi_rel_offset x24, TF_X24

	stp	x25, x26, [sp, #TF_X25]
	.cfi_rel_offset x25, TF_X25
	.cfi_rel_offset x26, TF_X26

	stp	x27, x28, [sp, #TF_X27]
	.cfi_rel_offset x27, TF_X27
	.cfi_rel_offset x28, TF_X28

	stp	x29, lr, [sp, #TF_X29]

	.cfi_rel_offset x29, TF_X29
	.cfi_rel_offset lr, TF_X30

	/* get sp and elr */
	.if \el == 0
	mrs	x20, sp_el0
	.else
	/* sp was already adjusted, so adjust x20 back */
	add	x20, sp, #TRAP_FRAMESIZE
	.endif
	mrs	x21, elr_el1

	/* store sp and elr */
	.if TF_SP + 8 == TF_PC
	stp	x20, x21, [sp, #TF_SP]
	.else
	str	x20, [sp, #TF_SP]
	str	x21, [sp, #TF_PC]
	.endif
	.cfi_rel_offset sp, TF_SP
	.cfi_rel_offset lr, TF_PC

	mrs	x22, spsr_el1
	str	x22, [sp, #TF_SPSR]

	mrs	x23, esr_el1
	mrs	x24, far_el1

	.if TF_ESR + 8 == TF_FAR
	stp	x23, x24, [sp, #TF_ESR]
	.else
	str	x23, [sp, #TF_ESR]
	str	x24, [sp, #TF_FAR]
	.endif

	.if \el == 0
	/* curlwp->l_private = tpidr{,ro}_el0 */
	mrs	x1, tpidr_el1		/* x1 = curlwp */
	mrs	x0, tpidr\tpidr\()_el0
	str	x0, [x1, #L_PRIVATE]	/* curlwp->l_private = tpidr{,ro}_el0 */

#ifdef ARMV83_PAC
	/* Switch to the kern PAC key. */
	adrl	x4, _C_LABEL(aarch64_pac_enabled)
	ldr	w4, [x4]
	cbz	w4, 1f
	ldp	x5, x6, [x1, #L_MD_IA_KERN]
	msr	APIAKeyLo_EL1, x5
	msr	APIAKeyHi_EL1, x6
1:
#endif
	.endif

	adr	lr, el\el\()_trap_exit	/* el[01]_trap_exit */
	mov	x0, sp
#ifdef DDB
	mov	x29, sp			/* for backtrace */
#endif
	b	\label
	.cfi_def_cfa_offset 0
	.cfi_endproc
END(\func)
.endm

/*
 * The vector_entry macro must be small enough to fit 0x80 bytes! We just jump
 * into the proper function, so this constraint is always respected.
 */
.macro	vector_entry, func
	.global vec_\func
	.align 7	/* aligned 0x80 */
vec_\func:
	.cfi_startproc
	b	\func
	.cfi_endproc
.endm

/*
 * The functions.
 */
vector_func	el1t_sync_handler,  1, trap_el1t_sync
vector_func	el1t_irq_handler,   1, trap_el1t_irq
vector_func	el1t_fiq_handler,   1, trap_el1t_fiq
vector_func	el1t_error_handler, 1, trap_el1t_error

vector_func	el1h_sync_handler,  1, trap_el1h_sync
vector_func	el1h_intr_handler,  1, interrupt
vector_func	el1h_fiq_handler,   1, trap_el1h_fiq
vector_func	el1h_error_handler, 1, trap_el1h_error

vector_func	el0_sync_handler,  0, trap_el0_sync
vector_func	el0_intr_handler,  0, interrupt
vector_func	el0_fiq_handler,   0, trap_el0_fiq
vector_func	el0_error_handler, 0, trap_el0_error

vector_func	el0_32sync_handler,  0, trap_el0_32sync, ro
vector_func	el0_32intr_handler,  0, interrupt, ro
vector_func	el0_32fiq_handler,   0, trap_el0_32fiq, ro
vector_func	el0_32error_handler, 0, trap_el0_32error, ro

/*
 * The vector table. Must be aligned to 2048.
 */
	.align 11
ENTRY_NBTI(el1_vectors)
	/*
	 * Exception taken from current Exception Level with SP_EL0.
	 * (These shouldn't happen)
	 */
	vector_entry	el1t_sync_handler
	vector_entry	el1t_irq_handler
	vector_entry	el1t_fiq_handler
	vector_entry	el1t_error_handler

	/*
	 * Exception taken from current Exception Level with SP_EL1.
	 * There are entries for exceptions caused in EL1 (kernel exceptions).
	 */
	vector_entry	el1h_sync_handler
	vector_entry	el1h_intr_handler
	vector_entry	el1h_fiq_handler
	vector_entry	el1h_error_handler

	/*
	 * Exception taken from lower Exception Level which is using AArch64.
	 * There are entries for exceptions caused in EL0 (native user exceptions).
	 */
	vector_entry	el0_sync_handler
	vector_entry	el0_intr_handler
	vector_entry	el0_fiq_handler
	vector_entry	el0_error_handler

	/*
	 * Exception taken from lower Exception Level which is using AArch32.
	 * There are entries for exceptions caused in EL0 (compat user exceptions).
	 */
	vector_entry	el0_32sync_handler
	vector_entry	el0_32intr_handler
	vector_entry	el0_32fiq_handler
	vector_entry	el0_32error_handler
END(el1_vectors)

	.macro unwind_x0_x2
	ldp	x0, x1, [sp, #TF_X0]
	ldr	x2, [sp, #TF_X2]
	.endm

	.macro unwind_x3_x30
<<<<<<< HEAD
	.cfi_def_cfa_offset 0

	ldp	x3, x4, [sp, #TF_X3]
	.cfi_restore x4
	.cfi_restore x3
	ldp	x5, x6, [sp, #TF_X5]
	.cfi_restore x6
	.cfi_restore x5
	ldp	x7, x8, [sp, #TF_X7]
	.cfi_restore x8
	.cfi_restore x7
	ldp	x9, x10, [sp, #TF_X9]
	.cfi_restore x10
	.cfi_restore x9
	ldp	x11, x12, [sp, #TF_X11]
	.cfi_restore x12
	.cfi_restore x11
	ldp	x13, x14, [sp, #TF_X13]
	.cfi_restore x14
	.cfi_restore x13
	ldp	x15, x16, [sp, #TF_X15]
	.cfi_restore x16
	.cfi_restore x15
	ldp	x17, x18, [sp, #TF_X17]
	.cfi_restore x18
	.cfi_restore x17
	ldp	x19, x20, [sp, #TF_X19]
	.cfi_restore x20
	.cfi_restore x19
	ldp	x21, x22, [sp, #TF_X21]
	.cfi_restore x22
	.cfi_restore x21
	ldp	x23, x24, [sp, #TF_X23]
	.cfi_restore x24
	.cfi_restore x23
	ldp	x25, x26, [sp, #TF_X25]
	.cfi_restore x26
	.cfi_restore x25
	ldp	x27, x28, [sp, #TF_X27]
	.cfi_restore x28
	.cfi_restore x27
	ldp	x29, lr, [sp, #TF_X29]
	.cfi_restore lr
	.cfi_restore x29
	.endm


=======
	ldp	x3, x4, [sp, #TF_X3]
	ldp	x5, x6, [sp, #TF_X5]
	ldp	x7, x8, [sp, #TF_X7]
	ldp	x9, x10, [sp, #TF_X9]
	ldp	x11, x12, [sp, #TF_X11]
	ldp	x13, x14, [sp, #TF_X13]
	ldp	x15, x16, [sp, #TF_X15]
	ldp	x17, x18, [sp, #TF_X17]
	ldp	x19, x20, [sp, #TF_X19]
	ldp	x21, x22, [sp, #TF_X21]
	ldp	x23, x24, [sp, #TF_X23]
	ldp	x25, x26, [sp, #TF_X25]
	ldp	x27, x28, [sp, #TF_X27]
	ldp	x29, x30, [sp, #TF_X29]
	.endm

>>>>>>> 08a4cc29
/*
 * EL1 exception return for trap and interrupt.
 */
#ifdef DDB
ENTRY_NP(el1_trap)
	nop				/* dummy for DDB backtrace (for lr-4) */
#endif
ENTRY_NP(el1_trap_exit)
<<<<<<< HEAD
	.cfi_startproc
=======
>>>>>>> 08a4cc29
	DISABLE_INTERRUPT		/* make sure I|F marked */

	unwind_x3_x30

#if TF_PC + 8 == TF_SPSR
	ldp	x0, x1, [sp, #TF_PC]
#else
	ldr	x0, [sp, #TF_PC]
	ldr	x1, [sp, #TF_SPSR]
#endif
<<<<<<< HEAD

=======
>>>>>>> 08a4cc29
	msr	elr_el1, x0		/* exception pc */
	msr	spsr_el1, x1		/* exception pstate */

	/*
	 * cpu_jump_onfault() modify tf->tf_sp, therefore
	 * we need to restore sp from trapframe,
	 * and unwind x0-x2 without sp.
	 */
	mov	x0, sp
<<<<<<< HEAD
	.cfi_def_cfa_register   x0

	ldr	x1, [x0, #TF_SP]
	mov	sp, x1
	.cfi_restore sp
	ldp	x1, x2, [x0, #TF_X1]
	.cfi_restore x1
	.cfi_restore x2
	ldr	x0, [x0, #TF_X0]
	.cfi_restore x0

	.cfi_def_cfa_offset 0
	ERET
	.cfi_endproc
=======
	ldr	x1, [x0, #TF_SP]
	mov	sp, x1
	ldp	x1, x2, [x0, #TF_X1]
	ldr	x0, [x0, #TF_X0]

	ERET
>>>>>>> 08a4cc29
END(el1_trap_exit)
#ifdef DDB
END(el1_trap)
#endif

/*
 * EL0 exception return for trap, interrupt and syscall with
 * possible AST processing.
 */
#ifdef DDB
ENTRY_NP(el0_trap)
	nop				/* dummy for DDB backtrace (for lr-4) */
#endif
ENTRY_NP(el0_trap_exit)
<<<<<<< HEAD
	.cfi_startproc
=======
>>>>>>> 08a4cc29
	DISABLE_INTERRUPT		/* make sure I|F marked */
1:
	/* while (curlwp->l_md.md_astpending != 0) { */
	mrs	x8, tpidr_el1
	ldr	w9, [x8, #L_MD_ASTPENDING]
	cbz	w9, 9f

	/* curlwp->l_md.md_astpending = 0; */
	str	xzr, [x8, #L_MD_ASTPENDING]

	/*  trap_doast(tf); */
	ENABLE_INTERRUPT
	mov	x0, sp
	bl	_C_LABEL(trap_doast)
	DISABLE_INTERRUPT
	b	1b
	/* } */
9:

	mrs	x9, tpidr_el1
	ldr	x23, [x9, #L_MD_CPACR]
	msr	cpacr_el1, x23		/* FP unit EL0 handover */
	isb				/* necessary? */

	ldr	x0, [x9, #L_PRIVATE]	/* tpidr_el0 = curlwp->l_private */
	msr	tpidr_el0, x0
#ifdef COMPAT_NETBSD32
	msr	tpidrro_el0, x0
#endif

#ifdef ARMV83_PAC
	/* Switch to the user PAC key. */
	adrl	x4, _C_LABEL(aarch64_pac_enabled)
	ldr	w4, [x4]
	cbz	w4, 1f
	ldp	x5, x6, [x9, #L_MD_IA_USER]
	msr	APIAKeyLo_EL1, x5
	msr	APIAKeyHi_EL1, x6
1:
#endif

	unwind_x3_x30

#if TF_PC + 8 == TF_SPSR
	ldp	x0, x1, [sp, #TF_PC]
#else
	ldr	x0, [sp, #TF_PC]
	ldr	x1, [sp, #TF_SPSR]
#endif
	ldr	x2, [sp, #TF_SP]
	msr	elr_el1, x0		/* exception pc */
	msr	spsr_el1, x1		/* exception pstate */
	msr	sp_el0, x2		/* restore EL0 stack */

	/* if the process is traced, enable MDSCR_EL1.SS */
	tbz	x1, #SPSR_SS_SHIFT, 1f
	mrs	x0, mdscr_el1
	orr	x0, x0, #MDSCR_SS
	msr	mdscr_el1, x0
1:
	unwind_x0_x2

	/* leave sp at l_md.md_utf, return back to EL0 user process */
	ERET
<<<<<<< HEAD
	.cfi_endproc
=======
>>>>>>> 08a4cc29
END(el0_trap_exit)
#ifdef DDB
END(el0_trap)
#endif<|MERGE_RESOLUTION|>--- conflicted
+++ resolved
@@ -9,11 +9,7 @@
 #include "opt_ddb.h"
 #include "opt_dtrace.h"
 
-<<<<<<< HEAD
-RCSID("$NetBSD$")
-=======
 RCSID("$NetBSD: vectors.S,v 1.19 2020/09/30 16:35:49 skrll Exp $")
->>>>>>> 08a4cc29
 
 	ARMV8_DEFINE_OPTIONS
 
@@ -253,7 +249,6 @@
 	.endm
 
 	.macro unwind_x3_x30
-<<<<<<< HEAD
 	.cfi_def_cfa_offset 0
 
 	ldp	x3, x4, [sp, #TF_X3]
@@ -299,26 +294,6 @@
 	.cfi_restore lr
 	.cfi_restore x29
 	.endm
-
-
-=======
-	ldp	x3, x4, [sp, #TF_X3]
-	ldp	x5, x6, [sp, #TF_X5]
-	ldp	x7, x8, [sp, #TF_X7]
-	ldp	x9, x10, [sp, #TF_X9]
-	ldp	x11, x12, [sp, #TF_X11]
-	ldp	x13, x14, [sp, #TF_X13]
-	ldp	x15, x16, [sp, #TF_X15]
-	ldp	x17, x18, [sp, #TF_X17]
-	ldp	x19, x20, [sp, #TF_X19]
-	ldp	x21, x22, [sp, #TF_X21]
-	ldp	x23, x24, [sp, #TF_X23]
-	ldp	x25, x26, [sp, #TF_X25]
-	ldp	x27, x28, [sp, #TF_X27]
-	ldp	x29, x30, [sp, #TF_X29]
-	.endm
-
->>>>>>> 08a4cc29
 /*
  * EL1 exception return for trap and interrupt.
  */
@@ -327,10 +302,7 @@
 	nop				/* dummy for DDB backtrace (for lr-4) */
 #endif
 ENTRY_NP(el1_trap_exit)
-<<<<<<< HEAD
 	.cfi_startproc
-=======
->>>>>>> 08a4cc29
 	DISABLE_INTERRUPT		/* make sure I|F marked */
 
 	unwind_x3_x30
@@ -341,10 +313,7 @@
 	ldr	x0, [sp, #TF_PC]
 	ldr	x1, [sp, #TF_SPSR]
 #endif
-<<<<<<< HEAD
-
-=======
->>>>>>> 08a4cc29
+
 	msr	elr_el1, x0		/* exception pc */
 	msr	spsr_el1, x1		/* exception pstate */
 
@@ -354,7 +323,6 @@
 	 * and unwind x0-x2 without sp.
 	 */
 	mov	x0, sp
-<<<<<<< HEAD
 	.cfi_def_cfa_register   x0
 
 	ldr	x1, [x0, #TF_SP]
@@ -369,14 +337,6 @@
 	.cfi_def_cfa_offset 0
 	ERET
 	.cfi_endproc
-=======
-	ldr	x1, [x0, #TF_SP]
-	mov	sp, x1
-	ldp	x1, x2, [x0, #TF_X1]
-	ldr	x0, [x0, #TF_X0]
-
-	ERET
->>>>>>> 08a4cc29
 END(el1_trap_exit)
 #ifdef DDB
 END(el1_trap)
@@ -391,10 +351,7 @@
 	nop				/* dummy for DDB backtrace (for lr-4) */
 #endif
 ENTRY_NP(el0_trap_exit)
-<<<<<<< HEAD
 	.cfi_startproc
-=======
->>>>>>> 08a4cc29
 	DISABLE_INTERRUPT		/* make sure I|F marked */
 1:
 	/* while (curlwp->l_md.md_astpending != 0) { */
@@ -459,10 +416,7 @@
 
 	/* leave sp at l_md.md_utf, return back to EL0 user process */
 	ERET
-<<<<<<< HEAD
 	.cfi_endproc
-=======
->>>>>>> 08a4cc29
 END(el0_trap_exit)
 #ifdef DDB
 END(el0_trap)
