<<<<<<< HEAD
/*	$NetBSD: vectors.S,v 1.21 2020/10/15 08:37:20 ryo Exp $	*/
=======
/*	$NetBSD: vectors.S,v 1.22 2021/03/09 16:44:27 ryo Exp $	*/
>>>>>>> 9e014010

#include <aarch64/asm.h>
#include <aarch64/locore.h>

#include "assym.h"

#include "opt_compat_netbsd32.h"
#include "opt_cpuoptions.h"
#include "opt_ddb.h"
#include "opt_dtrace.h"

<<<<<<< HEAD
RCSID("$NetBSD: vectors.S,v 1.21 2020/10/15 08:37:20 ryo Exp $")
=======
RCSID("$NetBSD: vectors.S,v 1.22 2021/03/09 16:44:27 ryo Exp $")
>>>>>>> 9e014010

	ARMV8_DEFINE_OPTIONS

#ifdef KDTRACE_HOOKS
/*
 * dtrace needs to emulate  stp x29,x30,[sp,#-FRAMESIZE]!   where
 * FRAMESIZE can be as large as 512, so create a 512-byte buffer
 * between the interrupted code's frame and our struct trapframe.
 */
#define	TRAP_FRAMESIZE	(TF_SIZE + 512)
#else
#define	TRAP_FRAMESIZE	TF_SIZE
#endif

/*
 * Template for the handler functions.
 */
.macro	vector_func, func, el, label, tpidr
	.align 7	/* cacheline-aligned */

ENTRY_NBTI(\func)

	.if \el == 1
	/* need to allocate stack on el1 */
	sub	sp, sp, #TRAP_FRAMESIZE
	.endif

	stp	x0, x1, [sp, #TF_X0]
	stp	x2, x3, [sp, #TF_X2]
	stp	x4, x5, [sp, #TF_X4]
	stp	x6, x7, [sp, #TF_X6]
	stp	x8, x9, [sp, #TF_X8]
	stp	x10, x11, [sp, #TF_X10]
	stp	x12, x13, [sp, #TF_X12]
	stp	x14, x15, [sp, #TF_X14]
	stp	x16, x17, [sp, #TF_X16]
	str	x18, [sp, #TF_X18]
	stp	x19, x20, [sp, #TF_X19]
	stp	x21, x22, [sp, #TF_X21]
	stp	x23, x24, [sp, #TF_X23]
	stp	x25, x26, [sp, #TF_X25]
	stp	x27, x28, [sp, #TF_X27]
	stp	x29, x30, [sp, #TF_X29]

	/* get sp and elr */
	.if \el == 0
	mrs	x20, sp_el0
	.else
	/* sp was already adjusted, so adjust x20 back */
	add	x20, sp, #TRAP_FRAMESIZE
	.endif
	mrs	x21, elr_el1

	/* store sp and elr */
	.if TF_SP + 8 == TF_PC
	stp	x20, x21, [sp, #TF_SP]
	.else
	str	x20, [sp, #TF_SP]
	str	x21, [sp, #TF_PC]
	.endif

	mrs	x22, spsr_el1
	str	x22, [sp, #TF_SPSR]

	mrs	x23, esr_el1
	mrs	x24, far_el1

	.if TF_ESR + 8 == TF_FAR
	stp	x23, x24, [sp, #TF_ESR]
	.else
	str	x23, [sp, #TF_ESR]
	str	x24, [sp, #TF_FAR]
	.endif

	.if \el == 0
	/* curlwp->l_private = tpidr{,ro}_el0 */
	mrs	x1, tpidr_el1		/* x1 = curlwp */
	mrs	x0, tpidr\tpidr\()_el0
	str	x0, [x1, #L_PRIVATE]	/* curlwp->l_private = tpidr{,ro}_el0 */

#ifdef ARMV83_PAC
	/* Switch to the kern PAC key. */
	adrl	x4, _C_LABEL(aarch64_pac_enabled)
	ldr	w4, [x4]
	cbz	w4, 1f
	ldp	x5, x6, [x1, #L_MD_IA_KERN]
	msr	APIAKeyLo_EL1, x5
	msr	APIAKeyHi_EL1, x6
1:
#endif
	.endif

	adr	x30, el\el\()_trap_exit	/* el[01]_trap_exit */
	mov	x0, sp
#ifdef DDB
	mov	x29, sp			/* for backtrace */
#endif
	b	\label
END(\func)
.endm

/*
 * The vector_entry macro must be small enough to fit 0x80 bytes! We just jump
 * into the proper function, so this constraint is always respected.
 */
.macro	vector_entry, func
	.align 7	/* aligned 0x80 */
	b	\func
.endm

/*
 * The functions.
 */
vector_func	el1t_sync_handler,  1, trap_el1t_sync
vector_func	el1t_irq_handler,   1, trap_el1t_irq
vector_func	el1t_fiq_handler,   1, trap_el1t_fiq
vector_func	el1t_error_handler, 1, trap_el1t_error

vector_func	el1h_sync_handler,  1, trap_el1h_sync
vector_func	el1h_intr_handler,  1, interrupt
vector_func	el1h_fiq_handler,   1, trap_el1h_fiq
vector_func	el1h_error_handler, 1, trap_el1h_error

vector_func	el0_sync_handler,  0, trap_el0_sync
vector_func	el0_intr_handler,  0, interrupt
vector_func	el0_fiq_handler,   0, trap_el0_fiq
vector_func	el0_error_handler, 0, trap_el0_error

vector_func	el0_32sync_handler,  0, trap_el0_32sync, ro
vector_func	el0_32intr_handler,  0, interrupt, ro
vector_func	el0_32fiq_handler,   0, trap_el0_32fiq, ro
vector_func	el0_32error_handler, 0, trap_el0_32error, ro

/*
 * The vector table. Must be aligned to 2048.
 */
	.align 11
ENTRY_NBTI(el1_vectors)
	/*
	 * Exception taken from current Exception Level with SP_EL0.
	 * (These shouldn't happen)
	 */
	vector_entry	el1t_sync_handler
	vector_entry	el1t_irq_handler
	vector_entry	el1t_fiq_handler
	vector_entry	el1t_error_handler

	/*
	 * Exception taken from current Exception Level with SP_EL1.
	 * There are entries for exceptions caused in EL1 (kernel exceptions).
	 */
	vector_entry	el1h_sync_handler
	vector_entry	el1h_intr_handler
	vector_entry	el1h_fiq_handler
	vector_entry	el1h_error_handler

	/*
	 * Exception taken from lower Exception Level which is using AArch64.
	 * There are entries for exceptions caused in EL0 (native user exceptions).
	 */
	vector_entry	el0_sync_handler
	vector_entry	el0_intr_handler
	vector_entry	el0_fiq_handler
	vector_entry	el0_error_handler

	/*
	 * Exception taken from lower Exception Level which is using AArch32.
	 * There are entries for exceptions caused in EL0 (compat user exceptions).
	 */
	vector_entry	el0_32sync_handler
	vector_entry	el0_32intr_handler
	vector_entry	el0_32fiq_handler
	vector_entry	el0_32error_handler
END(el1_vectors)

	.macro unwind_x0_x2
	ldp	x0, x1, [sp, #TF_X0]
	ldr	x2, [sp, #TF_X2]
	.endm

	.macro unwind_x3_x30
	ldp	x3, x4, [sp, #TF_X3]
	ldp	x5, x6, [sp, #TF_X5]
	ldp	x7, x8, [sp, #TF_X7]
	ldp	x9, x10, [sp, #TF_X9]
	ldp	x11, x12, [sp, #TF_X11]
	ldp	x13, x14, [sp, #TF_X13]
	ldp	x15, x16, [sp, #TF_X15]
	ldp	x17, x18, [sp, #TF_X17]
	ldp	x19, x20, [sp, #TF_X19]
	ldp	x21, x22, [sp, #TF_X21]
	ldp	x23, x24, [sp, #TF_X23]
	ldp	x25, x26, [sp, #TF_X25]
	ldp	x27, x28, [sp, #TF_X27]
	ldp	x29, x30, [sp, #TF_X29]
	.endm

/*
 * EL1 exception return for trap and interrupt.
 */
#ifdef DDB
ENTRY_NP(el1_trap)
	nop				/* dummy for DDB backtrace (for lr-4) */
#endif
ENTRY_NP(el1_trap_exit)
	DISABLE_INTERRUPT		/* make sure I|F marked */

	unwind_x3_x30

#if TF_PC + 8 == TF_SPSR
	ldp	x0, x1, [sp, #TF_PC]
#else
	ldr	x0, [sp, #TF_PC]
	ldr	x1, [sp, #TF_SPSR]
#endif
	msr	elr_el1, x0		/* exception pc */
	msr	spsr_el1, x1		/* exception pstate */

	/*
	 * cpu_jump_onfault() modify tf->tf_sp, therefore
	 * we need to restore sp from trapframe,
	 * and unwind x0-x2 without sp.
	 */
	mov	x0, sp
	ldr	x1, [x0, #TF_SP]
	mov	sp, x1
	ldp	x1, x2, [x0, #TF_X1]
	ldr	x0, [x0, #TF_X0]

	ERET
END(el1_trap_exit)
#ifdef DDB
END(el1_trap)
#endif

/*
 * EL0 exception return for trap, interrupt and syscall with
 * possible AST processing.
 */
#ifdef DDB
ENTRY_NP(el0_trap)
	nop				/* dummy for DDB backtrace (for lr-4) */
#endif
ENTRY_NP(el0_trap_exit)

	adr	lr, 1f			/* return address from trap_doast */
1:
	/* while (curlwp->l_md.md_astpending != 0) { */
	DISABLE_INTERRUPT		/* make sure I|F marked */
	mrs	x9, tpidr_el1
	ldr	w8, [x9, #L_MD_ASTPENDING]
	cbz	w8, 9f

	/* curlwp->l_md.md_astpending = 0; */
	str	xzr, [x9, #L_MD_ASTPENDING]

	/*  trap_doast(tf); */
	ENABLE_INTERRUPT
	mov	x0, sp
	b	_C_LABEL(trap_doast)	/* tail call (return to 1b) */
	/* } */
9:

	/* x9 is tpidr_el1 */
	ldr	x23, [x9, #L_MD_CPACR]
	msr	cpacr_el1, x23		/* FP unit EL0 handover */
	isb				/* necessary? */

	ldr	x0, [x9, #L_PRIVATE]	/* tpidr_el0 = curlwp->l_private */
	msr	tpidr_el0, x0
#ifdef COMPAT_NETBSD32
	msr	tpidrro_el0, x0
#endif

#ifdef ARMV83_PAC
	/* Switch to the user PAC key. */
	adrl	x4, _C_LABEL(aarch64_pac_enabled)
	ldr	w4, [x4]
	cbz	w4, 1f
	ldp	x5, x6, [x9, #L_MD_IA_USER]
	msr	APIAKeyLo_EL1, x5
	msr	APIAKeyHi_EL1, x6
1:
#endif

	unwind_x3_x30

#if TF_PC + 8 == TF_SPSR
	ldp	x0, x1, [sp, #TF_PC]
#else
	ldr	x0, [sp, #TF_PC]
	ldr	x1, [sp, #TF_SPSR]
#endif
	ldr	x2, [sp, #TF_SP]
	msr	elr_el1, x0		/* exception pc */
	msr	spsr_el1, x1		/* exception pstate */
	msr	sp_el0, x2		/* restore EL0 stack */

	/* if the process is traced, enable MDSCR_EL1.SS */
	tbz	x1, #SPSR_SS_SHIFT, 1f
	mrs	x0, mdscr_el1
	orr	x0, x0, #MDSCR_SS
<<<<<<< HEAD
=======
#ifdef DDB
	bic	x0, x0, #MDSCR_KDE
#endif
>>>>>>> 9e014010
	msr	mdscr_el1, x0
1:
	unwind_x0_x2

	/* leave sp at l_md.md_utf, return back to EL0 user process */
	ERET
END(el0_trap_exit)
#ifdef DDB
END(el0_trap)
#endif<|MERGE_RESOLUTION|>--- conflicted
+++ resolved
@@ -1,8 +1,4 @@
-<<<<<<< HEAD
-/*	$NetBSD: vectors.S,v 1.21 2020/10/15 08:37:20 ryo Exp $	*/
-=======
 /*	$NetBSD: vectors.S,v 1.22 2021/03/09 16:44:27 ryo Exp $	*/
->>>>>>> 9e014010
 
 #include <aarch64/asm.h>
 #include <aarch64/locore.h>
@@ -14,11 +10,7 @@
 #include "opt_ddb.h"
 #include "opt_dtrace.h"
 
-<<<<<<< HEAD
-RCSID("$NetBSD: vectors.S,v 1.21 2020/10/15 08:37:20 ryo Exp $")
-=======
 RCSID("$NetBSD: vectors.S,v 1.22 2021/03/09 16:44:27 ryo Exp $")
->>>>>>> 9e014010
 
 	ARMV8_DEFINE_OPTIONS
 
@@ -321,12 +313,9 @@
 	tbz	x1, #SPSR_SS_SHIFT, 1f
 	mrs	x0, mdscr_el1
 	orr	x0, x0, #MDSCR_SS
-<<<<<<< HEAD
-=======
 #ifdef DDB
 	bic	x0, x0, #MDSCR_KDE
 #endif
->>>>>>> 9e014010
 	msr	mdscr_el1, x0
 1:
 	unwind_x0_x2
