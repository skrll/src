--- conflicted
+++ resolved
@@ -365,13 +365,9 @@
 	nop				/* dummy for DDB backtrace (for lr-4) */
 #endif
 ENTRY_NP(el0_trap_exit)
-<<<<<<< HEAD
 	.cfi_startproc
-	DISABLE_INTERRUPT		/* make sure I|F marked */
-=======
 
 	adr	lr, 1f			/* return address from trap_doast */
->>>>>>> 0c34c896
 1:
 	/* while (curlwp->l_md.md_astpending != 0) { */
 	DISABLE_INTERRUPT		/* make sure I|F marked */
