--- conflicted
+++ resolved
@@ -1,8 +1,4 @@
-<<<<<<< HEAD
-/* $NetBSD: efiacpi.c,v 1.8 2020/10/10 19:17:39 jmcneill Exp $ */
-=======
 /* $NetBSD: efiacpi.c,v 1.9 2021/05/21 21:53:15 jmcneill Exp $ */
->>>>>>> e2aa5677
 
 /*-
  * Copyright (c) 2018 The NetBSD Foundation, Inc.
