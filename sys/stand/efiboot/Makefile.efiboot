<<<<<<< HEAD
# $NetBSD: Makefile.efiboot,v 1.19 2020/10/11 14:03:33 jmcneill Exp $
=======
# $NetBSD: Makefile.efiboot,v 1.22 2021/06/20 19:10:47 jmcneill Exp $
>>>>>>> e2aa5677

S=		${.CURDIR}/../../..

NOMAN=		# defined
NOPIE=		# defined
NOLIBCSANITIZER=# defined
NOSANITIZER=	# defined
NORELRO=	# defined
PROG?=		boot.efi
NEWVERSWHAT?=	"efiboot"

EFIDIR= ${S}/external/bsd/gnu-efi/dist
GNUEFIARCH?= ${MACHINE_CPU}
CPPFLAGS+= -I${EFIDIR}/inc -I${EFIDIR}/inc/${GNUEFIARCH}
CPPFLAGS+= -I${EFIDIR}/inc/protocol

LDSCRIPT?= ${EFIDIR}/gnuefi/elf_${GNUEFIARCH}_efi.lds

AFLAGS.start.S= ${${ACTIVE_CC} == "clang":?-no-integrated-as:}

.PATH: ${EFIDIR}/gnuefi
SOURCES=	crt0-efi-${GNUEFIARCH}.S reloc_${GNUEFIARCH}.c
SOURCES+=	boot.c bootmenu.c conf.c console.c dev_net.c devopen.c exec.c \
		module.c overlay.c panic.c prompt.c
SOURCES+=	efiboot.c efichar.c efidev.c efigetsecs.c efifdt.c \
		efifile.c efiblock.c efinet.c efipxe.c efiacpi.c efirng.c efiwatchdog.c \
	       	smbios.c

.PATH: ${S}/external/bsd/libfdt/dist
CPPFLAGS+=	-I${S}/external/bsd/libfdt/dist
SOURCES+=	fdt.c fdt_addresses.c fdt_empty_tree.c fdt_overlay.c
SOURCES+=	fdt_ro.c fdt_rw.c fdt_strerror.c fdt_sw.c fdt_wip.c

SRCS= ${SOURCES} ${EXTRA_SOURCES}

.include <bsd.init.mk>

STRIPFLAG=	# nothing

LIBCRT0=	# nothing
LIBCRTI=	# nothing
LIBCRTBEGIN=	# nothing
LIBCRTEND=	# nothing
LIBC=		# nothing

BINDIR=/usr/mdec
BINMODE=444

.PATH:	${.CURDIR} ${.CURDIR}/..
.PATH:	${.CURDIR}/../../lib

LDFLAGS+= --no-dynamic-linker --noinhibit-exec
LDFLAGS+= -nostdlib -T${LDSCRIPT} -Bsymbolic -shared
CPPFLAGS+= -I$S -I${.CURDIR} -I${.CURDIR}/../common -I$S/lib/libsa
CPPFLAGS+= -I${.OBJDIR}
CPPFLAGS+= -I${.CURDIR}/../../lib
CPPFLAGS+= -I${S}/../common/include

COPTS+=	-fpic -g -O2
COPTS+=	-fshort-wchar -fno-strict-aliasing
COPTS+=	-ffreestanding -fno-stack-protector
LDFLAGS+= --defsym=EFI_SUBSYSTEM=0xa


COPTS+= ${${ACTIVE_CC} == "gcc":? -Wno-error=unused-but-set-variable :}
CPPFLAGS+= -nostdinc -D_STANDALONE
CPPFLAGS+= -DEFIBOOT
CPPFLAGS+= -DPROGRESS_FN=efi_progress

CPPFLAGS+= -Wall -Wmissing-prototypes
CPPFLAGS+= -Wno-pointer-sign

CPPFLAGS+= -DHEAP_VARIABLE
CPPFLAGS+= -DSUPPORT_CD9660
CPPFLAGS+= -D"devb2cdb(bno)=(bno)"
CPPFLAGS+= -DSUPPORT_DOSFS
#CPPFLAGS+= -DSUPPORT_EXT2FS
CPPFLAGS+= -DSUPPORT_BOOTP
CPPFLAGS+= -DSUPPORT_DHCP
#CPPFLAGS+= -DSUPPORT_NFS
CPPFLAGS+= -DSUPPORT_TFTP
CPPFLAGS+= -DLIBSA_ENABLE_LS_OP
CPPFLAGS+= -DLIBSA_FFS_EI
CPPFLAGS+= -DLIBSA_DISKLABEL_EI

#CPPFLAGS+= -DEFIBOOT_DEBUG
#CPPFLAGS+= -DARP_DEBUG
#CPPFLAGS+= -DBOOTP_DEBUG
#CPPFLAGS+= -DNET_DEBUG
#CPPFLAGS+= -DNETIF_DEBUG
#CPPFLAGS+= -DNFS_DEBUG
#CPPFLAGS+= -DRARP_DEBUG
#CPPFLAGS+= -DRPC_DEBUG

# Follow the suit of Makefile.kern.inc; needed for the lfs64 union
# accessors -- they don't actually dereference the resulting pointer,
# just use it for type-checking.
CWARNFLAGS.clang+=	-Wno-error=address-of-packed-member
CWARNFLAGS.gcc+=	${GCC_NO_ADDR_OF_PACKED_MEMBER}

SAMISCCPPFLAGS+= -DLIBSA_PRINTF_LONGLONG_SUPPORT
SAMISCCPPFLAGS+= -DLIBSA_PRINTF_WIDTH_SUPPORT
SAMISCCPPFLAGS+= -D"cdb2devb(bno)=(bno)"

### find out what to use for libsa
SA_AS= library
SAMISCMAKEFLAGS+="SA_USE_LOADFILE=yes"
SAMISCMAKEFLAGS+="SA_USE_CREAD=yes"
SAMISCMAKEFLAGS+="SA_INCLUDE_NET=yes"
SAMISCMAKEFLAGS+="SA_ENABLE_LS_OP=yes"
SAMISCMAKEFLAGS+="SA_ENABLE_BIENDIAN=yes"
.include "${S}/lib/libsa/Makefile.inc"
LIBSA= ${SALIB}

### find out what to use for libkern
KERN_AS= library
LIBKERN_ARCH?= ${MACHINE_ARCH}
KERNMISCMAKEFLAGS+="LIBKERN_ARCH=${LIBKERN_ARCH}"
.include "${S}/lib/libkern/Makefile.inc"
LIBKERN= ${KERNLIB}

### find out what to use for libz
Z_AS= library
.include "${S}/lib/libz/Makefile.inc"
LIBZ= ${ZLIB}

### find out what to use for libgnuefi
GNUEFI_AS= library
LIBGNUEFI_ARCH?= ${MACHINE_ARCH}
GNUEFIMISCMAKEFLAGS+="LIBGNUEFI_ARCH=${LIBGNUEFI_ARCH}"
GNUEFIMISCCPPFLAGS+= -I${EFIDIR}/lib
.include "${S}/lib/libgnuefi/Makefile.inc"
LIBGNUEFI= ${GNUEFILIB}

cleandir distclean: .WAIT cleanlibdir

cleanlibdir:
	-rm -rf lib

LIBLIST= ${LIBGNUEFI} ${LIBSA} ${LIBZ} ${LIBKERN} ${LIBSA}

VERSIONMACHINE=${MACHINE}
.include "${S}/conf/newvers_stand.mk"

CLEANFILES+=	${PROG}.so ${PROG}.tmp

${PROG}: ${PROG}.so
	${OBJCOPY} -j .text -j .sdata -j .data -j .dynamic -j .dynsym -j .rel \
	    -j .rela -j .rel.* -j .rela.* -j .rel* -j .rela* \
	    -j .reloc -O binary ${PROG}.so ${.TARGET}

.include <bsd.prog.mk>

${PROG}.so: ${OBJS} ${LIBLIST} ${LDSCRIPT} ${.CURDIR}/../Makefile.efiboot
	${LD} ${LDFLAGS} -o ${.TARGET}.tmp ${OBJS} ${LIBLIST}
	@if ${OBJDUMP} -t ${.TARGET}.tmp | grep 'UND'; then		\
	    (echo Undefined symbols; false);				\
	fi
	rm -f ${.TARGET}
	mv ${.TARGET}.tmp ${.TARGET}

KLINK_MACHINE?=	${MACHINE}
.include <bsd.klinks.mk><|MERGE_RESOLUTION|>--- conflicted
+++ resolved
@@ -1,8 +1,4 @@
-<<<<<<< HEAD
-# $NetBSD: Makefile.efiboot,v 1.19 2020/10/11 14:03:33 jmcneill Exp $
-=======
 # $NetBSD: Makefile.efiboot,v 1.22 2021/06/20 19:10:47 jmcneill Exp $
->>>>>>> e2aa5677
 
 S=		${.CURDIR}/../../..
 
