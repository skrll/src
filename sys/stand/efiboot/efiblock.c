--- conflicted
+++ resolved
@@ -1,8 +1,4 @@
-<<<<<<< HEAD
-/* $NetBSD: efiblock.c,v 1.10 2020/11/28 15:24:05 jmcneill Exp $ */
-=======
 /* $NetBSD: efiblock.c,v 1.17 2021/06/23 21:42:43 jmcneill Exp $ */
->>>>>>> e2aa5677
 
 /*-
  * Copyright (c) 2016 Kimihiro Nonaka <nonaka@netbsd.org>
@@ -240,71 +236,6 @@
 
 static int
 efi_block_find_partitions_cd9660(struct efi_block_dev *bdev)
-<<<<<<< HEAD
-{
-	struct efi_block_part *bpart;
-	struct iso_primary_descriptor *vd;
-	void *buf, *buf_start;
-	EFI_STATUS status;
-	EFI_LBA lba;
-	UINT32 sz;
-
-	if (bdev->bio->Media->BlockSize != DEV_BSIZE &&
-	    bdev->bio->Media->BlockSize != ISO_DEFAULT_BLOCK_SIZE) {
-		return ENXIO;
-	}
-
-	sz = __MAX(sizeof(*vd), bdev->bio->Media->BlockSize);
-	sz = roundup(sz, bdev->bio->Media->BlockSize);
-	if ((buf = efi_block_allocate_device_buffer(bdev, sz, &buf_start)) == NULL) {
-		return ENOMEM;
-	}
-
-	for (lba = 16;; lba++) {
-		status = uefi_call_wrapper(bdev->bio->ReadBlocks, 5,
-		    bdev->bio,
-		    bdev->media_id,
-		    lba * ISO_DEFAULT_BLOCK_SIZE / bdev->bio->Media->BlockSize,
-		    sz,
-		    buf_start);
-		if (EFI_ERROR(status)) {
-			goto io_error;
-		}
-
-		vd = (struct iso_primary_descriptor *)buf_start;
-		if (memcmp(vd->id, ISO_STANDARD_ID, sizeof vd->id) != 0) {
-			goto io_error;
-		}
-		if (isonum_711(vd->type) == ISO_VD_END) {
-			goto io_error;
-		}
-		if (isonum_711(vd->type) == ISO_VD_PRIMARY) {
-			break;
-		}
-	}
-
-	if (isonum_723(vd->logical_block_size) != ISO_DEFAULT_BLOCK_SIZE) {
-		goto io_error;
-	}
-
-	bpart = alloc(sizeof(*bpart));
-	bpart->index = 0;
-	bpart->bdev = bdev;
-	bpart->type = EFI_BLOCK_PART_CD9660;
-	TAILQ_INSERT_TAIL(&bdev->partitions, bpart, entries);
-
-	FreePool(buf);
-	return 0;
-
-io_error:
-	FreePool(buf);
-	return EIO;
-}
-
-static int
-efi_block_find_partitions_disklabel(struct efi_block_dev *bdev, struct mbr_sector *mbr, uint32_t start, uint32_t size)
-=======
->>>>>>> e2aa5677
 {
 	struct efi_block_part *bpart;
 	struct iso_primary_descriptor vd;
@@ -599,11 +530,7 @@
 					fstype = FS_ISO9660;
 					break;
 				}
-<<<<<<< HEAD
-				if (fstype == FS_BSDFFS || fstype == FS_ISO9660) {
-=======
 				if (fstype == FS_BSDFFS || fstype == FS_ISO9660 || fstype == FS_RAID) {
->>>>>>> e2aa5677
 					char devname[9];
 					snprintf(devname, sizeof(devname), "hd%u%c", bdev->index, bpart->index + 'a');
 					set_default_device(devname);
@@ -769,32 +696,12 @@
 	case EFI_BLOCK_PART_CD9660:
 		off = dblk * ISO_DEFAULT_BLOCK_SIZE;
 		break;
-	case EFI_BLOCK_PART_CD9660:
-		dblk *= ISO_DEFAULT_BLOCK_SIZE / bpart->bdev->bio->Media->BlockSize;
-		break;
 	default:
 		return EINVAL;
 	}
 
-<<<<<<< HEAD
-	if ((bpart->bdev->bio->Media->IoAlign <= 1) ||
-		((intptr_t)buf & (bpart->bdev->bio->Media->IoAlign - 1)) == 0) {
-		allocated_buf = NULL;
-		aligned_buf = buf;
-	} else if ((allocated_buf = efi_block_allocate_device_buffer(bpart->bdev,
-		size, &aligned_buf)) == NULL) {
-		return ENOMEM;
-	}
-
-	status = uefi_call_wrapper(bpart->bdev->bio->ReadBlocks, 5,
-		bpart->bdev->bio, bpart->bdev->media_id, dblk, size, aligned_buf);
-	if (EFI_ERROR(status)) {
-		if (allocated_buf != NULL)
-			FreePool(allocated_buf);
-=======
 	status = efi_block_read(bpart->bdev, off, buf, size);
 	if (EFI_ERROR(status))
->>>>>>> e2aa5677
 		return EIO;
 
 	*rsize = size;
