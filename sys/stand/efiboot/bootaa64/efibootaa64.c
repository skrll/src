<<<<<<< HEAD
/*	$NetBSD: efibootaa64.c,v 1.3 2020/11/28 14:02:09 jmcneill Exp $	*/
=======
/*	$NetBSD: efibootaa64.c,v 1.5 2021/01/09 13:19:27 jmcneill Exp $	*/
>>>>>>> 9e014010

/*-
 * Copyright (c) 2016 Kimihiro Nonaka <nonaka@netbsd.org>
 * All rights reserved.
 *
 * Redistribution and use in source and binary forms, with or without
 * modification, are permitted provided that the following conditions
 * are met:
 * 1. Redistributions of source code must retain the above copyright
 *    notice, this list of conditions and the following disclaimer.
 * 2. Redistributions in binary form must reproduce the above copyright
 *    notice, this list of conditions and the following disclaimer in the
 *    documentation and/or other materials provided with the distribution.
 *
 * THIS SOFTWARE IS PROVIDED BY THE REGENTS AND CONTRIBUTORS ``AS IS'' AND
 * ANY EXPRESS OR IMPLIED WARRANTIES, INCLUDING, BUT NOT LIMITED TO, THE
 * IMPLIED WARRANTIES OF MERCHANTABILITY AND FITNESS FOR A PARTICULAR PURPOSE
 * ARE DISCLAIMED.  IN NO EVENT SHALL THE REGENTS OR CONTRIBUTORS BE LIABLE
 * FOR ANY DIRECT, INDIRECT, INCIDENTAL, SPECIAL, EXEMPLARY, OR CONSEQUENTIAL
 * DAMAGES (INCLUDING, BUT NOT LIMITED TO, PROCUREMENT OF SUBSTITUTE GOODS
 * OR SERVICES; LOSS OF USE, DATA, OR PROFITS; OR BUSINESS INTERRUPTION)
 * HOWEVER CAUSED AND ON ANY THEORY OF LIABILITY, WHETHER IN CONTRACT, STRICT
 * LIABILITY, OR TORT (INCLUDING NEGLIGENCE OR OTHERWISE) ARISING IN ANY WAY
 * OUT OF THE USE OF THIS SOFTWARE, EVEN IF ADVISED OF THE POSSIBILITY OF
 * SUCH DAMAGE.
 */

#include "../efiboot.h"
#include "../efifdt.h"

#include <sys/bootblock.h>

#include <loadfile.h>

/* cache.S */
void aarch64_dcache_wbinv_range(vaddr_t, vsize_t);
void aarch64_icache_inv_all(void);
void aarch64_exec_kernel(paddr_t, paddr_t);

void
efi_dcache_flush(u_long start, u_long size)
{
	aarch64_dcache_wbinv_range(start, size);
}

void
efi_boot_kernel(u_long marks[MARK_MAX])
{
	u_long kernel_start, kernel_size, kernel_entry;
	u_long fdt_start, fdt_size;

	kernel_start = marks[MARK_START];
	kernel_size = marks[MARK_END] - kernel_start;
	kernel_entry = marks[MARK_ENTRY];
	fdt_start = (u_long)efi_fdt_data();
	fdt_size = efi_fdt_size();

	aarch64_dcache_wbinv_range(kernel_start, kernel_size);
	if (efi_fdt_size() > 0) {
		aarch64_dcache_wbinv_range(fdt_start, fdt_size);
	}
	aarch64_icache_inv_all();

<<<<<<< HEAD
	aarch64_exec_kernel((paddr_t)marks[MARK_ENTRY], (paddr_t)efi_fdt_data());
=======
	aarch64_exec_kernel((paddr_t)kernel_entry, (paddr_t)fdt_start);
>>>>>>> 9e014010
}

/*
 * Returns the current exception level.
 */
static u_int
efi_aarch64_current_el(void)
{
	uint64_t el;
	__asm __volatile ("mrs %0, CurrentEL" : "=r" (el));
	return (el >> 2) & 0x3;
}

void
efi_md_show(void)
{
	printf("Current Exception Level: EL%u\n", efi_aarch64_current_el());
}<|MERGE_RESOLUTION|>--- conflicted
+++ resolved
@@ -1,8 +1,4 @@
-<<<<<<< HEAD
-/*	$NetBSD: efibootaa64.c,v 1.3 2020/11/28 14:02:09 jmcneill Exp $	*/
-=======
 /*	$NetBSD: efibootaa64.c,v 1.5 2021/01/09 13:19:27 jmcneill Exp $	*/
->>>>>>> 9e014010
 
 /*-
  * Copyright (c) 2016 Kimihiro Nonaka <nonaka@netbsd.org>
@@ -66,11 +62,24 @@
 	}
 	aarch64_icache_inv_all();
 
-<<<<<<< HEAD
-	aarch64_exec_kernel((paddr_t)marks[MARK_ENTRY], (paddr_t)efi_fdt_data());
-=======
 	aarch64_exec_kernel((paddr_t)kernel_entry, (paddr_t)fdt_start);
->>>>>>> 9e014010
+}
+
+/*
+ * Returns the current exception level.
+ */
+static u_int
+efi_aarch64_current_el(void)
+{
+	uint64_t el;
+	__asm __volatile ("mrs %0, CurrentEL" : "=r" (el));
+	return (el >> 2) & 0x3;
+}
+
+void
+efi_md_show(void)
+{
+	printf("Current Exception Level: EL%u\n", efi_aarch64_current_el());
 }
 
 /*
