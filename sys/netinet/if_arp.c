<<<<<<< HEAD
/*	$NetBSD: if_arp.c,v 1.297 2020/09/15 10:05:36 roy Exp $	*/
=======
/*	$NetBSD: if_arp.c,v 1.307 2021/02/19 14:51:59 christos Exp $	*/
>>>>>>> 9e014010

/*
 * Copyright (c) 1998, 2000, 2008 The NetBSD Foundation, Inc.
 * All rights reserved.
 *
 * This code is derived from software contributed to The NetBSD Foundation
 * by Public Access Networks Corporation ("Panix").  It was developed under
 * contract to Panix by Eric Haszlakiewicz and Thor Lancelot Simon.
 *
 * Redistribution and use in source and binary forms, with or without
 * modification, are permitted provided that the following conditions
 * are met:
 * 1. Redistributions of source code must retain the above copyright
 *    notice, this list of conditions and the following disclaimer.
 * 2. Redistributions in binary form must reproduce the above copyright
 *    notice, this list of conditions and the following disclaimer in the
 *    documentation and/or other materials provided with the distribution.
 *
 * THIS SOFTWARE IS PROVIDED BY THE NETBSD FOUNDATION, INC. AND CONTRIBUTORS
 * ``AS IS'' AND ANY EXPRESS OR IMPLIED WARRANTIES, INCLUDING, BUT NOT LIMITED
 * TO, THE IMPLIED WARRANTIES OF MERCHANTABILITY AND FITNESS FOR A PARTICULAR
 * PURPOSE ARE DISCLAIMED.  IN NO EVENT SHALL THE FOUNDATION OR CONTRIBUTORS
 * BE LIABLE FOR ANY DIRECT, INDIRECT, INCIDENTAL, SPECIAL, EXEMPLARY, OR
 * CONSEQUENTIAL DAMAGES (INCLUDING, BUT NOT LIMITED TO, PROCUREMENT OF
 * SUBSTITUTE GOODS OR SERVICES; LOSS OF USE, DATA, OR PROFITS; OR BUSINESS
 * INTERRUPTION) HOWEVER CAUSED AND ON ANY THEORY OF LIABILITY, WHETHER IN
 * CONTRACT, STRICT LIABILITY, OR TORT (INCLUDING NEGLIGENCE OR OTHERWISE)
 * ARISING IN ANY WAY OUT OF THE USE OF THIS SOFTWARE, EVEN IF ADVISED OF THE
 * POSSIBILITY OF SUCH DAMAGE.
 */

/*
 * Copyright (c) 1982, 1986, 1988, 1993
 *	The Regents of the University of California.  All rights reserved.
 *
 * Redistribution and use in source and binary forms, with or without
 * modification, are permitted provided that the following conditions
 * are met:
 * 1. Redistributions of source code must retain the above copyright
 *    notice, this list of conditions and the following disclaimer.
 * 2. Redistributions in binary form must reproduce the above copyright
 *    notice, this list of conditions and the following disclaimer in the
 *    documentation and/or other materials provided with the distribution.
 * 3. Neither the name of the University nor the names of its contributors
 *    may be used to endorse or promote products derived from this software
 *    without specific prior written permission.
 *
 * THIS SOFTWARE IS PROVIDED BY THE REGENTS AND CONTRIBUTORS ``AS IS'' AND
 * ANY EXPRESS OR IMPLIED WARRANTIES, INCLUDING, BUT NOT LIMITED TO, THE
 * IMPLIED WARRANTIES OF MERCHANTABILITY AND FITNESS FOR A PARTICULAR PURPOSE
 * ARE DISCLAIMED.  IN NO EVENT SHALL THE REGENTS OR CONTRIBUTORS BE LIABLE
 * FOR ANY DIRECT, INDIRECT, INCIDENTAL, SPECIAL, EXEMPLARY, OR CONSEQUENTIAL
 * DAMAGES (INCLUDING, BUT NOT LIMITED TO, PROCUREMENT OF SUBSTITUTE GOODS
 * OR SERVICES; LOSS OF USE, DATA, OR PROFITS; OR BUSINESS INTERRUPTION)
 * HOWEVER CAUSED AND ON ANY THEORY OF LIABILITY, WHETHER IN CONTRACT, STRICT
 * LIABILITY, OR TORT (INCLUDING NEGLIGENCE OR OTHERWISE) ARISING IN ANY WAY
 * OUT OF THE USE OF THIS SOFTWARE, EVEN IF ADVISED OF THE POSSIBILITY OF
 * SUCH DAMAGE.
 *
 *	@(#)if_ether.c	8.2 (Berkeley) 9/26/94
 */

/*
 * Ethernet address resolution protocol.
 * TODO:
 *	add "inuse/lock" bit (or ref. count) along with valid bit
 */

#include <sys/cdefs.h>
<<<<<<< HEAD
__KERNEL_RCSID(0, "$NetBSD: if_arp.c,v 1.297 2020/09/15 10:05:36 roy Exp $");
=======
__KERNEL_RCSID(0, "$NetBSD: if_arp.c,v 1.307 2021/02/19 14:51:59 christos Exp $");
>>>>>>> 9e014010

#ifdef _KERNEL_OPT
#include "opt_ddb.h"
#include "opt_inet.h"
#include "opt_net_mpsafe.h"
#endif

#ifdef INET

#include "arp.h"
#include "bridge.h"

#include <sys/param.h>
#include <sys/systm.h>
#include <sys/callout.h>
#include <sys/kmem.h>
#include <sys/mbuf.h>
#include <sys/socket.h>
#include <sys/time.h>
#include <sys/timetc.h>
#include <sys/kernel.h>
#include <sys/errno.h>
#include <sys/ioctl.h>
#include <sys/syslog.h>
#include <sys/proc.h>
#include <sys/protosw.h>
#include <sys/domain.h>
#include <sys/sysctl.h>
#include <sys/socketvar.h>
#include <sys/percpu.h>
#include <sys/cprng.h>
#include <sys/kmem.h>

#include <net/ethertypes.h>
#include <net/if.h>
#include <net/if_dl.h>
#include <net/if_types.h>
#include <net/if_ether.h>
#include <net/if_llatbl.h>
#include <net/nd.h>
#include <net/route.h>
#include <net/net_stats.h>

#include <netinet/in.h>
#include <netinet/in_systm.h>
#include <netinet/in_var.h>
#include <netinet/ip.h>
#include <netinet/if_inarp.h>

#include "arcnet.h"
#if NARCNET > 0
#include <net/if_arc.h>
#endif
#include "carp.h"
#if NCARP > 0
#include <netinet/ip_carp.h>
#endif

/*
 * ARP trailer negotiation.  Trailer protocol is not IP specific,
 * but ARP request/response use IP addresses.
 */
#define ETHERTYPE_IPTRAILERS ETHERTYPE_TRAIL

/* timers */
static int arp_reachable = REACHABLE_TIME;
static int arp_retrans = RETRANS_TIMER;
static int arp_perform_nud = 1;

static bool arp_nud_enabled(struct ifnet *);
static unsigned int arp_llinfo_reachable(struct ifnet *);
static unsigned int arp_llinfo_retrans(struct ifnet *);
static union l3addr *arp_llinfo_holdsrc(struct llentry *, union l3addr *);
static void arp_llinfo_output(struct ifnet *, const union l3addr *,
    const union l3addr *, const uint8_t *, const union l3addr *);
static void arp_llinfo_missed(struct ifnet *, const union l3addr *,
    int16_t, struct mbuf *);
static void arp_free(struct llentry *, int);

static struct nd_domain arp_nd_domain = {
	.nd_family = AF_INET,
	.nd_delay = 5,		/* delay first probe time 5 second */
	.nd_mmaxtries = 3,	/* maximum broadcast query */
	.nd_umaxtries = 3,	/* maximum unicast query */
	.nd_retransmultiple = BACKOFF_MULTIPLE,
	.nd_maxretrans = MAX_RETRANS_TIMER,
	.nd_maxnudhint = 0,	/* max # of subsequent upper layer hints */
	.nd_maxqueuelen = 1,	/* max # of packets in unresolved ND entries */
	.nd_nud_enabled = arp_nud_enabled,
	.nd_reachable = arp_llinfo_reachable,
	.nd_retrans = arp_llinfo_retrans,
	.nd_holdsrc = arp_llinfo_holdsrc,
	.nd_output = arp_llinfo_output,
	.nd_missed = arp_llinfo_missed,
	.nd_free = arp_free,
};

int ip_dad_count = PROBE_NUM;
#ifdef ARP_DEBUG
int arp_debug = 1;
#else
int arp_debug = 0;
#endif

static void arp_init(void);
static void arp_dad_init(void);

static void arprequest(struct ifnet *,
    const struct in_addr *, const struct in_addr *,
    const uint8_t *, const uint8_t *);
static void arpannounce1(struct ifaddr *);
static struct sockaddr *arp_setgate(struct rtentry *, struct sockaddr *,
    const struct sockaddr *);
static struct llentry *arpcreate(struct ifnet *,
    const struct in_addr *, const struct sockaddr *, int);
static void in_arpinput(struct mbuf *);
static void in_revarpinput(struct mbuf *);
static void revarprequest(struct ifnet *);

static void arp_drainstub(void);

struct dadq;
static void arp_dad_timer(struct dadq *);
static void arp_dad_start(struct ifaddr *);
static void arp_dad_stop(struct ifaddr *);
static void arp_dad_duplicated(struct ifaddr *, const struct sockaddr_dl *);

struct ifqueue arpintrq = {
	.ifq_head = NULL,
	.ifq_tail = NULL,
	.ifq_len = 0,
	.ifq_maxlen = 50,
	.ifq_drops = 0,
};
static int useloopback = 1;	/* use loopback interface for local traffic */

static percpu_t *arpstat_percpu;

#define	ARP_STAT_GETREF()	_NET_STAT_GETREF(arpstat_percpu)
#define	ARP_STAT_PUTREF()	_NET_STAT_PUTREF(arpstat_percpu)

#define	ARP_STATINC(x)		_NET_STATINC(arpstat_percpu, x)
#define	ARP_STATADD(x, v)	_NET_STATADD(arpstat_percpu, x, v)

/* revarp state */
static struct in_addr myip, srv_ip;
static int myip_initialized = 0;
static int revarp_in_progress = 0;
static struct ifnet *myip_ifp = NULL;

static int arp_drainwanted;

static int log_movements = 0;
static int log_permanent_modify = 1;
static int log_wrong_iface = 1;

DOMAIN_DEFINE(arpdomain);	/* forward declare and add to link set */

static void
arp_fasttimo(void)
{
	if (arp_drainwanted) {
		arp_drain();
		arp_drainwanted = 0;
	}
}

static const struct protosw arpsw[] = {
	{
		.pr_type = 0,
		.pr_domain = &arpdomain,
		.pr_protocol = 0,
		.pr_flags = 0,
		.pr_input = 0,
		.pr_ctlinput = 0,
		.pr_ctloutput = 0,
		.pr_usrreqs = 0,
		.pr_init = arp_init,
		.pr_fasttimo = arp_fasttimo,
		.pr_slowtimo = 0,
		.pr_drain = arp_drainstub,
	}
};

struct domain arpdomain = {
	.dom_family = PF_ARP,
	.dom_name = "arp",
	.dom_protosw = arpsw,
	.dom_protoswNPROTOSW = &arpsw[__arraycount(arpsw)],
#ifdef MBUFTRACE
	.dom_mowner = MOWNER_INIT("internet", "arp"),
#endif
};

static void sysctl_net_inet_arp_setup(struct sysctllog **);

void
arp_init(void)
{

	sysctl_net_inet_arp_setup(NULL);
	arpstat_percpu = percpu_alloc(sizeof(uint64_t) * ARP_NSTATS);
	IFQ_LOCK_INIT(&arpintrq);

#ifdef MBUFTRACE
	MOWNER_ATTACH(&arpdomain.dom_mowner);
#endif

	nd_attach_domain(&arp_nd_domain);
	arp_dad_init();
}

static void
arp_drainstub(void)
{
	arp_drainwanted = 1;
}

/*
 * ARP protocol drain routine.  Called when memory is in short supply.
 * Called at splvm();  don't acquire softnet_lock as can be called from
 * hardware interrupt handlers.
 */
void
arp_drain(void)
{

	lltable_drain(AF_INET);
}

/*
 * We set the gateway for RTF_CLONING routes to a "prototype"
 * link-layer sockaddr whose interface type (if_type) and interface
 * index (if_index) fields are prepared.
 */
static struct sockaddr *
arp_setgate(struct rtentry *rt, struct sockaddr *gate,
    const struct sockaddr *netmask)
{
	const struct ifnet *ifp = rt->rt_ifp;
	uint8_t namelen = strlen(ifp->if_xname);
	uint8_t addrlen = ifp->if_addrlen;

	/*
	 * XXX: If this is a manually added route to interface
	 * such as older version of routed or gated might provide,
	 * restore cloning bit.
	 */
	if ((rt->rt_flags & RTF_HOST) == 0 && netmask != NULL &&
	    satocsin(netmask)->sin_addr.s_addr != 0xffffffff)
		rt->rt_flags |= RTF_CONNECTED;

	if ((rt->rt_flags & (RTF_CONNECTED | RTF_LOCAL))) {
		union {
			struct sockaddr sa;
			struct sockaddr_storage ss;
			struct sockaddr_dl sdl;
		} u;
		/*
		 * Case 1: This route should come from a route to iface.
		 */
		sockaddr_dl_init(&u.sdl, sizeof(u.ss),
		    ifp->if_index, ifp->if_type, NULL, namelen, NULL, addrlen);
		rt_setgate(rt, &u.sa);
		gate = rt->rt_gateway;
	}
	return gate;
}

/*
 * Parallel to llc_rtrequest.
 */
void
arp_rtrequest(int req, struct rtentry *rt, const struct rt_addrinfo *info)
{
	struct sockaddr *gate = rt->rt_gateway;
	struct in_ifaddr *ia;
	struct ifaddr *ifa;
	struct ifnet *ifp = rt->rt_ifp;
	int bound;
	int s;

	if (req == RTM_LLINFO_UPD) {
		if ((ifa = info->rti_ifa) != NULL)
			arpannounce1(ifa);
		return;
	}

	if ((rt->rt_flags & RTF_GATEWAY) != 0) {
		if (req != RTM_ADD)
			return;

		/*
		 * linklayers with particular link MTU limitation.
		 */
		switch(ifp->if_type) {
#if NARCNET > 0
		case IFT_ARCNET:
		    {
			int arcipifmtu;

			if (ifp->if_flags & IFF_LINK0)
				arcipifmtu = arc_ipmtu;
			else
				arcipifmtu = ARCMTU;
			if (ifp->if_mtu > arcipifmtu)
				rt->rt_rmx.rmx_mtu = arcipifmtu;
			break;
		    }
#endif
		}
		return;
	}

	switch (req) {
	case RTM_SETGATE:
		gate = arp_setgate(rt, gate, info->rti_info[RTAX_NETMASK]);
		break;
	case RTM_ADD:
		gate = arp_setgate(rt, gate, info->rti_info[RTAX_NETMASK]);
		if (gate == NULL) {
			log(LOG_ERR, "%s: arp_setgate failed\n", __func__);
			break;
		}
		if ((rt->rt_flags & RTF_CONNECTED) ||
		    (rt->rt_flags & RTF_LOCAL)) {
			/*
			 * linklayers with particular link MTU limitation.
			 */
			switch (ifp->if_type) {
#if NARCNET > 0
			case IFT_ARCNET:
			    {
				int arcipifmtu;
				if (ifp->if_flags & IFF_LINK0)
					arcipifmtu = arc_ipmtu;
				else
					arcipifmtu = ARCMTU;

				if ((rt->rt_rmx.rmx_locks & RTV_MTU) == 0 &&
				    (rt->rt_rmx.rmx_mtu > arcipifmtu ||
				     (rt->rt_rmx.rmx_mtu == 0 &&
				      ifp->if_mtu > arcipifmtu)))
					rt->rt_rmx.rmx_mtu = arcipifmtu;
				break;
			    }
#endif
			}
			if (rt->rt_flags & RTF_CONNECTED)
				break;
		}

		bound = curlwp_bind();
		/* Announce a new entry if requested. */
		if (rt->rt_flags & RTF_ANNOUNCE) {
			struct psref psref;
			ia = in_get_ia_on_iface_psref(
			    satocsin(rt_getkey(rt))->sin_addr, ifp, &psref);
			if (ia != NULL) {
				arpannounce(ifp, &ia->ia_ifa,
				    CLLADDR(satocsdl(gate)));
				ia4_release(ia, &psref);
			}
		}

		if (gate->sa_family != AF_LINK ||
		    gate->sa_len < sockaddr_dl_measure(0, ifp->if_addrlen)) {
			log(LOG_DEBUG, "%s: bad gateway value\n", __func__);
			goto out;
		}

		satosdl(gate)->sdl_type = ifp->if_type;
		satosdl(gate)->sdl_index = ifp->if_index;

		/*
		 * If the route is for a broadcast address mark it as such.
		 * This way we can avoid an expensive call to in_broadcast()
		 * in ip_output() most of the time (because the route passed
		 * to ip_output() is almost always a host route).
		 */
		if (rt->rt_flags & RTF_HOST &&
		    !(rt->rt_flags & RTF_BROADCAST) &&
		    in_broadcast(satocsin(rt_getkey(rt))->sin_addr, rt->rt_ifp))
			rt->rt_flags |= RTF_BROADCAST;
		/* There is little point in resolving the broadcast address */
		if (rt->rt_flags & RTF_BROADCAST)
			goto out;

		/*
		 * When called from rt_ifa_addlocal, we cannot depend on that
		 * the address (rt_getkey(rt)) exits in the address list of the
		 * interface. So check RTF_LOCAL instead.
		 */
		if (rt->rt_flags & RTF_LOCAL) {
			if (useloopback) {
				rt->rt_ifp = lo0ifp;
				rt->rt_rmx.rmx_mtu = 0;
			}
			goto out;
		}

		s = pserialize_read_enter();
		ia = in_get_ia_on_iface(satocsin(rt_getkey(rt))->sin_addr, ifp);
		if (ia == NULL) {
			pserialize_read_exit(s);
			goto out;
		}

		if (useloopback) {
			rt->rt_ifp = lo0ifp;
			rt->rt_rmx.rmx_mtu = 0;
		}
		rt->rt_flags |= RTF_LOCAL;

		if (ISSET(info->rti_flags, RTF_DONTCHANGEIFA)) {
			pserialize_read_exit(s);
			goto out;
		}
		/*
		 * make sure to set rt->rt_ifa to the interface
		 * address we are using, otherwise we will have trouble
		 * with source address selection.
		 */
		ifa = &ia->ia_ifa;
		if (ifa != rt->rt_ifa)
			/* Assume it doesn't sleep */
			rt_replace_ifa(rt, ifa);
		pserialize_read_exit(s);
	out:
		curlwp_bindx(bound);
		break;
	}
}

/*
 * Broadcast an ARP request. Caller specifies:
 *	- arp header source ip address
 *	- arp header target ip address
 *	- arp header source ethernet address
 */
static void
arprequest(struct ifnet *ifp,
    const struct in_addr *sip, const struct in_addr *tip,
    const uint8_t *saddr, const uint8_t *taddr)
{
	struct mbuf *m;
	struct arphdr *ah;
	struct sockaddr sa;
	uint64_t *arps;

	KASSERT(sip != NULL);
	KASSERT(tip != NULL);
	KASSERT(saddr != NULL);

	if ((m = m_gethdr(M_DONTWAIT, MT_DATA)) == NULL)
		return;
	MCLAIM(m, &arpdomain.dom_mowner);
	switch (ifp->if_type) {
	case IFT_IEEE1394:
		m->m_len = sizeof(*ah) + 2 * sizeof(struct in_addr) +
		    ifp->if_addrlen;
		break;
	default:
		m->m_len = sizeof(*ah) + 2 * sizeof(struct in_addr) +
		    2 * ifp->if_addrlen;
		break;
	}
	m->m_pkthdr.len = m->m_len;
	m_align(m, m->m_len);
	ah = mtod(m, struct arphdr *);
	memset(ah, 0, m->m_len);
	switch (ifp->if_type) {
	case IFT_IEEE1394:	/* RFC2734 */
		/* fill it now for ar_tpa computation */
		ah->ar_hrd = htons(ARPHRD_IEEE1394);
		break;
	default:
		/* ifp->if_output will fill ar_hrd */
		break;
	}
	ah->ar_pro = htons(ETHERTYPE_IP);
	ah->ar_hln = ifp->if_addrlen;		/* hardware address length */
	ah->ar_pln = sizeof(struct in_addr);	/* protocol address length */
	ah->ar_op = htons(ARPOP_REQUEST);
	memcpy(ar_sha(ah), saddr, ah->ar_hln);
	if (taddr == NULL)
		m->m_flags |= M_BCAST;
	else
		memcpy(ar_tha(ah), taddr, ah->ar_hln);
	memcpy(ar_spa(ah), sip, ah->ar_pln);
	memcpy(ar_tpa(ah), tip, ah->ar_pln);
	sa.sa_family = AF_ARP;
	sa.sa_len = 2;
	arps = ARP_STAT_GETREF();
	arps[ARP_STAT_SNDTOTAL]++;
	arps[ARP_STAT_SENDREQUEST]++;
	ARP_STAT_PUTREF();
	if_output_lock(ifp, ifp, m, &sa, NULL);
}

void
arpannounce(struct ifnet *ifp, struct ifaddr *ifa, const uint8_t *enaddr)
{
	struct in_ifaddr *ia = ifatoia(ifa);
	struct in_addr *ip = &IA_SIN(ifa)->sin_addr;

	if (ia->ia4_flags & (IN_IFF_NOTREADY | IN_IFF_DETACHED)) {
		ARPLOG(LOG_DEBUG, "%s not ready\n", ARPLOGADDR(ip));
		return;
	}
	arprequest(ifp, ip, ip, enaddr, NULL);
}

static void
arpannounce1(struct ifaddr *ifa)
{

	arpannounce(ifa->ifa_ifp, ifa, CLLADDR(ifa->ifa_ifp->if_sadl));
}

/*
 * Resolve an IP address into an ethernet address.  If success, desten is
 * filled in. If there is no entry in arptab, set one up and broadcast a
 * request for the IP address. Hold onto this mbuf and resend it once the
 * address is finally resolved.
 *
 * A return value of 0 indicates that desten has been filled in and the packet
 * should be sent normally; a return value of EWOULDBLOCK indicates that the
 * packet has been held pending resolution. Any other value indicates an
 * error.
 */
int
arpresolve(struct ifnet *ifp, const struct rtentry *rt, struct mbuf *m,
    const struct sockaddr *dst, void *desten, size_t destlen)
{
	struct llentry *la;
	const char *create_lookup;
	int error;

#if NCARP > 0
	if (rt != NULL && rt->rt_ifp->if_type == IFT_CARP)
		ifp = rt->rt_ifp;
#endif

	KASSERT(m != NULL);

	la = arplookup(ifp, NULL, dst, 0);
	if (la == NULL)
		goto notfound;

	if (la->la_flags & LLE_VALID && la->ln_state == ND_LLINFO_REACHABLE) {
		KASSERT(destlen >= ifp->if_addrlen);
		memcpy(desten, &la->ll_addr, ifp->if_addrlen);
		LLE_RUNLOCK(la);
		return 0;
	}

notfound:
	if (ifp->if_flags & IFF_NOARP) {
		if (la != NULL)
			LLE_RUNLOCK(la);
		error = ENOTSUP;
		goto bad;
	}

	if (la == NULL) {
		struct rtentry *_rt;

		create_lookup = "create";
		_rt = rtalloc1(dst, 0);
		IF_AFDATA_WLOCK(ifp);
		la = lla_create(LLTABLE(ifp), LLE_EXCLUSIVE, dst, _rt);
		IF_AFDATA_WUNLOCK(ifp);
		if (_rt != NULL)
			rt_unref(_rt);
		if (la == NULL)
			ARP_STATINC(ARP_STAT_ALLOCFAIL);
		else
			la->ln_state = ND_LLINFO_NOSTATE;
	} else if (LLE_TRY_UPGRADE(la) == 0) {
		create_lookup = "lookup";
		LLE_RUNLOCK(la);
		IF_AFDATA_RLOCK(ifp);
		la = lla_lookup(LLTABLE(ifp), LLE_EXCLUSIVE, dst);
		IF_AFDATA_RUNLOCK(ifp);
	}

	error = EINVAL;
	if (la == NULL) {
		log(LOG_DEBUG,
		    "%s: failed to %s llentry for %s on %s\n",
		    __func__, create_lookup, inet_ntoa(satocsin(dst)->sin_addr),
		    ifp->if_xname);
		goto bad;
	}

	error = nd_resolve(la, rt, m, desten, destlen);
	return error;

bad:
	m_freem(m);
	return error;
}

/*
 * Common length and type checks are done here,
 * then the protocol-specific routine is called.
 */
void
arpintr(void)
{
	struct mbuf *m;
	struct arphdr *ar;
	int s;
	int arplen;
	struct ifnet *rcvif;
	bool badhrd;

	SOFTNET_KERNEL_LOCK_UNLESS_NET_MPSAFE();
	for (;;) {

		IFQ_LOCK(&arpintrq);
		IF_DEQUEUE(&arpintrq, m);
		IFQ_UNLOCK(&arpintrq);
		if (m == NULL)
			goto out;
		if ((m->m_flags & M_PKTHDR) == 0)
			panic("arpintr");

		MCLAIM(m, &arpdomain.dom_mowner);
		ARP_STATINC(ARP_STAT_RCVTOTAL);

		if (__predict_false(m->m_len < sizeof(*ar))) {
			if ((m = m_pullup(m, sizeof(*ar))) == NULL)
				goto badlen;
		}
		ar = mtod(m, struct arphdr *);
		KASSERT(ACCESSIBLE_POINTER(ar, struct arphdr));

		rcvif = m_get_rcvif(m, &s);
		if (__predict_false(rcvif == NULL)) {
			ARP_STATINC(ARP_STAT_RCVNOINT);
			goto free;
		}

		/*
		 * We don't want non-IEEE1394 ARP packets on IEEE1394
		 * interfaces, and vice versa. Our life depends on that.
		 */
		if (ntohs(ar->ar_hrd) == ARPHRD_IEEE1394)
			badhrd = rcvif->if_type != IFT_IEEE1394;
		else
			badhrd = rcvif->if_type == IFT_IEEE1394;

		m_put_rcvif(rcvif, &s);

		if (badhrd) {
			ARP_STATINC(ARP_STAT_RCVBADPROTO);
			goto free;
		}

		arplen = sizeof(*ar) + 2 * ar->ar_hln + 2 * ar->ar_pln;
		if (__predict_false(m->m_len < arplen)) {
			if ((m = m_pullup(m, arplen)) == NULL)
				goto badlen;
			ar = mtod(m, struct arphdr *);
			KASSERT(ACCESSIBLE_POINTER(ar, struct arphdr));
		}

		switch (ntohs(ar->ar_pro)) {
		case ETHERTYPE_IP:
		case ETHERTYPE_IPTRAILERS:
			in_arpinput(m);
			continue;
		default:
			ARP_STATINC(ARP_STAT_RCVBADPROTO);
			goto free;
		}

badlen:
		ARP_STATINC(ARP_STAT_RCVBADLEN);
free:
		m_freem(m);
	}

out:
	SOFTNET_KERNEL_UNLOCK_UNLESS_NET_MPSAFE();
	return; /* XXX gcc */
}

/*
 * ARP for Internet protocols on 10 Mb/s Ethernet. Algorithm is that given in
 * RFC 826. In addition, a sanity check is performed on the sender protocol
 * address, to catch impersonators.
 *
 * We no longer handle negotiations for use of trailer protocol: formerly, ARP
 * replied for protocol type ETHERTYPE_TRAIL sent along with IP replies if we
 * wanted trailers sent to us, and also sent them in response to IP replies.
 * This allowed either end to announce the desire to receive trailer packets.
 *
 * We no longer reply to requests for ETHERTYPE_TRAIL protocol either, but
 * formerly didn't normally send requests.
 */
static void
in_arpinput(struct mbuf *m)
{
	struct arphdr *ah;
	struct ifnet *ifp, *rcvif = NULL;
	struct llentry *la = NULL;
	struct in_ifaddr *ia = NULL;
#if NBRIDGE > 0
	struct in_ifaddr *bridge_ia = NULL;
#endif
#if NCARP > 0
	uint32_t count = 0, index = 0;
#endif
	struct sockaddr sa;
	struct in_addr isaddr, itaddr, myaddr;
	int op, rt_cmd, new_state = 0;
	void *tha;
	uint64_t *arps;
	struct psref psref, psref_ia;
	int s;
	char ipbuf[INET_ADDRSTRLEN];
	bool find_source, do_dad;

	if (__predict_false(m_makewritable(&m, 0, m->m_pkthdr.len, M_DONTWAIT)))
		goto out;
	ah = mtod(m, struct arphdr *);
	op = ntohs(ah->ar_op);

	if (ah->ar_pln != sizeof(struct in_addr))
		goto out;

	ifp = if_get_bylla(ar_sha(ah), ah->ar_hln, &psref);
	if (ifp) {
		/* it's from me, ignore it. */
		if_put(ifp, &psref);
		ARP_STATINC(ARP_STAT_RCVLOCALSHA);
		goto out;
	}

	rcvif = ifp = m_get_rcvif_psref(m, &psref);
	if (__predict_false(rcvif == NULL))
		goto out;
	if (rcvif->if_flags & IFF_NOARP)
		goto out;

	memcpy(&isaddr, ar_spa(ah), sizeof(isaddr));
	memcpy(&itaddr, ar_tpa(ah), sizeof(itaddr));

	if (m->m_flags & (M_BCAST|M_MCAST))
		ARP_STATINC(ARP_STAT_RCVMCAST);

	/*
	 * Search for a matching interface address
	 * or any address on the interface to use
	 * as a dummy address in the rest of this function.
	 *
	 * First try and find the source address for early
	 * duplicate address detection.
	 */
	if (in_nullhost(isaddr)) {
		if (in_nullhost(itaddr)) /* very bogus ARP */
			goto out;
		find_source = false;
		myaddr = itaddr;
	} else {
		find_source = true;
		myaddr = isaddr;
	}
	s = pserialize_read_enter();
again:
	IN_ADDRHASH_READER_FOREACH(ia, myaddr.s_addr) {
		if (!in_hosteq(ia->ia_addr.sin_addr, myaddr))
			continue;
#if NCARP > 0
		if (ia->ia_ifp->if_type == IFT_CARP &&
		    ((ia->ia_ifp->if_flags & (IFF_UP|IFF_RUNNING)) ==
		    (IFF_UP|IFF_RUNNING))) {
			index++;
			/* XXX: ar_hln? */
			if (ia->ia_ifp == rcvif && (ah->ar_hln >= 6) &&
			    carp_iamatch(ia, ar_sha(ah),
			    &count, index)) {
				break;
			}
		} else
#endif
		if (ia->ia_ifp == rcvif)
			break;
#if NBRIDGE > 0
		/*
		 * If the interface we received the packet on
		 * is part of a bridge, check to see if we need
		 * to "bridge" the packet to ourselves at this
		 * layer.  Note we still prefer a perfect match,
		 * but allow this weaker match if necessary.
		 */
		if (rcvif->if_bridge != NULL &&
		    rcvif->if_bridge == ia->ia_ifp->if_bridge)
			bridge_ia = ia;
#endif
	}

#if NBRIDGE > 0
	if (ia == NULL && bridge_ia != NULL) {
		ia = bridge_ia;
		m_put_rcvif_psref(rcvif, &psref);
		rcvif = NULL;
		/* FIXME */
		ifp = bridge_ia->ia_ifp;
	}
#endif

	/* If we failed to find the source address then find
	 * the target address. */
	if (ia == NULL && find_source && !in_nullhost(itaddr)) {
		find_source = false;
		myaddr = itaddr;
		goto again;
	}

	if (ia != NULL)
		ia4_acquire(ia, &psref_ia);
	pserialize_read_exit(s);

	if (ah->ar_hln != ifp->if_addrlen) {
		ARP_STATINC(ARP_STAT_RCVBADLEN);
		log(LOG_WARNING,
		    "arp from %s: addr len: new %d, i/f %d (ignored)\n",
		    IN_PRINT(ipbuf, &isaddr), ah->ar_hln, ifp->if_addrlen);
		goto out;
	}

	/* Only do DaD if we have a matching address. */
	do_dad = (ia != NULL);

	if (ia == NULL) {
		ia = in_get_ia_on_iface_psref(isaddr, rcvif, &psref_ia);
		if (ia == NULL) {
			ia = in_get_ia_from_ifp_psref(ifp, &psref_ia);
			if (ia == NULL) {
				ARP_STATINC(ARP_STAT_RCVNOINT);
				goto out;
			}
		}
	}

	myaddr = ia->ia_addr.sin_addr;

	/* XXX checks for bridge case? */
	if (!memcmp(ar_sha(ah), ifp->if_broadcastaddr, ifp->if_addrlen)) {
		ARP_STATINC(ARP_STAT_RCVBCASTSHA);
		log(LOG_ERR,
		    "%s: arp: link address is broadcast for IP address %s!\n",
		    ifp->if_xname, IN_PRINT(ipbuf, &isaddr));
		goto out;
	}

	/*
	 * If the source IP address is zero, this is an RFC 5227 ARP probe
	 */
	if (in_nullhost(isaddr))
		ARP_STATINC(ARP_STAT_RCVZEROSPA);
	else if (in_hosteq(isaddr, myaddr))
		ARP_STATINC(ARP_STAT_RCVLOCALSPA);

	if (in_nullhost(itaddr))
		ARP_STATINC(ARP_STAT_RCVZEROTPA);

	/*
	 * DAD check, RFC 5227.
	 * Collision on sender address is always a duplicate.
	 * Collision on target address is only a duplicate
	 * IF the sender address is the null host (ie a DAD probe)
	 * AND the message was broadcast
	 * AND our address is either tentative or duplicated
	 * If it was unicast then it's a valid Unicast Poll from RFC 1122.
	 */
	if (do_dad &&
	    (in_hosteq(isaddr, myaddr) ||
	    (in_nullhost(isaddr) && in_hosteq(itaddr, myaddr) &&
	     m->m_flags & M_BCAST &&
	     ia->ia4_flags & (IN_IFF_TENTATIVE | IN_IFF_DUPLICATED))))
	{
		struct sockaddr_dl sdl, *sdlp;

		sdlp = sockaddr_dl_init(&sdl, sizeof(sdl),
		    ifp->if_index, ifp->if_type,
		    NULL, 0, ar_sha(ah), ah->ar_hln);
		arp_dad_duplicated((struct ifaddr *)ia, sdlp);
		goto out;
	}

	/*
	 * If the target IP address is zero, ignore the packet.
	 * This prevents the code below from trying to answer
	 * when we are using IP address zero (booting).
	 */
	if (in_nullhost(itaddr))
		goto out;

	if (in_nullhost(isaddr))
		goto reply;

	if (in_hosteq(itaddr, myaddr))
		la = arpcreate(ifp, &isaddr, NULL, 1);
	else
		la = arplookup(ifp, &isaddr, NULL, 1);
	if (la == NULL)
		goto reply;

	if ((la->la_flags & LLE_VALID) &&
	    memcmp(ar_sha(ah), &la->ll_addr, ifp->if_addrlen))
	{
		char llabuf[LLA_ADDRSTRLEN], *llastr;

		llastr = lla_snprintf(llabuf, sizeof(llabuf),
		    ar_sha(ah), ah->ar_hln);

		if (la->la_flags & LLE_STATIC) {
			ARP_STATINC(ARP_STAT_RCVOVERPERM);
			if (!log_permanent_modify)
				goto out;
			log(LOG_INFO,
			    "%s tried to overwrite permanent arp info"
			    " for %s\n", llastr, IN_PRINT(ipbuf, &isaddr));
			goto out;
		} else if (la->lle_tbl->llt_ifp != ifp) {
			/* XXX should not happen? */
			ARP_STATINC(ARP_STAT_RCVOVERINT);
			if (!log_wrong_iface)
				goto out;
			log(LOG_INFO,
			    "%s on %s tried to overwrite "
			    "arp info for %s on %s\n",
			    llastr,
			    ifp->if_xname, IN_PRINT(ipbuf, &isaddr),
			    la->lle_tbl->llt_ifp->if_xname);
				goto out;
		} else {
			ARP_STATINC(ARP_STAT_RCVOVER);
			if (log_movements)
				log(LOG_INFO, "arp info overwritten "
				    "for %s by %s\n",
				    IN_PRINT(ipbuf, &isaddr), llastr);
		}
		rt_cmd = RTM_CHANGE;
		new_state = ND_LLINFO_STALE;
	} else {
		if (op == ARPOP_REPLY && in_hosteq(itaddr, myaddr)) {
			/* This was a solicited ARP reply. */
			la->ln_byhint = 0;
			new_state = ND_LLINFO_REACHABLE;
		}
		rt_cmd = la->la_flags & LLE_VALID ? 0 : RTM_ADD;
	}

	KASSERT(ifp->if_sadl->sdl_alen == ifp->if_addrlen);

	KASSERT(sizeof(la->ll_addr) >= ifp->if_addrlen);
	memcpy(&la->ll_addr, ar_sha(ah), ifp->if_addrlen);
	la->la_flags |= LLE_VALID;
	la->ln_asked = 0;
	if (new_state != 0) {
		la->ln_state = new_state;

		if (new_state != ND_LLINFO_REACHABLE ||
		    !(la->la_flags & LLE_STATIC))
		{
			int timer = ND_TIMER_GC;

			if (new_state == ND_LLINFO_REACHABLE)
				timer = ND_TIMER_REACHABLE;
			nd_set_timer(la, timer);
		}
	}

	if (rt_cmd != 0) {
		struct sockaddr_in sin;

		sockaddr_in_init(&sin, &la->r_l3addr.addr4, 0);
		rt_clonedmsg(rt_cmd, NULL, sintosa(&sin), ar_sha(ah), ifp);
	}

	if (la->la_hold != NULL) {
		int n = la->la_numheld;
		struct mbuf *m_hold, *m_hold_next;
		struct sockaddr_in sin;

		sockaddr_in_init(&sin, &la->r_l3addr.addr4, 0);

		m_hold = la->la_hold;
		la->la_hold = NULL;
		la->la_numheld = 0;
		/*
		 * We have to unlock here because if_output would call
		 * arpresolve
		 */
		LLE_WUNLOCK(la);
		ARP_STATADD(ARP_STAT_DFRSENT, n);
		ARP_STATADD(ARP_STAT_DFRTOTAL, n);
		for (; m_hold != NULL; m_hold = m_hold_next) {
			m_hold_next = m_hold->m_nextpkt;
			m_hold->m_nextpkt = NULL;
			if_output_lock(ifp, ifp, m_hold, sintosa(&sin), NULL);
		}
	} else
		LLE_WUNLOCK(la);
	la = NULL;

reply:
	if (la != NULL) {
		LLE_WUNLOCK(la);
		la = NULL;
	}
	if (op != ARPOP_REQUEST) {
		if (op == ARPOP_REPLY)
			ARP_STATINC(ARP_STAT_RCVREPLY);
		goto out;
	}
	ARP_STATINC(ARP_STAT_RCVREQUEST);
	if (in_hosteq(itaddr, myaddr)) {
		/* If our address is unusable, don't reply */
		if (ia->ia4_flags & (IN_IFF_NOTREADY | IN_IFF_DETACHED))
			goto out;
		/* I am the target */
		tha = ar_tha(ah);
		if (tha)
			memcpy(tha, ar_sha(ah), ah->ar_hln);
		memcpy(ar_sha(ah), CLLADDR(ifp->if_sadl), ah->ar_hln);
	} else {
		/* Proxy ARP */
		struct llentry *lle = NULL;
		struct sockaddr_in sin;

#if NCARP > 0
		if (ifp->if_type == IFT_CARP) {
			struct ifnet *_rcvif = m_get_rcvif(m, &s);
			int iftype = 0;
			if (__predict_true(_rcvif != NULL))
				iftype = _rcvif->if_type;
			m_put_rcvif(_rcvif, &s);
			if (iftype != IFT_CARP)
				goto out;
		}
#endif

		tha = ar_tha(ah);

		sockaddr_in_init(&sin, &itaddr, 0);

		IF_AFDATA_RLOCK(ifp);
		lle = lla_lookup(LLTABLE(ifp), 0, (struct sockaddr *)&sin);
		IF_AFDATA_RUNLOCK(ifp);

		if ((lle != NULL) && (lle->la_flags & LLE_PUB)) {
			if (tha)
				memcpy(tha, ar_sha(ah), ah->ar_hln);
			memcpy(ar_sha(ah), &lle->ll_addr, ah->ar_hln);
			LLE_RUNLOCK(lle);
		} else {
			if (lle != NULL)
				LLE_RUNLOCK(lle);
			goto out;
		}
	}
	ia4_release(ia, &psref_ia);

	/*
	 * XXX XXX: Here we're recycling the mbuf. But the mbuf could have
	 * other mbufs in its chain, and just overwriting m->m_pkthdr.len
	 * would be wrong in this case (the length becomes smaller than the
	 * real chain size).
	 *
	 * This can theoretically cause bugs in the lower layers (drivers,
	 * and L2encap), in some corner cases.
	 */
	memcpy(ar_tpa(ah), ar_spa(ah), ah->ar_pln);
	memcpy(ar_spa(ah), &itaddr, ah->ar_pln);
	ah->ar_op = htons(ARPOP_REPLY);
	ah->ar_pro = htons(ETHERTYPE_IP); /* let's be sure! */
	switch (ifp->if_type) {
	case IFT_IEEE1394:
		/* ieee1394 arp reply is broadcast */
		m->m_flags &= ~M_MCAST;
		m->m_flags |= M_BCAST;
		m->m_len = sizeof(*ah) + (2 * ah->ar_pln) + ah->ar_hln;
		break;
	default:
		m->m_flags &= ~(M_BCAST|M_MCAST); /* never reply by broadcast */
		m->m_len = sizeof(*ah) + (2 * ah->ar_pln) + (2 * ah->ar_hln);
		break;
	}
	m->m_pkthdr.len = m->m_len;
	sa.sa_family = AF_ARP;
	sa.sa_len = 2;
	arps = ARP_STAT_GETREF();
	arps[ARP_STAT_SNDTOTAL]++;
	arps[ARP_STAT_SNDREPLY]++;
	ARP_STAT_PUTREF();
	if_output_lock(ifp, ifp, m, &sa, NULL);
	if (rcvif != NULL)
		m_put_rcvif_psref(rcvif, &psref);
	return;

out:
	if (la != NULL)
		LLE_WUNLOCK(la);
	if (ia != NULL)
		ia4_release(ia, &psref_ia);
	if (rcvif != NULL)
		m_put_rcvif_psref(rcvif, &psref);
	m_freem(m);
}

/*
 * Lookup or a new address in arptab.
 */
struct llentry *
arplookup(struct ifnet *ifp, const struct in_addr *addr,
    const struct sockaddr *sa, int wlock)
{
	struct sockaddr_in sin;
	struct llentry *la;
	int flags = wlock ? LLE_EXCLUSIVE : 0;

	if (sa == NULL) {
		KASSERT(addr != NULL);
		sockaddr_in_init(&sin, addr, 0);
		sa = sintocsa(&sin);
	}

	IF_AFDATA_RLOCK(ifp);
	la = lla_lookup(LLTABLE(ifp), flags, sa);
	IF_AFDATA_RUNLOCK(ifp);

	return la;
}

static struct llentry *
arpcreate(struct ifnet *ifp, const struct in_addr *addr,
    const struct sockaddr *sa, int wlock)
{
	struct sockaddr_in sin;
	struct llentry *la;
	int flags = wlock ? LLE_EXCLUSIVE : 0;

	if (sa == NULL) {
		KASSERT(addr != NULL);
		sockaddr_in_init(&sin, addr, 0);
		sa = sintocsa(&sin);
	}

	la = arplookup(ifp, addr, sa, wlock);

	if (la == NULL) {
		struct rtentry *rt;

		rt = rtalloc1(sa, 0);
		IF_AFDATA_WLOCK(ifp);
		la = lla_create(LLTABLE(ifp), flags, sa, rt);
		IF_AFDATA_WUNLOCK(ifp);
		if (rt != NULL)
			rt_unref(rt);

		if (la != NULL)
			la->ln_state = ND_LLINFO_NOSTATE;
	}

	return la;
}

int
arpioctl(u_long cmd, void *data)
{

	return EOPNOTSUPP;
}

void
arp_ifinit(struct ifnet *ifp, struct ifaddr *ifa)
{
	struct in_ifaddr *ia = (struct in_ifaddr *)ifa;

	ifa->ifa_rtrequest = arp_rtrequest;
	ifa->ifa_flags |= RTF_CONNECTED;

	/* ARP will handle DAD for this address. */
	if (in_nullhost(IA_SIN(ifa)->sin_addr)) {
		if (ia->ia_dad_stop != NULL)	/* safety */
			ia->ia_dad_stop(ifa);
		ia->ia_dad_start = NULL;
		ia->ia_dad_stop = NULL;
		ia->ia4_flags &= ~IN_IFF_TENTATIVE;
	} else {
		ia->ia_dad_start = arp_dad_start;
		ia->ia_dad_stop = arp_dad_stop;
		if (ia->ia4_flags & IN_IFF_TRYTENTATIVE && ip_dad_enabled())
			ia->ia4_flags |= IN_IFF_TENTATIVE;
		else
			arpannounce1(ifa);
	}
}

static bool
arp_nud_enabled(__unused struct ifnet *ifp)
{

	return arp_perform_nud != 0;
}

static unsigned int
arp_llinfo_reachable(__unused struct ifnet *ifp)
{

	return arp_reachable;
}

static unsigned int
arp_llinfo_retrans(__unused struct ifnet *ifp)
{

	return arp_retrans;
}

/*
 * Gets source address of the first packet in hold queue
 * and stores it in @src.
 * Returns pointer to @src (if hold queue is not empty) or NULL.
 */
static union l3addr *
arp_llinfo_holdsrc(struct llentry *ln, union l3addr *src)
{
	struct ip *ip;

	if (ln == NULL || ln->ln_hold == NULL)
		return NULL;

	/*
	 * assuming every packet in ln_hold has the same IP header
	 */
	ip = mtod(ln->ln_hold, struct ip *);
	/* XXX pullup? */
	if (sizeof(*ip) < ln->ln_hold->m_len)
		src->addr4 = ip->ip_src;
	else
		src = NULL;

	return src;
}

static void
arp_llinfo_output(struct ifnet *ifp, __unused const union l3addr *daddr,
    const union l3addr *taddr, const uint8_t *tlladdr,
    const union l3addr *hsrc)
{
	struct in_addr tip = taddr->addr4, sip = zeroin_addr;
	const uint8_t *slladdr = CLLADDR(ifp->if_sadl);

	if (hsrc != NULL) {
		struct in_ifaddr *ia;
		struct psref psref;

		ia = in_get_ia_on_iface_psref(hsrc->addr4, ifp, &psref);
		if (ia != NULL) {
			sip = hsrc->addr4;
			ia4_release(ia, &psref);
		}
	}

	if (sip.s_addr == INADDR_ANY) {
		struct sockaddr_in dst;
		struct rtentry *rt;

		sockaddr_in_init(&dst, &tip, 0);
		rt = rtalloc1(sintosa(&dst), 0);
		if (rt != NULL) {
			if (rt->rt_ifp == ifp &&
			    rt->rt_ifa != NULL &&
			    rt->rt_ifa->ifa_addr->sa_family == AF_INET)
				sip = satosin(rt->rt_ifa->ifa_addr)->sin_addr;
			rt_unref(rt);
		}
		if (sip.s_addr == INADDR_ANY) {
			char ipbuf[INET_ADDRSTRLEN];

			log(LOG_DEBUG, "source can't be "
			    "determined: dst=%s\n",
			    IN_PRINT(ipbuf, &tip));
			return;
		}
	}

	arprequest(ifp, &sip, &tip, slladdr, tlladdr);
}


static void
arp_llinfo_missed(struct ifnet *ifp, const union l3addr *taddr,
    __unused int16_t type, struct mbuf *m)
{
	struct in_addr mdaddr = zeroin_addr;
	struct sockaddr_in dsin, tsin;
	struct sockaddr *sa;

	if (m != NULL) {
		struct ip *ip = mtod(m, struct ip *);

		if (sizeof(*ip) < m->m_len)
			mdaddr = ip->ip_src;

		/* ip_input() will send ICMP_UNREACH_HOST, not us. */
<<<<<<< HEAD
		m_free(m);
=======
		m_freem(m);
>>>>>>> 9e014010
	}

	if (mdaddr.s_addr != INADDR_ANY) {
		sockaddr_in_init(&dsin, &mdaddr, 0);
		sa = sintosa(&dsin);
	} else
		sa = NULL;

	sockaddr_in_init(&tsin, &taddr->addr4, 0);
	rt_clonedmsg(RTM_MISS, sa, sintosa(&tsin), NULL, ifp);
}

static void
arp_free(struct llentry *ln, int gc)
{
	struct ifnet *ifp;

	KASSERT(ln != NULL);
	LLE_WLOCK_ASSERT(ln);

	ifp = ln->lle_tbl->llt_ifp;

	if (ln->la_flags & LLE_VALID || gc) {
		struct sockaddr_in sin;
		const char *lladdr;

		sockaddr_in_init(&sin, &ln->r_l3addr.addr4, 0);
		lladdr = ln->la_flags & LLE_VALID ?
		    (const char *)&ln->ll_addr : NULL;
		rt_clonedmsg(RTM_DELETE, NULL, sintosa(&sin), lladdr, ifp);
	}

	/*
	 * Save to unlock. We still hold an extra reference and will not
	 * free(9) in llentry_free() if someone else holds one as well.
	 */
	LLE_WUNLOCK(ln);
	IF_AFDATA_LOCK(ifp);
	LLE_WLOCK(ln);

	lltable_free_entry(LLTABLE(ifp), ln);

	IF_AFDATA_UNLOCK(ifp);
}

/*
 * Upper-layer reachability hint for Neighbor Unreachability Detection.
 *
 * XXX cost-effective methods?
 */
void
arp_nud_hint(struct rtentry *rt)
{
	struct llentry *ln;
	struct ifnet *ifp;

	if (rt == NULL)
		return;

	ifp = rt->rt_ifp;
	ln = arplookup(ifp, NULL, rt_getkey(rt), 1);
	nd_nud_hint(ln);
}

TAILQ_HEAD(dadq_head, dadq);
struct dadq {
	TAILQ_ENTRY(dadq) dad_list;
	struct ifaddr *dad_ifa;
	int dad_count;		/* max ARP to send */
	int dad_arp_tcount;	/* # of trials to send ARP */
	int dad_arp_ocount;	/* ARP sent so far */
	int dad_arp_announce;	/* max ARP announcements */
	int dad_arp_acount;	/* # of announcements */
	struct callout dad_timer_ch;
};

static struct dadq_head dadq;
static int dad_maxtry = 15;     /* max # of *tries* to transmit DAD packet */
static kmutex_t arp_dad_lock;

static void
arp_dad_init(void)
{

	TAILQ_INIT(&dadq);
	mutex_init(&arp_dad_lock, MUTEX_DEFAULT, IPL_NONE);
}

static struct dadq *
arp_dad_find(struct ifaddr *ifa)
{
	struct dadq *dp;

	KASSERT(mutex_owned(&arp_dad_lock));

	TAILQ_FOREACH(dp, &dadq, dad_list) {
		if (dp->dad_ifa == ifa)
			return dp;
	}
	return NULL;
}

static void
arp_dad_starttimer(struct dadq *dp, int ticks)
{

	callout_reset(&dp->dad_timer_ch, ticks,
	    (void (*)(void *))arp_dad_timer, dp);
}

static void
arp_dad_stoptimer(struct dadq *dp)
{

	KASSERT(mutex_owned(&arp_dad_lock));

	TAILQ_REMOVE(&dadq, dp, dad_list);
	/* Tell the timer that dp is being destroyed. */
	dp->dad_ifa = NULL;
	callout_halt(&dp->dad_timer_ch, &arp_dad_lock);
}

static void
arp_dad_destroytimer(struct dadq *dp)
{

	callout_destroy(&dp->dad_timer_ch);
	KASSERT(dp->dad_ifa == NULL);
	kmem_intr_free(dp, sizeof(*dp));
}

static void
arp_dad_output(struct dadq *dp, struct ifaddr *ifa)
{
	struct in_ifaddr *ia = (struct in_ifaddr *)ifa;
	struct ifnet *ifp = ifa->ifa_ifp;
	struct in_addr sip;

	dp->dad_arp_tcount++;
	if ((ifp->if_flags & IFF_UP) == 0)
		return;
	if ((ifp->if_flags & IFF_RUNNING) == 0)
		return;

	dp->dad_arp_tcount = 0;
	dp->dad_arp_ocount++;

	memset(&sip, 0, sizeof(sip));
	arprequest(ifa->ifa_ifp, &sip, &ia->ia_addr.sin_addr,
	    CLLADDR(ifa->ifa_ifp->if_sadl), NULL);
}

/*
 * Start Duplicate Address Detection (DAD) for specified interface address.
 */
static void
arp_dad_start(struct ifaddr *ifa)
{
	struct in_ifaddr *ia = (struct in_ifaddr *)ifa;
	struct dadq *dp;
	char ipbuf[INET_ADDRSTRLEN];

	/*
	 * If we don't need DAD, don't do it.
	 * - DAD is disabled
	 */
	if (!(ia->ia4_flags & IN_IFF_TENTATIVE)) {
		log(LOG_DEBUG,
		    "%s: called with non-tentative address %s(%s)\n", __func__,
		    IN_PRINT(ipbuf, &ia->ia_addr.sin_addr),
		    ifa->ifa_ifp ? if_name(ifa->ifa_ifp) : "???");
		return;
	}
	if (!ip_dad_enabled()) {
		ia->ia4_flags &= ~IN_IFF_TENTATIVE;
		rt_addrmsg(RTM_NEWADDR, ifa);
		arpannounce1(ifa);
		return;
	}
	KASSERT(ifa->ifa_ifp != NULL);
	if (!(ifa->ifa_ifp->if_flags & IFF_UP))
		return;

	dp = kmem_intr_alloc(sizeof(*dp), KM_NOSLEEP);

	mutex_enter(&arp_dad_lock);
	if (arp_dad_find(ifa) != NULL) {
		mutex_exit(&arp_dad_lock);
		/* DAD already in progress */
		if (dp != NULL)
			kmem_intr_free(dp, sizeof(*dp));
		return;
	}

	if (dp == NULL) {
		mutex_exit(&arp_dad_lock);
		log(LOG_ERR, "%s: memory allocation failed for %s(%s)\n",
		    __func__, IN_PRINT(ipbuf, &ia->ia_addr.sin_addr),
		    ifa->ifa_ifp ? if_name(ifa->ifa_ifp) : "???");
		return;
	}

	/*
	 * Send ARP packet for DAD, ip_dad_count times.
	 * Note that we must delay the first transmission.
	 */
	callout_init(&dp->dad_timer_ch, CALLOUT_MPSAFE);
	dp->dad_ifa = ifa;
	ifaref(ifa);	/* just for safety */
	dp->dad_count = ip_dad_count;
	dp->dad_arp_announce = 0; /* Will be set when starting to announce */
	dp->dad_arp_acount = dp->dad_arp_ocount = dp->dad_arp_tcount = 0;
	TAILQ_INSERT_TAIL(&dadq, (struct dadq *)dp, dad_list);

	ARPLOG(LOG_DEBUG, "%s: starting DAD for %s\n", if_name(ifa->ifa_ifp),
	    ARPLOGADDR(&ia->ia_addr.sin_addr));

	arp_dad_starttimer(dp, cprng_fast32() % (PROBE_WAIT * hz));

	mutex_exit(&arp_dad_lock);
}

/*
 * terminate DAD unconditionally.  used for address removals.
 */
static void
arp_dad_stop(struct ifaddr *ifa)
{
	struct dadq *dp;

	mutex_enter(&arp_dad_lock);
	dp = arp_dad_find(ifa);
	if (dp == NULL) {
		mutex_exit(&arp_dad_lock);
		/* DAD wasn't started yet */
		return;
	}

	arp_dad_stoptimer(dp);

	mutex_exit(&arp_dad_lock);

	arp_dad_destroytimer(dp);
	ifafree(ifa);
}

static void
arp_dad_timer(struct dadq *dp)
{
	struct ifaddr *ifa;
	struct in_ifaddr *ia;
	char ipbuf[INET_ADDRSTRLEN];
	bool need_free = false;

	KERNEL_LOCK_UNLESS_NET_MPSAFE();
	mutex_enter(&arp_dad_lock);

	ifa = dp->dad_ifa;
	if (ifa == NULL) {
		/* dp is being destroyed by someone.  Do nothing. */
		goto done;
	}

	ia = (struct in_ifaddr *)ifa;
	if (ia->ia4_flags & IN_IFF_DUPLICATED) {
		log(LOG_ERR, "%s: called with duplicate address %s(%s)\n",
		    __func__, IN_PRINT(ipbuf, &ia->ia_addr.sin_addr),
		    ifa->ifa_ifp ? if_name(ifa->ifa_ifp) : "???");
		goto done;
	}
	if ((ia->ia4_flags & IN_IFF_TENTATIVE) == 0 && dp->dad_arp_acount == 0)
	{
		log(LOG_ERR, "%s: called with non-tentative address %s(%s)\n",
		    __func__, IN_PRINT(ipbuf, &ia->ia_addr.sin_addr),
		    ifa->ifa_ifp ? if_name(ifa->ifa_ifp) : "???");
		goto done;
	}

	/* timeouted with IFF_{RUNNING,UP} check */
	if (dp->dad_arp_tcount > dad_maxtry) {
		ARPLOG(LOG_INFO, "%s: could not run DAD, driver problem?\n",
		    if_name(ifa->ifa_ifp));

		arp_dad_stoptimer(dp);
		need_free = true;
		goto done;
	}

	/* Need more checks? */
	if (dp->dad_arp_ocount < dp->dad_count) {
		int adelay;

		/*
		 * We have more ARP to go.  Send ARP packet for DAD.
		 */
		arp_dad_output(dp, ifa);
		if (dp->dad_arp_ocount < dp->dad_count)
			adelay = (PROBE_MIN * hz) +
			    (cprng_fast32() %
			    ((PROBE_MAX * hz) - (PROBE_MIN * hz)));
		else
			adelay = ANNOUNCE_WAIT * hz;
		arp_dad_starttimer(dp, adelay);
		goto done;
	} else if (dp->dad_arp_acount == 0) {
		/*
		 * We are done with DAD.
		 * No duplicate address found.
		 */
		ia->ia4_flags &= ~IN_IFF_TENTATIVE;
		rt_addrmsg(RTM_NEWADDR, ifa);
		ARPLOG(LOG_DEBUG,
		    "%s: DAD complete for %s - no duplicates found\n",
		    if_name(ifa->ifa_ifp), ARPLOGADDR(&ia->ia_addr.sin_addr));
		dp->dad_arp_announce = ANNOUNCE_NUM;
		goto announce;
	} else if (dp->dad_arp_acount < dp->dad_arp_announce) {
announce:
		/*
		 * Announce the address.
		 */
		arpannounce1(ifa);
		dp->dad_arp_acount++;
		if (dp->dad_arp_acount < dp->dad_arp_announce) {
			arp_dad_starttimer(dp, ANNOUNCE_INTERVAL * hz);
			goto done;
		}
		ARPLOG(LOG_DEBUG,
		    "%s: ARP announcement complete for %s\n",
		    if_name(ifa->ifa_ifp), ARPLOGADDR(&ia->ia_addr.sin_addr));
	}

	arp_dad_stoptimer(dp);
	need_free = true;
done:
	mutex_exit(&arp_dad_lock);

	if (need_free) {
		arp_dad_destroytimer(dp);
		KASSERT(ifa != NULL);
		ifafree(ifa);
	}

	KERNEL_UNLOCK_UNLESS_NET_MPSAFE();
}

static void
arp_dad_duplicated(struct ifaddr *ifa, const struct sockaddr_dl *from)
{
	struct in_ifaddr *ia = ifatoia(ifa);
	struct ifnet *ifp = ifa->ifa_ifp;
	char ipbuf[INET_ADDRSTRLEN], llabuf[LLA_ADDRSTRLEN];
	const char *iastr, *llastr;

	iastr = IN_PRINT(ipbuf, &ia->ia_addr.sin_addr);
	if (__predict_false(from == NULL))
		llastr = NULL;
	else
		llastr = lla_snprintf(llabuf, sizeof(llabuf),
		    CLLADDR(from), from->sdl_alen);

	if (ia->ia4_flags & (IN_IFF_TENTATIVE|IN_IFF_DUPLICATED)) {
		log(LOG_ERR,
		    "%s: DAD duplicate address %s from %s\n",
		    if_name(ifp), iastr, llastr);
	} else if (ia->ia_dad_defended == 0 ||
		   ia->ia_dad_defended < time_uptime - DEFEND_INTERVAL) {
		ia->ia_dad_defended = time_uptime;
		arpannounce1(ifa);
		log(LOG_ERR,
		    "%s: DAD defended address %s from %s\n",
		    if_name(ifp), iastr, llastr);
		return;
	} else {
		/* If DAD is disabled, just report the duplicate. */
		if (!ip_dad_enabled()) {
			log(LOG_ERR,
			    "%s: DAD ignoring duplicate address %s from %s\n",
			    if_name(ifp), iastr, llastr);
			return;
		}
		log(LOG_ERR,
		    "%s: DAD defence failed for %s from %s\n",
		    if_name(ifp), iastr, llastr);
	}

	arp_dad_stop(ifa);

	ia->ia4_flags &= ~IN_IFF_TENTATIVE;
	if ((ia->ia4_flags & IN_IFF_DUPLICATED) == 0) {
		ia->ia4_flags |= IN_IFF_DUPLICATED;
		/* Inform the routing socket of the duplicate address */
		rt_addrmsg_src(RTM_NEWADDR, ifa, (const struct sockaddr *)from);
	}
}

/*
 * Called from 10 Mb/s Ethernet interrupt handlers
 * when ether packet type ETHERTYPE_REVARP
 * is received.  Common length and type checks are done here,
 * then the protocol-specific routine is called.
 */
void
revarpinput(struct mbuf *m)
{
	struct arphdr *ar;
	int arplen;

	arplen = sizeof(struct arphdr);
	if (m->m_len < arplen && (m = m_pullup(m, arplen)) == NULL)
		return;
	ar = mtod(m, struct arphdr *);

	if (ntohs(ar->ar_hrd) == ARPHRD_IEEE1394) {
		goto out;
	}

	arplen = sizeof(struct arphdr) + 2 * (ar->ar_hln + ar->ar_pln);
	if (m->m_len < arplen && (m = m_pullup(m, arplen)) == NULL)
		return;
	ar = mtod(m, struct arphdr *);

	switch (ntohs(ar->ar_pro)) {
	case ETHERTYPE_IP:
	case ETHERTYPE_IPTRAILERS:
		in_revarpinput(m);
		return;

	default:
		break;
	}

out:
	m_freem(m);
}

/*
 * RARP for Internet protocols on 10 Mb/s Ethernet.
 * Algorithm is that given in RFC 903.
 * We are only using for bootstrap purposes to get an ip address for one of
 * our interfaces.  Thus we support no user-interface.
 *
 * Since the contents of the RARP reply are specific to the interface that
 * sent the request, this code must ensure that they are properly associated.
 *
 * Note: also supports ARP via RARP packets, per the RFC.
 */
void
in_revarpinput(struct mbuf *m)
{
	struct arphdr *ah;
	void *tha;
	int op;
	struct ifnet *rcvif;
	int s;

	ah = mtod(m, struct arphdr *);
	op = ntohs(ah->ar_op);

	rcvif = m_get_rcvif(m, &s);
	if (__predict_false(rcvif == NULL))
		goto out;
	if (rcvif->if_flags & IFF_NOARP)
		goto out;

	switch (rcvif->if_type) {
	case IFT_IEEE1394:
		/* ARP without target hardware address is not supported */
		goto out;
	default:
		break;
	}

	switch (op) {
	case ARPOP_REQUEST:
	case ARPOP_REPLY:	/* per RFC */
		m_put_rcvif(rcvif, &s);
		in_arpinput(m);
		return;
	case ARPOP_REVREPLY:
		break;
	case ARPOP_REVREQUEST:	/* handled by rarpd(8) */
	default:
		goto out;
	}
	if (!revarp_in_progress)
		goto out;
	if (rcvif != myip_ifp) /* !same interface */
		goto out;
	if (myip_initialized)
		goto wake;
	tha = ar_tha(ah);
	if (tha == NULL)
		goto out;
	if (ah->ar_pln != sizeof(struct in_addr))
		goto out;
	if (ah->ar_hln != rcvif->if_sadl->sdl_alen)
		goto out;
	if (memcmp(tha, CLLADDR(rcvif->if_sadl), rcvif->if_sadl->sdl_alen))
		goto out;
	memcpy(&srv_ip, ar_spa(ah), sizeof(srv_ip));
	memcpy(&myip, ar_tpa(ah), sizeof(myip));
	myip_initialized = 1;
wake:	/* Do wakeup every time in case it was missed. */
	wakeup((void *)&myip);

out:
	m_put_rcvif(rcvif, &s);
	m_freem(m);
}

/*
 * Send a RARP request for the ip address of the specified interface.
 * The request should be RFC 903-compliant.
 */
static void
revarprequest(struct ifnet *ifp)
{
	struct sockaddr sa;
	struct mbuf *m;
	struct arphdr *ah;
	void *tha;

	if ((m = m_gethdr(M_DONTWAIT, MT_DATA)) == NULL)
		return;
	MCLAIM(m, &arpdomain.dom_mowner);
	m->m_len = sizeof(*ah) + 2*sizeof(struct in_addr) +
	    2*ifp->if_addrlen;
	m->m_pkthdr.len = m->m_len;
	m_align(m, m->m_len);
	ah = mtod(m, struct arphdr *);
	memset(ah, 0, m->m_len);
	ah->ar_pro = htons(ETHERTYPE_IP);
	ah->ar_hln = ifp->if_addrlen;		/* hardware address length */
	ah->ar_pln = sizeof(struct in_addr);	/* protocol address length */
	ah->ar_op = htons(ARPOP_REVREQUEST);

	memcpy(ar_sha(ah), CLLADDR(ifp->if_sadl), ah->ar_hln);
	tha = ar_tha(ah);
	if (tha == NULL) {
		m_free(m);
		return;
	}
	memcpy(tha, CLLADDR(ifp->if_sadl), ah->ar_hln);

	sa.sa_family = AF_ARP;
	sa.sa_len = 2;
	m->m_flags |= M_BCAST;

	if_output_lock(ifp, ifp, m, &sa, NULL);
}

/*
 * RARP for the ip address of the specified interface, but also
 * save the ip address of the server that sent the answer.
 * Timeout if no response is received.
 */
int
revarpwhoarewe(struct ifnet *ifp, struct in_addr *serv_in,
    struct in_addr *clnt_in)
{
	int result, count = 20;

	myip_initialized = 0;
	myip_ifp = ifp;

	revarp_in_progress = 1;
	while (count--) {
		revarprequest(ifp);
		result = tsleep((void *)&myip, PSOCK, "revarp", hz/2);
		if (result != EWOULDBLOCK)
			break;
	}
	revarp_in_progress = 0;

	if (!myip_initialized)
		return ENETUNREACH;

	memcpy(serv_in, &srv_ip, sizeof(*serv_in));
	memcpy(clnt_in, &myip, sizeof(*clnt_in));
	return 0;
}

void
arp_stat_add(int type, uint64_t count)
{
	ARP_STATADD(type, count);
}

static int
sysctl_net_inet_arp_stats(SYSCTLFN_ARGS)
{

	return NETSTAT_SYSCTL(arpstat_percpu, ARP_NSTATS);
}

static void
sysctl_net_inet_arp_setup(struct sysctllog **clog)
{
	const struct sysctlnode *node;

	sysctl_createv(clog, 0, NULL, NULL,
			CTLFLAG_PERMANENT,
			CTLTYPE_NODE, "inet", NULL,
			NULL, 0, NULL, 0,
			CTL_NET, PF_INET, CTL_EOL);
	sysctl_createv(clog, 0, NULL, &node,
			CTLFLAG_PERMANENT,
			CTLTYPE_NODE, "arp",
			SYSCTL_DESCR("Address Resolution Protocol"),
			NULL, 0, NULL, 0,
			CTL_NET, PF_INET, CTL_CREATE, CTL_EOL);

	sysctl_createv(clog, 0, NULL, NULL,
		       CTLFLAG_PERMANENT|CTLFLAG_READWRITE,
		       CTLTYPE_INT, "nd_delay",
		       SYSCTL_DESCR("First probe delay time"),
		       NULL, 0, &arp_nd_domain.nd_delay, 0,
		       CTL_NET, PF_INET, node->sysctl_num, CTL_CREATE, CTL_EOL);
	sysctl_createv(clog, 0, NULL, NULL,
		       CTLFLAG_PERMANENT|CTLFLAG_READWRITE,
		       CTLTYPE_INT, "nd_bmaxtries",
		       SYSCTL_DESCR("Number of broadcast discovery attempts"),
		       NULL, 0, &arp_nd_domain.nd_mmaxtries, 0,
		       CTL_NET, PF_INET, node->sysctl_num, CTL_CREATE, CTL_EOL);
	sysctl_createv(clog, 0, NULL, NULL,
		       CTLFLAG_PERMANENT|CTLFLAG_READWRITE,
		       CTLTYPE_INT, "nd_umaxtries",
		       SYSCTL_DESCR("Number of unicast discovery attempts"),
		       NULL, 0, &arp_nd_domain.nd_umaxtries, 0,
		       CTL_NET, PF_INET, node->sysctl_num, CTL_CREATE, CTL_EOL);
	sysctl_createv(clog, 0, NULL, NULL,
		       CTLFLAG_PERMANENT|CTLFLAG_READWRITE,
		       CTLTYPE_INT, "nd_reachable",
		       SYSCTL_DESCR("Reachable time"),
		       NULL, 0, &arp_reachable, 0,
		       CTL_NET, PF_INET, node->sysctl_num, CTL_CREATE, CTL_EOL);
	sysctl_createv(clog, 0, NULL, NULL,
		       CTLFLAG_PERMANENT|CTLFLAG_READWRITE,
		       CTLTYPE_INT, "nd_retrans",
		       SYSCTL_DESCR("Retransmission time"),
		       NULL, 0, &arp_retrans, 0,
		       CTL_NET, PF_INET, node->sysctl_num, CTL_CREATE, CTL_EOL);
	sysctl_createv(clog, 0, NULL, NULL,
		       CTLFLAG_PERMANENT|CTLFLAG_READWRITE,
		       CTLTYPE_INT, "nd_nud",
		       SYSCTL_DESCR("Perform neighbour unreachability detection"),
		       NULL, 0, &arp_perform_nud, 0,
		       CTL_NET, PF_INET, node->sysctl_num, CTL_CREATE, CTL_EOL);
	sysctl_createv(clog, 0, NULL, NULL,
		       CTLFLAG_PERMANENT|CTLFLAG_READWRITE,
		       CTLTYPE_INT, "nd_maxnudhint",
		       SYSCTL_DESCR("Maximum neighbor unreachable hint count"),
		       NULL, 0, &arp_nd_domain.nd_maxnudhint, 0,
		       CTL_NET, PF_INET, node->sysctl_num, CTL_CREATE, CTL_EOL);
	sysctl_createv(clog, 0, NULL, NULL,
		       CTLFLAG_PERMANENT|CTLFLAG_READWRITE,
		       CTLTYPE_INT, "maxqueuelen",
		       SYSCTL_DESCR("max packet queue len for a unresolved ARP"),
		       NULL, 1, &arp_nd_domain.nd_maxqueuelen, 0,
		       CTL_NET, PF_INET, node->sysctl_num, CTL_CREATE, CTL_EOL);

	sysctl_createv(clog, 0, NULL, NULL,
			CTLFLAG_PERMANENT,
			CTLTYPE_STRUCT, "stats",
			SYSCTL_DESCR("ARP statistics"),
			sysctl_net_inet_arp_stats, 0, NULL, 0,
			CTL_NET,PF_INET, node->sysctl_num, CTL_CREATE, CTL_EOL);

	sysctl_createv(clog, 0, NULL, NULL,
			CTLFLAG_PERMANENT|CTLFLAG_READWRITE,
			CTLTYPE_INT, "log_movements",
			SYSCTL_DESCR("log ARP replies from MACs different than"
			    " the one in the cache"),
			NULL, 0, &log_movements, 0,
			CTL_NET,PF_INET, node->sysctl_num, CTL_CREATE, CTL_EOL);

	sysctl_createv(clog, 0, NULL, NULL,
			CTLFLAG_PERMANENT|CTLFLAG_READWRITE,
			CTLTYPE_INT, "log_permanent_modify",
			SYSCTL_DESCR("log ARP replies from MACs different than"
			    " the one in the permanent arp entry"),
			NULL, 0, &log_permanent_modify, 0,
			CTL_NET,PF_INET, node->sysctl_num, CTL_CREATE, CTL_EOL);

	sysctl_createv(clog, 0, NULL, NULL,
			CTLFLAG_PERMANENT|CTLFLAG_READWRITE,
			CTLTYPE_INT, "log_wrong_iface",
			SYSCTL_DESCR("log ARP packets arriving on the wrong"
			    " interface"),
			NULL, 0, &log_wrong_iface, 0,
			CTL_NET,PF_INET, node->sysctl_num, CTL_CREATE, CTL_EOL);

	sysctl_createv(clog, 0, NULL, NULL,
			CTLFLAG_PERMANENT|CTLFLAG_READWRITE,
			CTLTYPE_INT, "debug",
			SYSCTL_DESCR("Enable ARP DAD debug output"),
			NULL, 0, &arp_debug, 0,
			CTL_NET, PF_INET, node->sysctl_num, CTL_CREATE, CTL_EOL);
}

#endif /* INET */<|MERGE_RESOLUTION|>--- conflicted
+++ resolved
@@ -1,8 +1,4 @@
-<<<<<<< HEAD
-/*	$NetBSD: if_arp.c,v 1.297 2020/09/15 10:05:36 roy Exp $	*/
-=======
 /*	$NetBSD: if_arp.c,v 1.307 2021/02/19 14:51:59 christos Exp $	*/
->>>>>>> 9e014010
 
 /*
  * Copyright (c) 1998, 2000, 2008 The NetBSD Foundation, Inc.
@@ -72,11 +68,7 @@
  */
 
 #include <sys/cdefs.h>
-<<<<<<< HEAD
-__KERNEL_RCSID(0, "$NetBSD: if_arp.c,v 1.297 2020/09/15 10:05:36 roy Exp $");
-=======
 __KERNEL_RCSID(0, "$NetBSD: if_arp.c,v 1.307 2021/02/19 14:51:59 christos Exp $");
->>>>>>> 9e014010
 
 #ifdef _KERNEL_OPT
 #include "opt_ddb.h"
@@ -1391,11 +1383,7 @@
 			mdaddr = ip->ip_src;
 
 		/* ip_input() will send ICMP_UNREACH_HOST, not us. */
-<<<<<<< HEAD
-		m_free(m);
-=======
 		m_freem(m);
->>>>>>> 9e014010
 	}
 
 	if (mdaddr.s_addr != INADDR_ANY) {
