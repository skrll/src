<<<<<<< HEAD
/*	$NetBSD: sctp_output.c,v 1.19 2019/11/13 02:51:22 ozaki-r Exp $ */
=======
/*	$NetBSD: sctp_output.c,v 1.20 2019/12/03 03:25:28 msaitoh Exp $ */
>>>>>>> 275f442f
/*	$KAME: sctp_output.c,v 1.48 2005/06/16 18:29:24 jinmei Exp $	*/

/*
 * Copyright (C) 2002, 2003, 2004 Cisco Systems Inc,
 * All rights reserved.
 *
 * Redistribution and use in source and binary forms, with or without
 * modification, are permitted provided that the following conditions
 * are met:
 * 1. Redistributions of source code must retain the above copyright
 *    notice, this list of conditions and the following disclaimer.
 * 2. Redistributions in binary form must reproduce the above copyright
 *    notice, this list of conditions and the following disclaimer in the
 *    documentation and/or other materials provided with the distribution.
 * 3. Neither the name of the project nor the names of its contributors
 *    may be used to endorse or promote products derived from this software
 *    without specific prior written permission.
 *
 * THIS SOFTWARE IS PROVIDED BY THE PROJECT AND CONTRIBUTORS ``AS IS'' AND
 * ANY EXPRESS OR IMPLIED WARRANTIES, INCLUDING, BUT NOT LIMITED TO, THE
 * IMPLIED WARRANTIES OF MERCHANTABILITY AND FITNESS FOR A PARTICULAR PURPOSE
 * ARE DISCLAIMED.  IN NO EVENT SHALL THE PROJECT OR CONTRIBUTORS BE LIABLE
 * FOR ANY DIRECT, INDIRECT, INCIDENTAL, SPECIAL, EXEMPLARY, OR CONSEQUENTIAL
 * DAMAGES (INCLUDING, BUT NOT LIMITED TO, PROCUREMENT OF SUBSTITUTE GOODS
 * OR SERVICES; LOSS OF USE, DATA, OR PROFITS; OR BUSINESS INTERRUPTION)
 * HOWEVER CAUSED AND ON ANY THEORY OF LIABILITY, WHETHER IN CONTRACT, STRICT
 * LIABILITY, OR TORT (INCLUDING NEGLIGENCE OR OTHERWISE) ARISING IN ANY WAY
 * OUT OF THE USE OF THIS SOFTWARE, EVEN IF ADVISED OF THE POSSIBILITY OF
 * SUCH DAMAGE.
 */
#include <sys/cdefs.h>
<<<<<<< HEAD
__KERNEL_RCSID(0, "$NetBSD: sctp_output.c,v 1.19 2019/11/13 02:51:22 ozaki-r Exp $");
=======
__KERNEL_RCSID(0, "$NetBSD: sctp_output.c,v 1.20 2019/12/03 03:25:28 msaitoh Exp $");
>>>>>>> 275f442f

#ifdef _KERNEL_OPT
#include "opt_ipsec.h"
#include "opt_inet.h"
#include "opt_sctp.h"
#endif /* _KERNEL_OPT */

#include <sys/param.h>
#include <sys/systm.h>
#include <sys/malloc.h>
#include <sys/mbuf.h>
#include <sys/domain.h>
#include <sys/protosw.h>
#include <sys/socket.h>
#include <sys/socketvar.h>
#include <sys/proc.h>
#include <sys/kernel.h>
#include <sys/sysctl.h>
#include <sys/resourcevar.h>
#include <sys/uio.h>
#ifdef INET6
#include <sys/domain.h>
#endif

#include <machine/limits.h>
#include <machine/cpu.h>

#include <net/if.h>
#include <net/if_types.h>

#include <net/route.h>

#include <netinet/in.h>
#include <netinet/in_systm.h>
#include <netinet/ip.h>
#include <netinet/in_pcb.h>
#include <netinet/in_var.h>
#include <netinet/ip_var.h>

#ifdef INET6
#include <netinet/ip6.h>
#include <netinet6/ip6_var.h>
#include <netinet6/scope6_var.h>
#include <netinet6/nd6.h>

#include <netinet6/in6_pcb.h>

#include <netinet/icmp6.h>

#endif /* INET6 */

#if defined(HAVE_NRL_INPCB) || defined(__FreeBSD__)
#ifndef in6pcb
#define in6pcb		inpcb
#endif
#endif

#include <netinet/sctp_pcb.h>

#ifdef IPSEC
#include <netipsec/ipsec.h>
#include <netipsec/key.h>
#endif /* IPSEC */

#include <netinet/sctp_var.h>
#include <netinet/sctp_header.h>
#include <netinet/sctputil.h>
#include <netinet/sctp_pcb.h>
#include <netinet/sctp_output.h>
#include <netinet/sctp_uio.h>
#include <netinet/sctputil.h>
#include <netinet/sctp_hashdriver.h>
#include <netinet/sctp_timer.h>
#include <netinet/sctp_asconf.h>
#include <netinet/sctp_indata.h>

#ifdef SCTP_DEBUG
extern uint32_t sctp_debug_on;
#endif

extern int sctp_peer_chunk_oh;

static int
sctp_find_cmsg(int c_type, void *data, struct mbuf *control, int cpsize)
{
	struct cmsghdr cmh;
	int tlen, at;

	tlen = control->m_len;
	at = 0;
	/*
	 * Independent of how many mbufs, find the c_type inside the control
	 * structure and copy out the data.
	 */
	while (at < tlen) {
		if ((tlen-at) < (int)CMSG_ALIGN(sizeof(cmh))) {
			/* not enough room for one more we are done. */
			return (0);
		}
		m_copydata(control, at, sizeof(cmh), (void *)&cmh);
		if ((cmh.cmsg_len + at) > tlen) {
			/*
			 * this is real messed up since there is not enough
			 * data here to cover the cmsg header. We are done.
			 */
			return (0);
		}
		if ((cmh.cmsg_level == IPPROTO_SCTP) &&
		    (c_type == cmh.cmsg_type)) {
			/* found the one we want, copy it out */
			at += CMSG_ALIGN(sizeof(struct cmsghdr));
			if ((int)(cmh.cmsg_len - CMSG_ALIGN(sizeof(struct cmsghdr))) < cpsize) {
				/*
				 * space of cmsg_len after header not
				 * big enough
				 */
				return (0);
			}
			m_copydata(control, at, cpsize, data);
			return (1);
		 } else {
			at += CMSG_ALIGN(cmh.cmsg_len);
			if (cmh.cmsg_len == 0) {
				break;
			}
		}
	}
	/* not found */
	return (0);
}

static struct mbuf *
sctp_add_addr_to_mbuf(struct mbuf *m, struct ifaddr *ifa)
{
	struct sctp_paramhdr *parmh;
	struct mbuf *mret;
	int len;
	if (ifa->ifa_addr->sa_family == AF_INET) {
		len = sizeof(struct sctp_ipv4addr_param);
	} else if (ifa->ifa_addr->sa_family == AF_INET6) {
		len = sizeof(struct sctp_ipv6addr_param);
	} else {
		/* unknown type */
		return (m);
	}

	if (M_TRAILINGSPACE(m) >= len) {
		/* easy side we just drop it on the end */
		parmh = (struct sctp_paramhdr *)(m->m_data + m->m_len);
		mret = m;
	} else {
		/* Need more space */
		mret = m;
		while (mret->m_next != NULL) {
			mret = mret->m_next;
		}
		MGET(mret->m_next, M_DONTWAIT, MT_DATA);
		if (mret->m_next == NULL) {
			/* We are hosed, can't add more addresses */
			return (m);
		}
		mret = mret->m_next;
		parmh = mtod(mret, struct sctp_paramhdr *);
	}
	/* now add the parameter */
	if (ifa->ifa_addr->sa_family == AF_INET) {
		struct sctp_ipv4addr_param *ipv4p;
		struct sockaddr_in *sin;
		sin = (struct sockaddr_in *)ifa->ifa_addr;
		ipv4p = (struct sctp_ipv4addr_param *)parmh;
		parmh->param_type = htons(SCTP_IPV4_ADDRESS);
		parmh->param_length = htons(len);
		ipv4p->addr = sin->sin_addr.s_addr;
		mret->m_len += len;
	} else if (ifa->ifa_addr->sa_family == AF_INET6) {
		struct sctp_ipv6addr_param *ipv6p;
		struct sockaddr_in6 *sin6;
		sin6 = (struct sockaddr_in6 *)ifa->ifa_addr;
		ipv6p = (struct sctp_ipv6addr_param *)parmh;
		parmh->param_type = htons(SCTP_IPV6_ADDRESS);
		parmh->param_length = htons(len);
		memcpy(ipv6p->addr, &sin6->sin6_addr,
		    sizeof(ipv6p->addr));
		/* clear embedded scope in the address */
		in6_clearscope((struct in6_addr *)ipv6p->addr);
		mret->m_len += len;
	} else {
		return (m);
	}
	return (mret);
}



static struct mbuf *
sctp_add_cookie(struct sctp_inpcb *inp, struct mbuf *init, int init_offset,
    struct mbuf *initack, int initack_offset, struct sctp_state_cookie *stc_in)
{
	struct mbuf *copy_init, *copy_initack, *m_at, *sig, *mret;
	struct sctp_state_cookie *stc;
	struct sctp_paramhdr *ph;
	uint8_t *signature;
	int sig_offset;
	uint16_t cookie_sz;

	mret = NULL;

	MGET(mret, M_DONTWAIT, MT_DATA);
	if (mret == NULL) {
		return (NULL);
	}
	copy_init = sctp_m_copym(init, init_offset, M_COPYALL, M_DONTWAIT);
	if (copy_init == NULL) {
		sctp_m_freem(mret);
		return (NULL);
	}
	copy_initack = sctp_m_copym(initack, initack_offset, M_COPYALL,
	    M_DONTWAIT);
	if (copy_initack == NULL) {
		sctp_m_freem(mret);
		sctp_m_freem(copy_init);
		return (NULL);
	}
	/* easy side we just drop it on the end */
	ph = mtod(mret, struct sctp_paramhdr *);
	mret->m_len = sizeof(struct sctp_state_cookie) +
	    sizeof(struct sctp_paramhdr);
	stc = (struct sctp_state_cookie *)((vaddr_t)ph +
	    sizeof(struct sctp_paramhdr));
	ph->param_type = htons(SCTP_STATE_COOKIE);
	ph->param_length = 0;	/* fill in at the end */
	/* Fill in the stc cookie data */
	*stc = *stc_in;

	/* tack the INIT and then the INIT-ACK onto the chain */
	cookie_sz = 0;
	m_at = mret;
	for (m_at = mret; m_at; m_at = m_at->m_next) {
		cookie_sz += m_at->m_len;
		if (m_at->m_next == NULL) {
			m_at->m_next = copy_init;
			break;
		}
	}

	for (m_at = copy_init; m_at; m_at = m_at->m_next) {
		cookie_sz += m_at->m_len;
		if (m_at->m_next == NULL) {
			m_at->m_next = copy_initack;
			break;
		}
	}

	for (m_at = copy_initack; m_at; m_at = m_at->m_next) {
		cookie_sz += m_at->m_len;
		if (m_at->m_next == NULL) {
			break;
		}
	}
	MGET(sig, M_DONTWAIT, MT_DATA);
	if (sig == NULL) {
		/* no space */
		sctp_m_freem(mret);
		sctp_m_freem(copy_init);
		sctp_m_freem(copy_initack);
		return (NULL);
	}
	sig->m_len = 0;
	m_at->m_next = sig;
	sig_offset = 0;
	signature = (uint8_t *)(mtod(sig, vaddr_t) + sig_offset);
	/* Time to sign the cookie */
	sctp_hash_digest_m((char *)inp->sctp_ep.secret_key[
	    (int)(inp->sctp_ep.current_secret_number)],
	    SCTP_SECRET_SIZE, mret, sizeof(struct sctp_paramhdr),
	    (uint8_t *)signature);
	sig->m_len += SCTP_SIGNATURE_SIZE;
	cookie_sz += SCTP_SIGNATURE_SIZE;

	ph->param_length = htons(cookie_sz);
	return (mret);
}


static struct sockaddr_in *
sctp_is_v4_ifa_addr_prefered (struct ifaddr *ifa, uint8_t loopscope, uint8_t ipv4_scope, uint8_t *sin_loop, uint8_t *sin_local)
{
	struct sockaddr_in *sin;
	/*
	 * Here we determine if its a prefered address. A
	 * prefered address means it is the same scope or
	 * higher scope then the destination.
	 *  L = loopback, P = private, G = global
	 * -----------------------------------------
	 *  src    |      dest     |    result
	 *-----------------------------------------
	 *   L     |       L       |    yes
	 *-----------------------------------------
	 *   P     |       L       |    yes
	 *-----------------------------------------
	 *   G     |       L       |    yes
	 *-----------------------------------------
	 *   L     |       P       |    no
	 *-----------------------------------------
	 *   P     |       P       |    yes
	 *-----------------------------------------
	 *   G     |       P       |    no
	 *-----------------------------------------
	 *   L     |       G       |    no
	 *-----------------------------------------
	 *   P     |       G       |    no
	 *-----------------------------------------
	 *   G     |       G       |    yes
	 *-----------------------------------------
	 */

	if (ifa->ifa_addr->sa_family != AF_INET) {
		/* forget non-v4 */
		return (NULL);
	}
	/* Ok the address may be ok */
	sin = (struct sockaddr_in *)ifa->ifa_addr;
	if (sin->sin_addr.s_addr == 0) {
		return (NULL);
	}
	*sin_local = *sin_loop = 0;
	if ((ifa->ifa_ifp->if_type == IFT_LOOP) ||
	    (IN4_ISLOOPBACK_ADDRESS(&sin->sin_addr))) {
		*sin_loop = 1;
		*sin_local = 1;
	}
	if ((IN4_ISPRIVATE_ADDRESS(&sin->sin_addr))) {
		*sin_local = 1;
	}
	if (!loopscope && *sin_loop) {
		/* Its a loopback address and we don't have loop scope */
		return (NULL);
	}
	if (!ipv4_scope && *sin_local) {
		/* Its a private address, and we don't have private address scope */
		return (NULL);
	}
	if (((ipv4_scope == 0) && (loopscope == 0)) && (*sin_local)) {
		/* its a global src and a private dest */
		return (NULL);
	}
	/* its a prefered address */
	return (sin);
}

static struct sockaddr_in *
sctp_is_v4_ifa_addr_acceptable (struct ifaddr *ifa, uint8_t loopscope, uint8_t ipv4_scope, uint8_t *sin_loop, uint8_t *sin_local)
{
	struct sockaddr_in *sin;
	/*
	 * Here we determine if its a acceptable address. A
	 * acceptable address means it is the same scope or
	 * higher scope but we can allow for NAT which means
	 * its ok to have a global dest and a private src.
	 *
	 *  L = loopback, P = private, G = global
	 * -----------------------------------------
	 *  src    |      dest     |    result
	 *-----------------------------------------
	 *   L     |       L       |    yes
	 *-----------------------------------------
	 *   P     |       L       |    yes
	 *-----------------------------------------
	 *   G     |       L       |    yes
	 *-----------------------------------------
	 *   L     |       P       |    no
	 *-----------------------------------------
	 *   P     |       P       |    yes
	 *-----------------------------------------
	 *   G     |       P       |    yes - probably this won't work.
	 *-----------------------------------------
	 *   L     |       G       |    no
	 *-----------------------------------------
	 *   P     |       G       |    yes
	 *-----------------------------------------
	 *   G     |       G       |    yes
	 *-----------------------------------------
	 */

	if (ifa->ifa_addr->sa_family != AF_INET) {
		/* forget non-v4 */
		return (NULL);
	}
	/* Ok the address may be ok */
	sin = (struct sockaddr_in *)ifa->ifa_addr;
	if (sin->sin_addr.s_addr == 0) {
		return (NULL);
	}
	*sin_local = *sin_loop = 0;
	if ((ifa->ifa_ifp->if_type == IFT_LOOP) ||
	    (IN4_ISLOOPBACK_ADDRESS(&sin->sin_addr))) {
		*sin_loop = 1;
		*sin_local = 1;
	}
	if ((IN4_ISPRIVATE_ADDRESS(&sin->sin_addr))) {
		*sin_local = 1;
	}
	if (!loopscope && *sin_loop) {
		/* Its a loopback address and we don't have loop scope */
		return (NULL);
	}
	/* its an acceptable address */
	return (sin);
}

/*
 * This treats the address list on the ep as a restricted list
 * (negative list). If a the passed address is listed, then
 * the address is NOT allowed on the association.
 */
int
sctp_is_addr_restricted(struct sctp_tcb *stcb, struct sockaddr *addr)
{
	struct sctp_laddr *laddr;
#ifdef SCTP_DEBUG
	int cnt=0;
#endif
	if (stcb == NULL) {
		/* There are no restrictions, no TCB :-) */
		return (0);
	}
#ifdef SCTP_DEBUG
	LIST_FOREACH(laddr, &stcb->asoc.sctp_local_addr_list, sctp_nxt_addr) {
		cnt++;
	}
	if (sctp_debug_on & SCTP_DEBUG_OUTPUT4) {
		printf("There are %d addresses on the restricted list\n", cnt);
	}
	cnt = 0;
#endif
	LIST_FOREACH(laddr, &stcb->asoc.sctp_local_addr_list, sctp_nxt_addr) {
		if (laddr->ifa == NULL) {
#ifdef SCTP_DEBUG
			if (sctp_debug_on & SCTP_DEBUG_OUTPUT1) {
				printf("Help I have fallen and I can't get up!\n");
			}
#endif
			continue;
		}
#ifdef SCTP_DEBUG
		if (sctp_debug_on & SCTP_DEBUG_OUTPUT4) {
			cnt++;
			printf("Restricted address[%d]:", cnt);
			sctp_print_address(laddr->ifa->ifa_addr);
		}
#endif
		if (sctp_cmpaddr(addr, laddr->ifa->ifa_addr) == 1) {
			/* Yes it is on the list */
			return (1);
		}
	}
	return (0);
}

static int
sctp_is_addr_in_ep(struct sctp_inpcb *inp, struct ifaddr *ifa)
{
	struct sctp_laddr *laddr;

	if (ifa == NULL)
		return (0);
	LIST_FOREACH(laddr, &inp->sctp_addr_list, sctp_nxt_addr) {
		if (laddr->ifa == NULL) {
#ifdef SCTP_DEBUG
			if (sctp_debug_on & SCTP_DEBUG_OUTPUT1) {
				printf("Help I have fallen and I can't get up!\n");
			}
#endif
			continue;
		}
		if (laddr->ifa->ifa_addr == NULL)
			continue;
		if (laddr->ifa == ifa)
			/* same pointer */
			return (1);
		if (laddr->ifa->ifa_addr->sa_family != ifa->ifa_addr->sa_family) {
			/* skip non compatible address comparison */
			continue;
		}
		if (sctp_cmpaddr(ifa->ifa_addr, laddr->ifa->ifa_addr) == 1) {
			/* Yes it is restricted */
			return (1);
		}
	}
	return (0);
}



static struct in_addr
sctp_choose_v4_boundspecific_inp(struct sctp_inpcb *inp,
				 struct rtentry *rt,
				 uint8_t ipv4_scope,
				 uint8_t loopscope)
{
	struct in_addr ans;
	struct sctp_laddr *laddr;
	struct sockaddr_in *sin;
	struct ifnet *ifn;
	struct ifaddr *ifa;
	uint8_t sin_loop, sin_local;

	/* first question, is the ifn we will emit on
	 * in our list, if so, we want that one.
	 */
	ifn = rt->rt_ifp;
	if (ifn) {
		/* is a prefered one on the interface we route out? */
		IFADDR_READER_FOREACH(ifa, ifn) {
			sin = sctp_is_v4_ifa_addr_prefered (ifa, loopscope, ipv4_scope, &sin_loop, &sin_local);
			if (sin == NULL)
				continue;
			if (sctp_is_addr_in_ep(inp, ifa)) {
				return (sin->sin_addr);
			}
		}
		/* is an acceptable one on the interface we route out? */
		IFADDR_READER_FOREACH(ifa, ifn) {
			sin = sctp_is_v4_ifa_addr_acceptable (ifa, loopscope, ipv4_scope, &sin_loop, &sin_local);
			if (sin == NULL)
				continue;
			if (sctp_is_addr_in_ep(inp, ifa)) {
				return (sin->sin_addr);
			}
		}
	}
	/* ok, what about a prefered address in the inp */
	for (laddr = LIST_FIRST(&inp->sctp_addr_list);
	     laddr && (laddr != inp->next_addr_touse);
	     laddr = LIST_NEXT(laddr, sctp_nxt_addr)) {
		if (laddr->ifa == NULL) {
			/* address has been removed */
			continue;
		}
		sin = sctp_is_v4_ifa_addr_prefered (laddr->ifa, loopscope, ipv4_scope, &sin_loop, &sin_local);
		if (sin == NULL)
			continue;
		return (sin->sin_addr);

	}
	/* ok, what about an acceptable address in the inp */
	for (laddr = LIST_FIRST(&inp->sctp_addr_list);
	     laddr && (laddr != inp->next_addr_touse);
	     laddr = LIST_NEXT(laddr, sctp_nxt_addr)) {
		if (laddr->ifa == NULL) {
			/* address has been removed */
			continue;
		}
		sin = sctp_is_v4_ifa_addr_acceptable (laddr->ifa, loopscope, ipv4_scope, &sin_loop, &sin_local);
		if (sin == NULL)
			continue;
		return (sin->sin_addr);

	}

	/* no address bound can be a source for the destination we are in trouble */
#ifdef SCTP_DEBUG
	if (sctp_debug_on & SCTP_DEBUG_OUTPUT1) {
		printf("Src address selection for EP, no acceptable src address found for address\n");
	}
#endif
	memset(&ans, 0, sizeof(ans));
	return (ans);
}



static struct in_addr
sctp_choose_v4_boundspecific_stcb(struct sctp_inpcb *inp,
				  struct sctp_tcb *stcb,
				  struct sctp_nets *net,
				  struct rtentry *rt,
 			          uint8_t ipv4_scope,
				  uint8_t loopscope,
				  int non_asoc_addr_ok)
{
	/*
	 * Here we have two cases, bound all asconf
	 * allowed. bound all asconf not allowed.
	 *
	 */
	struct sctp_laddr *laddr, *starting_point;
	struct in_addr ans;
	struct ifnet *ifn;
	struct ifaddr *ifa;
	uint8_t sin_loop, sin_local, start_at_beginning=0;
	struct sockaddr_in *sin;

	/* first question, is the ifn we will emit on
	 * in our list, if so, we want that one.
	 */
	ifn = rt->rt_ifp;

 	if (inp->sctp_flags & SCTP_PCB_FLAGS_DO_ASCONF) {
		/*
		 * Here we use the list of addresses on the endpoint. Then
		 * the addresses listed on the "restricted" list is just that,
		 * address that have not been added and can't be used (unless
		 * the non_asoc_addr_ok is set).
		 */
#ifdef SCTP_DEBUG
		if (sctp_debug_on & SCTP_DEBUG_OUTPUT1) {
			printf("Have a STCB - asconf allowed, not bound all have a netgative list\n");
		}
#endif
		/* first question, is the ifn we will emit on
		 * in our list, if so, we want that one.
		 */
		if (ifn) {
			/* first try for an prefered address on the ep */
			IFADDR_READER_FOREACH(ifa, ifn) {
				if (sctp_is_addr_in_ep(inp, ifa)) {
					sin = sctp_is_v4_ifa_addr_prefered (ifa, loopscope, ipv4_scope, &sin_loop, &sin_local);
					if (sin == NULL)
						continue;
					if ((non_asoc_addr_ok == 0) &&
					    (sctp_is_addr_restricted(stcb, (struct sockaddr *)sin))) {
						/* on the no-no list */
						continue;
					}
					return (sin->sin_addr);
				}
			}
			/* next try for an acceptable address on the ep */
			IFADDR_READER_FOREACH(ifa, ifn) {
				if (sctp_is_addr_in_ep(inp, ifa)) {
					sin = sctp_is_v4_ifa_addr_acceptable (ifa, loopscope, ipv4_scope, &sin_loop, &sin_local);
					if (sin == NULL)
						continue;
					if ((non_asoc_addr_ok == 0) &&
					    (sctp_is_addr_restricted(stcb, (struct sockaddr *)sin))) {
						/* on the no-no list */
						continue;
					}
					return (sin->sin_addr);
				}
			}

		}
		/* if we can't find one like that then we must
		 * look at all addresses bound to pick one at
		 * first prefereable then secondly acceptable.
		 */
		starting_point = stcb->asoc.last_used_address;
	sctpv4_from_the_top:
		if (stcb->asoc.last_used_address == NULL) {
			start_at_beginning=1;
			stcb->asoc.last_used_address = LIST_FIRST(&inp->sctp_addr_list);
		}
		/* search beginning with the last used address */
		for (laddr = stcb->asoc.last_used_address; laddr;
		     laddr = LIST_NEXT(laddr, sctp_nxt_addr)) {
			if (laddr->ifa == NULL) {
				/* address has been removed */
				continue;
			}
			sin = sctp_is_v4_ifa_addr_prefered (laddr->ifa, loopscope, ipv4_scope, &sin_loop, &sin_local);
			if (sin == NULL)
				continue;
			if ((non_asoc_addr_ok == 0) &&
			    (sctp_is_addr_restricted(stcb, (struct sockaddr *)sin))) {
				/* on the no-no list */
				continue;
			}
			return (sin->sin_addr);

		}
		if (start_at_beginning == 0) {
			stcb->asoc.last_used_address = NULL;
			goto sctpv4_from_the_top;
		}
		/* now try for any higher scope than the destination */
		stcb->asoc.last_used_address = starting_point;
		start_at_beginning = 0;
	sctpv4_from_the_top2:
		if (stcb->asoc.last_used_address == NULL) {
			start_at_beginning=1;
			stcb->asoc.last_used_address = LIST_FIRST(&inp->sctp_addr_list);
		}
		/* search beginning with the last used address */
		for (laddr = stcb->asoc.last_used_address; laddr;
		     laddr = LIST_NEXT(laddr, sctp_nxt_addr)) {
			if (laddr->ifa == NULL) {
				/* address has been removed */
				continue;
			}
			sin = sctp_is_v4_ifa_addr_acceptable (laddr->ifa, loopscope, ipv4_scope, &sin_loop, &sin_local);
			if (sin == NULL)
				continue;
			if ((non_asoc_addr_ok == 0) &&
			    (sctp_is_addr_restricted(stcb, (struct sockaddr *)sin))) {
				/* on the no-no list */
				continue;
			}
			return (sin->sin_addr);
		}
		if (start_at_beginning == 0) {
			stcb->asoc.last_used_address = NULL;
			goto sctpv4_from_the_top2;
		}
	} else {
		/*
		 * Here we have an address list on the association, thats the
		 * only valid source addresses that we can use.
		 */
#ifdef SCTP_DEBUG
		if (sctp_debug_on & SCTP_DEBUG_OUTPUT1) {
			printf("Have a STCB - no asconf allowed, not bound all have a postive list\n");
		}
#endif
		/* First look at all addresses for one that is on
		 * the interface we route out
		 */
		LIST_FOREACH(laddr, &stcb->asoc.sctp_local_addr_list,
			     sctp_nxt_addr) {
			if (laddr->ifa == NULL) {
				/* address has been removed */
				continue;
			}
			sin = sctp_is_v4_ifa_addr_prefered (laddr->ifa, loopscope, ipv4_scope, &sin_loop, &sin_local);
			if (sin == NULL)
				continue;
			/* first question, is laddr->ifa an address associated with the emit interface */
			if (ifn) {
				IFADDR_READER_FOREACH(ifa, ifn) {
					if (laddr->ifa == ifa) {
						sin = (struct sockaddr_in *)laddr->ifa->ifa_addr;
						return (sin->sin_addr);
					}
					if (sctp_cmpaddr(ifa->ifa_addr, laddr->ifa->ifa_addr) == 1) {
						sin = (struct sockaddr_in *)laddr->ifa->ifa_addr;
						return (sin->sin_addr);
					}
				}
			}
		}
		/* what about an acceptable one on the interface? */
		LIST_FOREACH(laddr, &stcb->asoc.sctp_local_addr_list,
			     sctp_nxt_addr) {
			if (laddr->ifa == NULL) {
				/* address has been removed */
				continue;
			}
			sin = sctp_is_v4_ifa_addr_acceptable (laddr->ifa, loopscope, ipv4_scope, &sin_loop, &sin_local);
			if (sin == NULL)
				continue;
			/* first question, is laddr->ifa an address associated with the emit interface */
			if (ifn) {
				IFADDR_READER_FOREACH(ifa, ifn) {
					if (laddr->ifa == ifa) {
						sin = (struct sockaddr_in *)laddr->ifa->ifa_addr;
						return (sin->sin_addr);
					}
					if (sctp_cmpaddr(ifa->ifa_addr, laddr->ifa->ifa_addr) == 1) {
						sin = (struct sockaddr_in *)laddr->ifa->ifa_addr;
						return (sin->sin_addr);
					}
				}
			}
		}
		/* ok, next one that is preferable in general */
		LIST_FOREACH(laddr, &stcb->asoc.sctp_local_addr_list,
			     sctp_nxt_addr) {
			if (laddr->ifa == NULL) {
				/* address has been removed */
				continue;
			}
			sin = sctp_is_v4_ifa_addr_prefered (laddr->ifa, loopscope, ipv4_scope, &sin_loop, &sin_local);
			if (sin == NULL)
				continue;
			return (sin->sin_addr);
		}

		/* last, what about one that is acceptable */
		LIST_FOREACH(laddr, &stcb->asoc.sctp_local_addr_list,
			     sctp_nxt_addr) {
			if (laddr->ifa == NULL) {
				/* address has been removed */
				continue;
			}
			sin = sctp_is_v4_ifa_addr_acceptable (laddr->ifa, loopscope, ipv4_scope, &sin_loop, &sin_local);
			if (sin == NULL)
				continue;
			return (sin->sin_addr);
		}
	}
	memset(&ans, 0, sizeof(ans));
	return (ans);
}

static struct sockaddr_in *
sctp_select_v4_nth_prefered_addr_from_ifn_boundall (struct ifnet *ifn, struct sctp_tcb *stcb, int non_asoc_addr_ok,
						    uint8_t loopscope, uint8_t ipv4_scope, int cur_addr_num)
{
	struct ifaddr *ifa;
	struct sockaddr_in *sin;
	uint8_t sin_loop, sin_local;
	int num_eligible_addr = 0;
	IFADDR_READER_FOREACH(ifa, ifn) {
		sin = sctp_is_v4_ifa_addr_prefered (ifa, loopscope, ipv4_scope, &sin_loop, &sin_local);
		if (sin == NULL)
			continue;
		if (stcb) {
			if ((non_asoc_addr_ok == 0) && sctp_is_addr_restricted(stcb, (struct sockaddr *)sin)) {
				/* It is restricted for some reason.. probably
				 * not yet added.
				 */
				continue;
			}
		}
		if (cur_addr_num == num_eligible_addr) {
			return (sin);
		}
	}
	return (NULL);
}


static int
sctp_count_v4_num_prefered_boundall (struct ifnet *ifn, struct sctp_tcb *stcb, int non_asoc_addr_ok,
				     uint8_t loopscope, uint8_t ipv4_scope, uint8_t *sin_loop, uint8_t *sin_local)
{
	struct ifaddr *ifa;
	struct sockaddr_in *sin;
	int num_eligible_addr = 0;

	IFADDR_READER_FOREACH(ifa, ifn) {
		sin = sctp_is_v4_ifa_addr_prefered (ifa, loopscope, ipv4_scope, sin_loop, sin_local);
		if (sin == NULL)
			continue;
		if (stcb) {
			if ((non_asoc_addr_ok == 0) && sctp_is_addr_restricted(stcb, (struct sockaddr *)sin)) {
				/* It is restricted for some reason.. probably
				 * not yet added.
				 */
				continue;
			}
		}
		num_eligible_addr++;
	}
	return (num_eligible_addr);

}

static struct in_addr
sctp_choose_v4_boundall(struct sctp_inpcb *inp,
			struct sctp_tcb *stcb,
			struct sctp_nets *net,
			struct rtentry *rt,
			uint8_t ipv4_scope,
			uint8_t loopscope,
			int non_asoc_addr_ok)
{
	int cur_addr_num=0, num_prefered=0;
	uint8_t sin_loop, sin_local;
	struct ifnet *ifn;
	struct sockaddr_in *sin;
	struct in_addr ans;
	struct ifaddr *ifa;
	int s;
	/*
	 * For v4 we can use (in boundall) any address in the association. If
	 * non_asoc_addr_ok is set we can use any address (at least in theory).
	 * So we look for prefered addresses first. If we find one, we use it.
	 * Otherwise we next try to get an address on the interface, which we
	 * should be able to do (unless non_asoc_addr_ok is false and we are
	 * routed out that way). In these cases where we can't use the address
	 * of the interface we go through all the ifn's looking for an address
	 * we can use and fill that in. Punting means we send back address
	 * 0, which will probably cause problems actually since then IP will
	 * fill in the address of the route ifn, which means we probably already
	 * rejected it.. i.e. here comes an abort :-<.
	 */
	ifn = rt->rt_ifp;
	if (net) {
		cur_addr_num = net->indx_of_eligible_next_to_use;
	}
	if (ifn == NULL) {
 		goto bound_all_v4_plan_c;
	}
	num_prefered = sctp_count_v4_num_prefered_boundall (ifn, stcb, non_asoc_addr_ok, loopscope, ipv4_scope, &sin_loop, &sin_local);
#ifdef SCTP_DEBUG
	if (sctp_debug_on & SCTP_DEBUG_OUTPUT1) {
		printf("Found %d prefered source addresses\n", num_prefered);
	}
#endif
	if (num_prefered == 0) {
		/* no eligible addresses, we must use some other
		 * interface address if we can find one.
		 */
 		goto bound_all_v4_plan_b;
	}
	/* Ok we have num_eligible_addr set with how many we can use,
	 * this may vary from call to call due to addresses being deprecated etc..
	 */
	if (cur_addr_num >= num_prefered) {
		cur_addr_num = 0;
	}
	/* select the nth address from the list (where cur_addr_num is the nth) and
	 * 0 is the first one, 1 is the second one etc...
	 */
#ifdef SCTP_DEBUG
	if (sctp_debug_on & SCTP_DEBUG_OUTPUT1) {
		printf("cur_addr_num:%d\n", cur_addr_num);
	}
#endif
	sin = sctp_select_v4_nth_prefered_addr_from_ifn_boundall (ifn, stcb, non_asoc_addr_ok, loopscope,
								   ipv4_scope, cur_addr_num);

	/* if sin is NULL something changed??, plan_a now */
	if (sin) {
		return (sin->sin_addr);
	}

	/*
	 * plan_b: Look at the interface that we emit on
	 *         and see if we can find an acceptable address.
	 */
 bound_all_v4_plan_b:
	IFADDR_READER_FOREACH(ifa, ifn) {
		sin = sctp_is_v4_ifa_addr_acceptable (ifa, loopscope, ipv4_scope, &sin_loop, &sin_local);
		if (sin == NULL)
			continue;
		if (stcb) {
			if ((non_asoc_addr_ok == 0) && sctp_is_addr_restricted(stcb, (struct sockaddr *)sin)) {
				/* It is restricted for some reason.. probably
				 * not yet added.
				 */
				continue;
			}
		}
		return (sin->sin_addr);
	}
	/*
	 * plan_c: Look at all interfaces and find a prefered
	 *         address. If we reache here we are in trouble I think.
	 */
 bound_all_v4_plan_c:
	s = pserialize_read_enter();
	IFNET_READER_FOREACH(ifn) {
		if (ifn == inp->next_ifn_touse)
			break;
		if (loopscope == 0 && ifn->if_type == IFT_LOOP) {
			/* wrong base scope */
			continue;
		}
		if (ifn == rt->rt_ifp)
			/* already looked at this guy */
			continue;
		num_prefered = sctp_count_v4_num_prefered_boundall (ifn, stcb, non_asoc_addr_ok,
								    loopscope, ipv4_scope, &sin_loop, &sin_local);
#ifdef SCTP_DEBUG
		if (sctp_debug_on & SCTP_DEBUG_OUTPUT1) {
			printf("Found ifn:%p %d prefered source addresses\n", ifn, num_prefered);
		}
#endif
		if (num_prefered == 0) {
			/*
			 * None on this interface.
			 */
			continue;
		}
		/* Ok we have num_eligible_addr set with how many we can use,
		 * this may vary from call to call due to addresses being deprecated etc..
		 */
		if (cur_addr_num >= num_prefered) {
			cur_addr_num = 0;
		}
		sin = sctp_select_v4_nth_prefered_addr_from_ifn_boundall (ifn, stcb, non_asoc_addr_ok, loopscope,
									  ipv4_scope, cur_addr_num);
		if (sin == NULL)
			continue;
		pserialize_read_exit(s);
		return (sin->sin_addr);

	}
	pserialize_read_exit(s);

	/*
	 * plan_d: We are in deep trouble. No prefered address on
	 *         any interface. And the emit interface does not
	 *         even have an acceptable address. Take anything
	 *         we can get! If this does not work we are
	 *         probably going to emit a packet that will
	 *         illicit an ABORT, falling through.
	 */

	s = pserialize_read_enter();
	IFNET_READER_FOREACH(ifn) {
		if (ifn == inp->next_ifn_touse)
			break;
		if (loopscope == 0 && ifn->if_type == IFT_LOOP) {
			/* wrong base scope */
			continue;
		}
		if (ifn == rt->rt_ifp)
			/* already looked at this guy */
			continue;

		IFADDR_READER_FOREACH(ifa, ifn) {
			sin = sctp_is_v4_ifa_addr_acceptable (ifa, loopscope, ipv4_scope, &sin_loop, &sin_local);
			if (sin == NULL)
				continue;
			if (stcb) {
				if ((non_asoc_addr_ok == 0) && sctp_is_addr_restricted(stcb, (struct sockaddr *)sin)) {
					/* It is restricted for some reason.. probably
					 * not yet added.
					 */
					continue;
				}
			}
			pserialize_read_exit(s);
			return (sin->sin_addr);
		}
	}
	pserialize_read_exit(s);
	/*
	 * Ok we can find NO address to source from that is
	 * not on our negative list. It is either the special
	 * ASCONF case where we are sourceing from a intf that
	 * has been ifconfig'd to a different address (i.e.
	 * it holds a ADD/DEL/SET-PRIM and the proper lookup
	 * address. OR we are hosed, and this baby is going
	 * to abort the association.
	 */
	if (non_asoc_addr_ok) {
		return (((struct sockaddr_in *)(rt->rt_ifa->ifa_addr))->sin_addr);
	} else {
		memset(&ans, 0, sizeof(ans));
		return (ans);
	}
}



/* tcb may be NULL */
struct in_addr
sctp_ipv4_source_address_selection(struct sctp_inpcb *inp,
    struct sctp_tcb *stcb, struct route *ro, struct sctp_nets *net,
    int non_asoc_addr_ok)
{
	struct in_addr ans;
	const struct sockaddr_in *to;
	struct rtentry *rt;
	uint8_t ipv4_scope, loopscope;

	/*
	 * Rules:
	 * - Find the route if needed, cache if I can.
	 * - Look at interface address in route, Is it
	 *   in the bound list. If so we have the best source.
	 * - If not we must rotate amongst the addresses.
	 *
	 * Cavets and issues
	 *
	 * Do we need to pay attention to scope. We can have
	 * a private address or a global address we are sourcing
	 * or sending to. So if we draw it out
	 *      source     *      dest   *  result
	 *  ------------------------------------------
	 *  a   Private    *     Global  *  NAT?
	 *  ------------------------------------------
	 *  b   Private    *     Private *  No problem
	 *  ------------------------------------------
	 *  c   Global     *     Private *  Huh, How will this work?
	 *  ------------------------------------------
	 *  d   Global     *     Global  *  No Problem
	 *  ------------------------------------------
	 *
	 * And then we add to that what happens if there are multiple
	 * addresses assigned to an interface. Remember the ifa on a
	 * ifn is a linked list of addresses. So one interface can
	 * have more than one IPv4 address. What happens if we
	 * have both a private and a global address? Do we then
	 * use context of destination to sort out which one is
	 * best? And what about NAT's sending P->G may get you
	 * a NAT translation, or should you select the G thats
	 * on the interface in preference.
	 *
	 * Decisions:
	 *
	 *  - count the number of addresses on the interface.
	 *  - if its one, no problem except case <c>. For <a>
	 *    we will assume a NAT out there.
	 *  - if there are more than one, then we need to worry
	 *    about scope P or G. We should prefer G -> G and
	 *    P -> P if possible. Then as a secondary fall back
	 *    to mixed types G->P being a last ditch one.
	 *  - The above all works for bound all, but bound
	 *    specific we need to use the same concept but instead
	 *    only consider the bound addresses. If the bound set
	 *    is NOT assigned to the interface then we must use
	 *    rotation amongst them.
	 *
	 * Notes: For v4, we can always punt and let ip_output
	 * decide by sending back a source of 0.0.0.0
	 */

	/*
	 * Need a route to cache.
	 *
	 */
	rt = rtcache_validate(ro);
	if (rt == NULL) {
		/* No route to host .. punt */
		memset(&ans, 0, sizeof(ans));
		return (ans);
	} else {
		to = satocsin(rtcache_getdst(ro));
	}
	/* Setup our scopes */
	if (stcb) {
		ipv4_scope = stcb->asoc.ipv4_local_scope;
		loopscope = stcb->asoc.loopback_scope;
	} else {
		/* Scope based on outbound address */
		if ((IN4_ISPRIVATE_ADDRESS(&to->sin_addr))) {
			ipv4_scope = 1;
			loopscope = 0;
		} else if (IN4_ISLOOPBACK_ADDRESS(&to->sin_addr)) {
			ipv4_scope = 1;
			loopscope = 1;
		} else {
			ipv4_scope = 0;
			loopscope = 0;
		}
	}
#ifdef SCTP_DEBUG
	if (sctp_debug_on & SCTP_DEBUG_OUTPUT1) {
		printf("Scope setup loop:%d ipv4_scope:%d\n",
		       loopscope, ipv4_scope);
	}
#endif
	if (inp->sctp_flags & SCTP_PCB_FLAGS_BOUNDALL) {
		/*
		 * When bound to all if the address list is set
		 * it is a negative list. Addresses being added
		 * by asconf.
		 */
		ans = sctp_choose_v4_boundall(inp, stcb, net, rt,
		    ipv4_scope, loopscope, non_asoc_addr_ok);
		goto out;
        }
	/*
 	 * Three possiblities here:
	 *
	 * a) stcb is NULL, which means we operate only from
	 *    the list of addresses (ifa's) bound to the assoc and
	 *    we care not about the list.
	 * b) stcb is NOT-NULL, which means we have an assoc structure and
	 *    auto-asconf is on. This means that the list of addresses is
         *    a NOT list. We use the list from the inp, but any listed address
	 *    in our list is NOT yet added. However if the non_asoc_addr_ok is
	 *    set we CAN use an address NOT available (i.e. being added). Its
	 *    a negative list.
	 * c) stcb is NOT-NULL, which means we have an assoc structure and
	 *    auto-asconf is off. This means that the list of addresses is
         *    the ONLY addresses I can use.. its positive.
	 *
	 *    Note we collapse b & c into the same function just like in
	 *    the v6 address selection.
	 */
	if (stcb) {
		ans = sctp_choose_v4_boundspecific_stcb(inp, stcb, net,
		    rt, ipv4_scope, loopscope, non_asoc_addr_ok);
		goto out;
	} else {
		ans = sctp_choose_v4_boundspecific_inp(inp, rt,
		    ipv4_scope, loopscope);
		goto out;
	}
	/* this should not be reached */
	memset(&ans, 0, sizeof(ans));
out:
	rtcache_unref(rt, ro);
	return ans;
}



static struct sockaddr_in6 *
sctp_is_v6_ifa_addr_acceptable (struct ifaddr *ifa, int loopscope, int loc_scope, int *sin_loop, int *sin_local)
{
	struct in6_ifaddr *ifa6;
	struct sockaddr_in6 *sin6;

	if (ifa->ifa_addr->sa_family != AF_INET6) {
		/* forget non-v6 */
		return (NULL);
	}
	ifa6 = (struct in6_ifaddr *)ifa;
	/* ok to use deprecated addresses? */
	if (!ip6_use_deprecated) {
		if (IFA6_IS_DEPRECATED(ifa6)) {
			/* can't use this type */
			return (NULL);
		}
	}
	/* are we ok, with the current state of this address? */
	if (ifa6->ia6_flags &
	    (IN6_IFF_DETACHED | IN6_IFF_NOTREADY | IN6_IFF_ANYCAST)) {
		/* Can't use these types */
		return (NULL);
	}
	/* Ok the address may be ok */
	sin6 = (struct sockaddr_in6 *)ifa->ifa_addr;
	*sin_local = *sin_loop = 0;
	if ((ifa->ifa_ifp->if_type == IFT_LOOP) ||
	    (IN6_IS_ADDR_LOOPBACK(&sin6->sin6_addr))) {
		*sin_loop = 1;
	}
	if (!loopscope && *sin_loop) {
		/* Its a loopback address and we don't have loop scope */
		return (NULL);
	}
	if (IN6_IS_ADDR_UNSPECIFIED(&sin6->sin6_addr)) {
		/* we skip unspecifed addresses */
		return (NULL);
	}

	if (IN6_IS_ADDR_LINKLOCAL(&sin6->sin6_addr)) {
		*sin_local = 1;
	}
	if (!loc_scope && *sin_local) {
		/* Its a link local address, and we don't have link local scope */
		return (NULL);
	}
	return (sin6);
}


static struct sockaddr_in6 *
sctp_choose_v6_boundspecific_stcb(struct sctp_inpcb *inp,
				  struct sctp_tcb *stcb,
				  struct sctp_nets *net,
				  struct rtentry *rt,
 			          uint8_t loc_scope,
				  uint8_t loopscope,
				  int non_asoc_addr_ok)
{
	/*
	 *   Each endpoint has a list of local addresses associated
	 *   with it. The address list is either a "negative list" i.e.
	 *   those addresses that are NOT allowed to be used as a source OR
	 *   a "postive list" i.e. those addresses that CAN be used.
	 *
	 *   Its a negative list if asconf is allowed. What we do
	 *   in this case is use the ep address list BUT we have
	 *   to cross check it against the negative list.
	 *
	 *   In the case where NO asconf is allowed, we have just
	 *   a straight association level list that we must use to
	 *   find a source address.
	 */
	struct sctp_laddr *laddr, *starting_point;
	struct sockaddr_in6 *sin6;
	int sin_loop, sin_local;
	int start_at_beginning=0;
	struct ifnet *ifn;
	struct ifaddr *ifa;

	ifn = rt->rt_ifp;
	if (inp->sctp_flags & SCTP_PCB_FLAGS_DO_ASCONF) {
#ifdef SCTP_DEBUG
		if (sctp_debug_on & SCTP_DEBUG_OUTPUT1) {
			printf("Have a STCB - asconf allowed, not bound all have a netgative list\n");
		}
#endif
		/* first question, is the ifn we will emit on
		 * in our list, if so, we want that one.
		 */
		if (ifn) {
			IFADDR_READER_FOREACH(ifa, ifn) {
				if (sctp_is_addr_in_ep(inp, ifa)) {
					sin6 = sctp_is_v6_ifa_addr_acceptable (ifa, loopscope, loc_scope, &sin_loop, &sin_local);
					if (sin6 == NULL)
						continue;
					if ((non_asoc_addr_ok == 0) &&
					    (sctp_is_addr_restricted(stcb, (struct sockaddr *)sin6))) {
						/* on the no-no list */
						continue;
					}
					return (sin6);
				}
			}
		}
		starting_point = stcb->asoc.last_used_address;
		/* First try for matching scope */
	sctp_from_the_top:
		if (stcb->asoc.last_used_address == NULL) {
			start_at_beginning=1;
			stcb->asoc.last_used_address = LIST_FIRST(&inp->sctp_addr_list);
		}
		/* search beginning with the last used address */
		for (laddr = stcb->asoc.last_used_address; laddr;
		     laddr = LIST_NEXT(laddr, sctp_nxt_addr)) {
			if (laddr->ifa == NULL) {
				/* address has been removed */
				continue;
			}
			sin6 = sctp_is_v6_ifa_addr_acceptable (laddr->ifa, loopscope, loc_scope, &sin_loop, &sin_local);
			if (sin6 == NULL)
				continue;
			if ((non_asoc_addr_ok == 0) && (sctp_is_addr_restricted(stcb, (struct sockaddr *)sin6))) {
				/* on the no-no list */
				continue;
			}
			/* is it of matching scope ? */
			if ((loopscope == 0) &&
			    (loc_scope == 0) &&
			    (sin_loop == 0) &&
			    (sin_local == 0)) {
				/* all of global scope we are ok with it */
				return (sin6);
			}
			if (loopscope && sin_loop)
				/* both on the loopback, thats ok */
				return (sin6);
			if (loc_scope && sin_local)
				/* both local scope */
				return (sin6);

		}
		if (start_at_beginning == 0) {
			stcb->asoc.last_used_address = NULL;
			goto sctp_from_the_top;
		}
		/* now try for any higher scope than the destination */
		stcb->asoc.last_used_address = starting_point;
		start_at_beginning = 0;
	sctp_from_the_top2:
		if (stcb->asoc.last_used_address == NULL) {
			start_at_beginning=1;
			stcb->asoc.last_used_address = LIST_FIRST(&inp->sctp_addr_list);
		}
		/* search beginning with the last used address */
		for (laddr = stcb->asoc.last_used_address; laddr;
		     laddr = LIST_NEXT(laddr, sctp_nxt_addr)) {
			if (laddr->ifa == NULL) {
				/* address has been removed */
				continue;
			}
			sin6 = sctp_is_v6_ifa_addr_acceptable (laddr->ifa, loopscope, loc_scope, &sin_loop, &sin_local);
			if (sin6 == NULL)
				continue;
			if ((non_asoc_addr_ok == 0) && (sctp_is_addr_restricted(stcb, (struct sockaddr *)sin6))) {
				/* on the no-no list */
				continue;
			}
			return (sin6);
		}
		if (start_at_beginning == 0) {
			stcb->asoc.last_used_address = NULL;
			goto sctp_from_the_top2;
		}
	} else {
#ifdef SCTP_DEBUG
		if (sctp_debug_on & SCTP_DEBUG_OUTPUT1) {
			printf("Have a STCB - no asconf allowed, not bound all have a postive list\n");
		}
#endif
		/* First try for interface output match */
		LIST_FOREACH(laddr, &stcb->asoc.sctp_local_addr_list,
			     sctp_nxt_addr) {
			if (laddr->ifa == NULL) {
				/* address has been removed */
				continue;
			}
			sin6 = sctp_is_v6_ifa_addr_acceptable (laddr->ifa, loopscope, loc_scope, &sin_loop, &sin_local);
			if (sin6 == NULL)
				continue;
			/* first question, is laddr->ifa an address associated with the emit interface */
			if (ifn) {
				IFADDR_READER_FOREACH(ifa, ifn) {
					if (laddr->ifa == ifa) {
						sin6 = (struct sockaddr_in6 *)laddr->ifa->ifa_addr;
						return (sin6);
					}
					if (sctp_cmpaddr(ifa->ifa_addr, laddr->ifa->ifa_addr) == 1) {
						sin6 = (struct sockaddr_in6 *)laddr->ifa->ifa_addr;
						return (sin6);
					}
				}
			}
		}
		/* Next try for matching scope */
		LIST_FOREACH(laddr, &stcb->asoc.sctp_local_addr_list,
			     sctp_nxt_addr) {
			if (laddr->ifa == NULL) {
				/* address has been removed */
				continue;
			}
			sin6 = sctp_is_v6_ifa_addr_acceptable (laddr->ifa, loopscope, loc_scope, &sin_loop, &sin_local);
			if (sin6 == NULL)
				continue;

			if ((loopscope == 0) &&
			    (loc_scope == 0) &&
			    (sin_loop == 0) &&
			    (sin_local == 0)) {
				/* all of global scope we are ok with it */
				return (sin6);
			}
			if (loopscope && sin_loop)
				/* both on the loopback, thats ok */
				return (sin6);
			if (loc_scope && sin_local)
				/* both local scope */
				return (sin6);
		}
		/* ok, now try for a higher scope in the source address */
		/* First try for matching scope */
		LIST_FOREACH(laddr, &stcb->asoc.sctp_local_addr_list,
			     sctp_nxt_addr) {
			if (laddr->ifa == NULL) {
				/* address has been removed */
				continue;
			}
			sin6 = sctp_is_v6_ifa_addr_acceptable (laddr->ifa, loopscope, loc_scope, &sin_loop, &sin_local);
			if (sin6 == NULL)
				continue;
			return (sin6);
		}
	}
	return (NULL);
}

static struct sockaddr_in6 *
sctp_choose_v6_boundspecific_inp(struct sctp_inpcb *inp,
				 struct rtentry *rt,
				 uint8_t loc_scope,
				 uint8_t loopscope)
{
	/*
	 * Here we are bound specific and have only
	 * an inp. We must find an address that is bound
	 * that we can give out as a src address. We
	 * prefer two addresses of same scope if we can
	 * find them that way.
	 */
	struct sctp_laddr *laddr;
	struct sockaddr_in6 *sin6;
	struct ifnet *ifn;
	struct ifaddr *ifa;
	int sin_loop, sin_local;

	/* first question, is the ifn we will emit on
	 * in our list, if so, we want that one.
	 */

	ifn = rt->rt_ifp;
	if (ifn) {
		IFADDR_READER_FOREACH(ifa, ifn) {
			sin6 = sctp_is_v6_ifa_addr_acceptable (ifa, loopscope, loc_scope, &sin_loop, &sin_local);
			if (sin6 == NULL)
				continue;
			if (sctp_is_addr_in_ep(inp, ifa)) {
				return (sin6);
			}
		}
	}
	for (laddr = LIST_FIRST(&inp->sctp_addr_list);
	     laddr && (laddr != inp->next_addr_touse);
	     laddr = LIST_NEXT(laddr, sctp_nxt_addr)) {
		if (laddr->ifa == NULL) {
			/* address has been removed */
			continue;
		}
		sin6 = sctp_is_v6_ifa_addr_acceptable (laddr->ifa, loopscope, loc_scope, &sin_loop, &sin_local);
		if (sin6 == NULL)
			continue;

		if ((loopscope == 0) &&
		    (loc_scope == 0) &&
		    (sin_loop == 0) &&
		    (sin_local == 0)) {
			/* all of global scope we are ok with it */
			return (sin6);
		}
		if (loopscope && sin_loop)
			/* both on the loopback, thats ok */
			return (sin6);
		if (loc_scope && sin_local)
			/* both local scope */
			return (sin6);

	}
	/* if we reach here, we could not find two addresses
	 * of the same scope to give out. Lets look for any higher level
	 * scope for a source address.
	 */
	for (laddr = LIST_FIRST(&inp->sctp_addr_list);
	     laddr && (laddr != inp->next_addr_touse);
	     laddr = LIST_NEXT(laddr, sctp_nxt_addr)) {
		if (laddr->ifa == NULL) {
			/* address has been removed */
			continue;
		}
		sin6 = sctp_is_v6_ifa_addr_acceptable (laddr->ifa, loopscope, loc_scope, &sin_loop, &sin_local);
		if (sin6 == NULL)
			continue;
		return (sin6);
	}
	/* no address bound can be a source for the destination */
#ifdef SCTP_DEBUG
	if (sctp_debug_on & SCTP_DEBUG_OUTPUT1) {
		printf("Src address selection for EP, no acceptable src address found for address\n");
	}
#endif
	return (NULL);
}


static struct sockaddr_in6 *
sctp_select_v6_nth_addr_from_ifn_boundall (struct ifnet *ifn, struct sctp_tcb *stcb, int non_asoc_addr_ok, uint8_t loopscope,
					   uint8_t loc_scope, int cur_addr_num, int match_scope)
{
	struct ifaddr *ifa;
	struct sockaddr_in6 *sin6;
	int sin_loop, sin_local;
	int num_eligible_addr = 0;

	IFADDR_READER_FOREACH(ifa, ifn) {
		sin6 = sctp_is_v6_ifa_addr_acceptable (ifa, loopscope, loc_scope, &sin_loop, &sin_local);
		if (sin6 == NULL)
			continue;
		if (stcb) {
			if ((non_asoc_addr_ok == 0) && sctp_is_addr_restricted(stcb, (struct sockaddr *)sin6)) {
				/* It is restricted for some reason.. probably
				 * not yet added.
				 */
				continue;
			}
		}
		if (match_scope) {
			/* Here we are asked to match scope if possible */
			if (loopscope && sin_loop)
				/* src and destination are loopback scope */
				return (sin6);
			if (loc_scope && sin_local)
				/* src and destination are local scope */
				return (sin6);
			if ((loopscope == 0) &&
			    (loc_scope == 0)  &&
			    (sin_loop == 0) &&
			    (sin_local == 0)) {
				/* src and destination are global scope */
				return (sin6);
			}
			continue;
		}
		if (num_eligible_addr == cur_addr_num) {
			/* this is it */
			return (sin6);
		}
		num_eligible_addr++;
	}
	return (NULL);
}


static int
sctp_count_v6_num_eligible_boundall (struct ifnet *ifn, struct sctp_tcb *stcb,
				     int non_asoc_addr_ok, uint8_t loopscope, uint8_t loc_scope)
{
	struct ifaddr *ifa;
	struct sockaddr_in6 *sin6;
	int num_eligible_addr = 0;
	int sin_loop, sin_local;

	IFADDR_READER_FOREACH(ifa, ifn) {
		sin6 = sctp_is_v6_ifa_addr_acceptable (ifa, loopscope, loc_scope, &sin_loop, &sin_local);
		if (sin6 == NULL)
			continue;
		if (stcb) {
			if ((non_asoc_addr_ok == 0) && sctp_is_addr_restricted(stcb, (struct sockaddr *)sin6)) {
				/* It is restricted for some reason.. probably
				 * not yet added.
				 */
				continue;
			}
		}
		num_eligible_addr++;
	}
	return (num_eligible_addr);
}


static struct sockaddr_in6 *
sctp_choose_v6_boundall(struct sctp_inpcb *inp,
			struct sctp_tcb *stcb,
			struct sctp_nets *net,
			struct rtentry *rt,
			uint8_t loc_scope,
			uint8_t loopscope,
			int non_asoc_addr_ok)
{
	/* Ok, we are bound all SO any address
	 * is ok to use as long as it is NOT in the negative
	 * list.
	 */
	int num_eligible_addr;
	int cur_addr_num=0;
	int started_at_beginning=0;
	int match_scope_prefered;
	/* first question is, how many eligible addresses are
	 * there for the destination ifn that we are using that
	 * are within the proper scope?
	 */
	struct ifnet *ifn;
	struct sockaddr_in6 *sin6;
	int s;

	ifn = rt->rt_ifp;
	if (net) {
		cur_addr_num = net->indx_of_eligible_next_to_use;
	}
	if (cur_addr_num == 0) {
		match_scope_prefered = 1;
	} else {
		match_scope_prefered = 0;
	}
	num_eligible_addr = sctp_count_v6_num_eligible_boundall (ifn, stcb, non_asoc_addr_ok, loopscope, loc_scope);
#ifdef SCTP_DEBUG
	if (sctp_debug_on & SCTP_DEBUG_OUTPUT1) {
		printf("Found %d eligible source addresses\n", num_eligible_addr);
	}
#endif
	if (num_eligible_addr == 0) {
		/* no eligible addresses, we must use some other
		 * interface address if we can find one.
		 */
 		goto bound_all_v6_plan_b;
	}
	/* Ok we have num_eligible_addr set with how many we can use,
	 * this may vary from call to call due to addresses being deprecated etc..
	 */
	if (cur_addr_num >= num_eligible_addr) {
		cur_addr_num = 0;
	}
	/* select the nth address from the list (where cur_addr_num is the nth) and
	 * 0 is the first one, 1 is the second one etc...
	 */
#ifdef SCTP_DEBUG
	if (sctp_debug_on & SCTP_DEBUG_OUTPUT1) {
		printf("cur_addr_num:%d match_scope_prefered:%d select it\n",
		       cur_addr_num, match_scope_prefered);
	}
#endif
	sin6 = sctp_select_v6_nth_addr_from_ifn_boundall (ifn, stcb, non_asoc_addr_ok, loopscope,
							  loc_scope, cur_addr_num, match_scope_prefered);
	if (match_scope_prefered && (sin6 == NULL)) {
		/* retry without the preference for matching scope */
#ifdef SCTP_DEBUG
	if (sctp_debug_on & SCTP_DEBUG_OUTPUT1) {
		printf("retry with no match_scope_prefered\n");
	}
#endif
		sin6 = sctp_select_v6_nth_addr_from_ifn_boundall (ifn, stcb, non_asoc_addr_ok, loopscope,
								  loc_scope, cur_addr_num, 0);
	}
	if (sin6) {
#ifdef SCTP_DEBUG
		if (sctp_debug_on & SCTP_DEBUG_OUTPUT1) {
			printf("Selected address %d ifn:%p for the route\n", cur_addr_num, ifn);
		}
#endif
		if (net) {
			/* store so we get the next one */
			if (cur_addr_num < 255)
				net->indx_of_eligible_next_to_use = cur_addr_num + 1;
			else
				net->indx_of_eligible_next_to_use = 0;
		}
		return (sin6);
	}
	num_eligible_addr = 0;
 bound_all_v6_plan_b:
	/* ok, if we reach here we either fell through
	 * due to something changing during an interrupt (unlikely)
	 * or we have NO eligible source addresses for the ifn
	 * of the route (most likely). We must look at all the other
	 * interfaces EXCEPT rt->rt_ifp and do the same game.
	 */
#ifdef SCTP_DEBUG
	if (sctp_debug_on & SCTP_DEBUG_OUTPUT1) {
		printf("bound-all Plan B\n");
	}
#endif
	if (inp->next_ifn_touse == NULL) {
		started_at_beginning=1;
		inp->next_ifn_touse = IFNET_READER_FIRST();
#ifdef SCTP_DEBUG
		if (sctp_debug_on & SCTP_DEBUG_OUTPUT1) {
			printf("Start at first IFN:%p\n", inp->next_ifn_touse);
		}
#endif
	} else {
		inp->next_ifn_touse = IFNET_READER_NEXT(inp->next_ifn_touse);
#ifdef SCTP_DEBUG
		if (sctp_debug_on & SCTP_DEBUG_OUTPUT1) {
			printf("Resume at IFN:%p\n", inp->next_ifn_touse);
		}
#endif
		if (inp->next_ifn_touse == NULL) {
#ifdef SCTP_DEBUG
			if (sctp_debug_on & SCTP_DEBUG_OUTPUT1) {
				printf("IFN Resets\n");
			}
#endif
			started_at_beginning=1;
			inp->next_ifn_touse = IFNET_READER_FIRST();
		}
	}

	s = pserialize_read_enter();
	IFNET_READER_FOREACH(ifn) {
		if (loopscope == 0 && ifn->if_type == IFT_LOOP) {
			/* wrong base scope */
			continue;
		}
		if (loc_scope && (ifn->if_index != loc_scope)) {
			/* by definition the scope (from to->sin6_scopeid)
			 * must match that of the interface. If not then
			 * we could pick a wrong scope for the address.
			 * Ususally we don't hit plan-b since the route
			 * handles this. However we can hit plan-b when
			 * we send to local-host so the route is the
			 * loopback interface, but the destination is a
			 * link local.
			 */
			continue;
		}
		if (ifn == rt->rt_ifp) {
			/* already looked at this guy */
			continue;
		}
		/* Address rotation will only work when we are not
		 * rotating sourced interfaces and are using the interface
		 * of the route. We would need to have a per interface index
		 * in order to do proper rotation.
		 */
		num_eligible_addr = sctp_count_v6_num_eligible_boundall (ifn, stcb, non_asoc_addr_ok, loopscope, loc_scope);
#ifdef SCTP_DEBUG
		if (sctp_debug_on & SCTP_DEBUG_OUTPUT1) {
			printf("IFN:%p has %d eligible\n", ifn, num_eligible_addr);
		}
#endif
		if (num_eligible_addr == 0) {
			/* none we can use */
			continue;
		}
		/* Ok we have num_eligible_addr set with how many we can use,
		 * this may vary from call to call due to addresses being deprecated etc..
		 */
		inp->next_ifn_touse = ifn;

		/* select the first one we can find with perference for matching scope.
		 */
		sin6 = sctp_select_v6_nth_addr_from_ifn_boundall (ifn, stcb, non_asoc_addr_ok, loopscope, loc_scope, 0, 1);
		if (sin6 == NULL) {
			/* can't find one with matching scope how about a source with higher
			 * scope
			 */
 			sin6 = sctp_select_v6_nth_addr_from_ifn_boundall (ifn, stcb, non_asoc_addr_ok, loopscope, loc_scope, 0, 0);
			if (sin6 == NULL)
				/* Hmm, can't find one in the interface now */
				continue;
		}
#ifdef SCTP_DEBUG
		if (sctp_debug_on & SCTP_DEBUG_OUTPUT1) {
			printf("Selected the %d'th address of ifn:%p\n",
			       cur_addr_num, ifn);
		}
#endif
		pserialize_read_exit(s);
		return (sin6);
	}
	pserialize_read_exit(s);

	if (started_at_beginning == 0) {
		/* we have not been through all of them yet, force
		 * us to go through them all.
		 */
#ifdef SCTP_DEBUG
		if (sctp_debug_on & SCTP_DEBUG_OUTPUT1) {
			printf("Force a recycle\n");
		}
#endif
		inp->next_ifn_touse = NULL;
		goto bound_all_v6_plan_b;
	}
	return (NULL);

}

/* stcb and net may be NULL */
struct in6_addr
sctp_ipv6_source_address_selection(struct sctp_inpcb *inp,
    struct sctp_tcb *stcb, struct route *ro, struct sctp_nets *net,
    int non_asoc_addr_ok)
{
	struct in6_addr ans;
	struct sockaddr_in6 *rt_addr;
	uint8_t loc_scope, loopscope;
	struct sockaddr_in6 to;
	struct rtentry *rt;

	/*
	 * This routine is tricky standard v6 src address
	 * selection cannot take into account what we have
	 * bound etc, so we can't use it.
	 *
	 * Instead here is what we must do:
	 * 1) Make sure we have a route, if we
	 *    don't have a route we can never reach the peer.
	 * 2) Once we have a route, determine the scope of the
	 *     route. Link local, loopback or global.
	 * 3) Next we divide into three types. Either we
	 *    are bound all.. which means we want to use
	 *    one of the addresses of the interface we are
	 *    going out. <or>
	 * 4a) We have not stcb, which means we are using the
	 *    specific addresses bound on an inp, in this
	 *    case we are similar to the stcb case (4b below)
	 *    accept the list is always a positive list.<or>
	 * 4b) We are bound specific with a stcb, which means we have a
	 *    list of bound addresses and we must see if the
	 *    ifn of the route is actually one of the bound addresses.
	 *    If not, then we must rotate addresses amongst properly
	 *    scoped bound addresses, if so we use the address
	 *    of the interface.
	 * 5) Always, no matter which path we take through the above
	 *    we must be sure the source address we use is allowed to
	 *    be used. I.e.  IN6_IFF_DETACHED, IN6_IFF_NOTREADY, and IN6_IFF_ANYCAST
	 *    addresses cannot be used.
	 * 6) Addresses that are deprecated MAY be used
	 * 		if (!ip6_use_deprecated) {
	 *                    if (IFA6_IS_DEPRECATED(ifa6)) {
	 *	                  skip the address
  	 *	              }
	 *	        }
 	 */

	/*** 1> determine route, if not already done */
	rt = rtcache_validate(ro);
	if (rt == NULL) {
		/*
		 * Need a route to cache.
		 */
		int scope_save;

		memcpy(&to, rtcache_getdst(ro), sizeof(struct sockaddr));
		scope_save = to.sin6_scope_id;
		to.sin6_scope_id = 0;

		rt = rtcache_lookup(ro, (struct sockaddr *)&to);
		to.sin6_scope_id = scope_save;
	}
	if (rt == NULL) {
		/*
		 * no route to host. this packet is going no-where.
		 * We probably should make sure we arrange to send back
		 * an error.
		 */
#ifdef SCTP_DEBUG
		if (sctp_debug_on & SCTP_DEBUG_OUTPUT1) {
			printf("No route to host, this packet cannot be sent!\n");
		}
#endif
		memset(&ans, 0, sizeof(ans));
		return (ans);
	}

	/*** 2a> determine scope for outbound address/route */
	loc_scope = loopscope = 0;
	/*
	 * We base our scope on the outbound packet scope and route,
	 * NOT the TCB (if there is one). This way in local scope we will only
	 * use a local scope src address when we send to a local address.
	 */

	if (IN6_IS_ADDR_LOOPBACK(&to.sin6_addr)) {
		/* If the route goes to the loopback address OR
		 * the address is a loopback address, we are loopback
		 * scope.
		 */
#ifdef SCTP_DEBUG
		if (sctp_debug_on & SCTP_DEBUG_OUTPUT1) {
			printf("Loopback scope is set\n");
		}
#endif
		loc_scope = 0;
		loopscope = 1;
		if (net != NULL) {
			/* mark it as local */
			net->addr_is_local = 1;
		}

	} else if (IN6_IS_ADDR_LINKLOCAL(&to.sin6_addr)) {
#ifdef SCTP_DEBUG
		if (sctp_debug_on & SCTP_DEBUG_OUTPUT1) {
			printf("Link local scope is set, id:%d\n", to.sin6_scope_id);
		}
#endif
		if (to.sin6_scope_id)
			loc_scope = to.sin6_scope_id;
		else {
			loc_scope = 1;
		}
		loopscope = 0;
	} else {
#ifdef SCTP_DEBUG
		if (sctp_debug_on & SCTP_DEBUG_OUTPUT1) {
			printf("Global scope is set\n");
		}
#endif
	}

	/* now, depending on which way we are bound we call the appropriate
	 * routine to do steps 3-6
	 */
#ifdef SCTP_DEBUG
	if (sctp_debug_on & SCTP_DEBUG_OUTPUT1) {
		printf("Destination address:");
		sctp_print_address((struct sockaddr *)&to);
	}
#endif

	if (inp->sctp_flags & SCTP_PCB_FLAGS_BOUNDALL) {
#ifdef SCTP_DEBUG
		if (sctp_debug_on & SCTP_DEBUG_OUTPUT1) {
			printf("Calling bound-all src addr selection for v6\n");
		}
#endif
		rt_addr = sctp_choose_v6_boundall(inp, stcb, net, rt, loc_scope, loopscope, non_asoc_addr_ok);
	} else {
#ifdef SCTP_DEBUG
		if (sctp_debug_on & SCTP_DEBUG_OUTPUT1) {
			printf("Calling bound-specific src addr selection for v6\n");
		}
#endif
		if (stcb)
			rt_addr = sctp_choose_v6_boundspecific_stcb(inp, stcb, net, rt, loc_scope, loopscope,  non_asoc_addr_ok);
		else
			/* we can't have a non-asoc address since we have no association */
			rt_addr = sctp_choose_v6_boundspecific_inp(inp,  rt, loc_scope, loopscope);
	}
	rtcache_unref(rt, ro);
	if (rt_addr == NULL) {
		/* no suitable address? */
		struct in6_addr in6;
#ifdef SCTP_DEBUG
		if (sctp_debug_on & SCTP_DEBUG_OUTPUT1) {
			printf("V6 packet will reach dead-end no suitable src address\n");
		}
#endif
		memset(&in6, 0, sizeof(in6));
		return (in6);
	}
#ifdef SCTP_DEBUG
	if (sctp_debug_on & SCTP_DEBUG_OUTPUT1) {
		printf("Source address selected is:");
		sctp_print_address((struct sockaddr *)rt_addr);
	}
#endif
	return (rt_addr->sin6_addr);
}

static uint8_t
sctp_get_ect(struct sctp_tcb *stcb,
	     struct sctp_tmit_chunk *chk)
{
	uint8_t this_random;

	/* Huh? */
	if (sctp_ecn == 0)
		return (0);

	if (sctp_ecn_nonce == 0)
		/* no nonce, always return ECT0 */
		return (SCTP_ECT0_BIT);

	if (stcb->asoc.peer_supports_ecn_nonce == 0) {
		/* Peer does NOT support it, so we send a ECT0 only */
 		return (SCTP_ECT0_BIT);
	}

	if (chk == NULL)
	   return (SCTP_ECT0_BIT);

	if (((stcb->asoc.hb_random_idx == 3) &&
	     (stcb->asoc.hb_ect_randombit > 7)) ||
	     (stcb->asoc.hb_random_idx > 3)) {
		uint32_t rndval;
		rndval = sctp_select_initial_TSN(&stcb->sctp_ep->sctp_ep);
		memcpy(stcb->asoc.hb_random_values, &rndval,
		       sizeof(stcb->asoc.hb_random_values));
		this_random = stcb->asoc.hb_random_values[0];
		stcb->asoc.hb_random_idx = 0;
		stcb->asoc.hb_ect_randombit = 0;
	} else {
		if (stcb->asoc.hb_ect_randombit > 7) {
		  stcb->asoc.hb_ect_randombit = 0;
		  stcb->asoc.hb_random_idx++;
		}
		this_random = stcb->asoc.hb_random_values[stcb->asoc.hb_random_idx];
	}
	if ((this_random >> stcb->asoc.hb_ect_randombit) & 0x01) {
		if (chk != NULL)
			/* ECN Nonce stuff */
			chk->rec.data.ect_nonce = SCTP_ECT1_BIT;
		stcb->asoc.hb_ect_randombit++;
		return (SCTP_ECT1_BIT);
	} else {
		stcb->asoc.hb_ect_randombit++;
		return (SCTP_ECT0_BIT);
	}
}

extern int sctp_no_csum_on_loopback;

static int
sctp_lowlevel_chunk_output(struct sctp_inpcb *inp,
			   struct sctp_tcb *stcb,    /* may be NULL */
			   struct sctp_nets *net,
			   const struct sockaddr *to,
			   struct mbuf *m,
			   int nofragment_flag,
			   int ecn_ok,
			   struct sctp_tmit_chunk *chk,
			   int out_of_asoc_ok)
	/* nofragment_flag to tell if IP_DF should be set (IPv4 only) */
{
	/*
	 * Given a mbuf chain (via m_next) that holds a packet header
	 * WITH a SCTPHDR but no IP header, endpoint inp and sa structure.
	 * - calculate SCTP checksum and fill in
	 * - prepend a IP address header
	 * - if boundall use INADDR_ANY
	 * - if boundspecific do source address selection
	 * - set fragmentation option for ipV4
	 * - On return from IP output, check/adjust mtu size
	 * - of output interface and smallest_mtu size as well.
	 */
	struct sctphdr *sctphdr;
	int o_flgs;
	uint32_t csum;
	int ret;
	unsigned int have_mtu;
	struct route *ro;
	struct rtentry *rt;

	if ((net) && (net->dest_state & SCTP_ADDR_OUT_OF_SCOPE)) {
		sctp_m_freem(m);
		return (EFAULT);
	}
	if ((m->m_flags & M_PKTHDR) == 0) {
#ifdef SCTP_DEBUG
		if (sctp_debug_on & SCTP_DEBUG_OUTPUT1) {
			printf("Software error: sctp_lowlevel_chunk_output() called with non pkthdr!\n");
		}
#endif
		sctp_m_freem(m);
		return (EFAULT);
	}
	/* Calculate the csum and fill in the length of the packet */
	sctphdr = mtod(m, struct sctphdr *);
	have_mtu = 0;
	if (sctp_no_csum_on_loopback &&
	     (stcb) &&
	     (stcb->asoc.loopback_scope)) {
		sctphdr->checksum = 0;
		m->m_pkthdr.len = sctp_calculate_len(m);
	} else {
		sctphdr->checksum = 0;
		csum = sctp_calculate_sum(m, &m->m_pkthdr.len, 0);
		sctphdr->checksum = csum;
	}
	if (to->sa_family == AF_INET) {
		struct ip *ip;
		static struct route iproute;
		M_PREPEND(m, sizeof(struct ip), M_DONTWAIT);
		if (m == NULL) {
			/* failed to prepend data, give up */
			return (ENOMEM);
		}
		ip = mtod(m, struct ip *);
		ip->ip_v = IPVERSION;
		ip->ip_hl = (sizeof(struct ip) >> 2);
		if (nofragment_flag) {
			ip->ip_off = htons(IP_DF);
		} else
			ip->ip_off = 0;

		ip->ip_id = htons(ip_newid(NULL));
		ip->ip_ttl = inp->inp_ip_ttl;
		ip->ip_len = htons(m->m_pkthdr.len);
		if (stcb) {
			if ((stcb->asoc.ecn_allowed) && ecn_ok) {
				/* Enable ECN */
				ip->ip_tos = (u_char)((inp->ip_inp.inp.inp_ip.ip_tos & 0x000000fc) |
						      sctp_get_ect(stcb, chk));
			} else {
				/* No ECN */
				ip->ip_tos = inp->ip_inp.inp.inp_ip.ip_tos;
			}
		} else {
			/* no association at all */
			ip->ip_tos = inp->inp_ip_tos;
		}
		ip->ip_p = IPPROTO_SCTP;
		ip->ip_sum = 0;
#ifdef SCTP_DEBUG
		printf("chunk_output: net %p\n", net);
#endif
		if (net == NULL) {
			ro = &iproute;
			memset(&iproute, 0, sizeof(iproute));
			/* XXX */
			rt = rtcache_lookup(ro, to);
			rtcache_unref(rt, ro);
		} else {
			ro = (struct route *)&net->ro;
		}
		/* Now the address selection part */
		ip->ip_dst.s_addr = satocsin(to)->sin_addr.s_addr;

		/* call the routine to select the src address */
		if (net) {
			if (net->src_addr_selected == 0) {
				/* Cache the source address */
				((struct sockaddr_in *)&net->_s_addr)->sin_addr = sctp_ipv4_source_address_selection(inp,
				    stcb,
				    ro, net, out_of_asoc_ok);
				rt = rtcache_validate(ro);
				if (rt != NULL) {
					net->src_addr_selected = 1;
				}
				rtcache_unref(rt, ro);
			}
			ip->ip_src = ((struct sockaddr_in *)&net->_s_addr)->sin_addr;
		} else {
			ip->ip_src = sctp_ipv4_source_address_selection(inp,
			    stcb, ro, net, out_of_asoc_ok);
		}
#ifdef SCTP_DEBUG
		printf("src addr %x\n", ip->ip_src.s_addr);
#endif
		/*
		 * If source address selection fails and we find no route then
		 * the ip_ouput should fail as well with a NO_ROUTE_TO_HOST
		 * type error. We probably should catch that somewhere and
		 * abort the association right away (assuming this is an INIT
		 * being sent).
		 */
		rt = rtcache_validate(ro);
		if (rt == NULL) {
			/*
			 * src addr selection failed to find a route (or valid
			 * source addr), so we can't get there from here!
			 */
#ifdef SCTP_DEBUG
			if (sctp_debug_on & SCTP_DEBUG_OUTPUT1) {
				printf("low_level_output: dropped v4 packet- no valid source addr\n");
				printf("Destination was %x\n", (u_int)(ntohl(ip->ip_dst.s_addr)));
			}
#endif /* SCTP_DEBUG */
			if (net) {
				if ((net->dest_state & SCTP_ADDR_REACHABLE) && stcb)
					sctp_ulp_notify(SCTP_NOTIFY_INTERFACE_DOWN,
							stcb,
							SCTP_FAILED_THRESHOLD,
							(void *)net);
				net->dest_state &= ~SCTP_ADDR_REACHABLE;
				net->dest_state |= SCTP_ADDR_NOT_REACHABLE;
				if (stcb) {
					if (net == stcb->asoc.primary_destination) {
						/* need a new primary */
						struct sctp_nets *alt;
						alt = sctp_find_alternate_net(stcb, net);
						if (alt != net) {
							if (sctp_set_primary_addr(stcb,
									      (struct sockaddr *)NULL,
										 alt) == 0) {
								net->dest_state |= SCTP_ADDR_WAS_PRIMARY;
								net->src_addr_selected = 0;
							}
						}
					}
				}
			}
			sctp_m_freem(m);
			return (EHOSTUNREACH);
		} else {
			have_mtu = rt->rt_ifp->if_mtu;
		}

		o_flgs = (IP_RAWOUTPUT | (inp->sctp_socket->so_options & (SO_DONTROUTE | SO_BROADCAST)));
#ifdef SCTP_DEBUG
		if (sctp_debug_on & SCTP_DEBUG_OUTPUT3) {
			printf("Calling ipv4 output routine from low level src addr:%x\n",
			       (u_int)(ntohl(ip->ip_src.s_addr)));
			printf("Destination is %x\n", (u_int)(ntohl(ip->ip_dst.s_addr)));
			printf("RTP route is %p through\n", rt);
			printf("length %d\n", ntohs(ip->ip_len));
		}
#endif
		if ((have_mtu) && (net) && (have_mtu > net->mtu)) {
			rt->rt_ifp->if_mtu = net->mtu;
		}
		ret = ip_output(m, inp->ip_inp.inp.inp_options,
				ro, o_flgs, inp->ip_inp.inp.inp_moptions,
                                &inp->ip_inp.inp);
		if ((rt) && (have_mtu) && (net) && (have_mtu > net->mtu)) {
			rt->rt_ifp->if_mtu = have_mtu;
		}
		sctp_pegs[SCTP_DATAGRAMS_SENT]++;
#ifdef SCTP_DEBUG
		if (sctp_debug_on & SCTP_DEBUG_OUTPUT3) {
			printf("Ip output returns %d\n", ret);
		}
#endif
		if (net == NULL) {
		} else {
			/* PMTU check versus smallest asoc MTU goes here */
			if (rt != NULL) {
				if (rt->rt_rmx.rmx_mtu &&
				    (stcb->asoc.smallest_mtu > rt->rt_rmx.rmx_mtu)) {
					sctp_mtu_size_reset(inp, &stcb->asoc,
					    rt->rt_rmx.rmx_mtu);
				}
			} else {
				/* route was freed */
				net->src_addr_selected = 0;
			}
		}
		rtcache_unref(rt, ro);
		return (ret);
	}
#ifdef INET6
	else if (to->sa_family == AF_INET6) {
		struct ip6_hdr *ip6h;
		static struct route ip6route;
		struct ifnet *ifp;
		u_char flowTop;
		uint16_t flowBottom;
		u_char tosBottom, tosTop;
		struct sockaddr_in6 *sin6, tmp, *lsa6, lsa6_tmp;
		int prev_scope=0;
		u_short prev_port=0;

		M_PREPEND(m, sizeof(struct ip6_hdr), M_DONTWAIT);
		if (m == NULL) {
			/* failed to prepend data, give up */
			return (ENOMEM);
		}
		ip6h = mtod(m, struct ip6_hdr *);

		/*
		 * We assume here that inp_flow is in host byte order within
		 * the TCB!
		 */
		flowBottom = ((struct in6pcb *)inp)->in6p_flowinfo & 0x0000ffff;
		flowTop = ((((struct in6pcb *)inp)->in6p_flowinfo & 0x000f0000) >> 16);

		tosTop = (((((struct in6pcb *)inp)->in6p_flowinfo & 0xf0) >> 4) | IPV6_VERSION);

		/* protect *sin6 from overwrite */
		memcpy(&tmp, to, sizeof(struct sockaddr_in6));
		sin6 = &tmp;

		/* KAME hack: embed scopeid */
#if defined(SCTP_BASE_FREEBSD) || defined(__APPLE__)
		if (in6_embedscope(&sin6->sin6_addr, sin6, NULL, NULL) != 0)
#else
		/*
		 * XXX: appropriate scope zone must be provided or otherwise
		 * ip6_use_defzone must be 1.
		 */
		if (sa6_embedscope(sin6, ip6_use_defzone) != 0)
#endif
			return (EINVAL);
		if (net == NULL) {
			memset(&ip6route, 0, sizeof(ip6route));
			ro = (struct route *)&ip6route;
			/* XXX */
			rt = rtcache_lookup(ro, (struct sockaddr *) sin6);
			rtcache_unref(rt, ro);
		} else {
			ro = (struct route *)&net->ro;
		}
		if (stcb != NULL) {
			if ((stcb->asoc.ecn_allowed) && ecn_ok) {
				/* Enable ECN */
				tosBottom = (((((struct in6pcb *)inp)->in6p_flowinfo & 0x0c) | sctp_get_ect(stcb, chk)) << 4);
			} else {
				/* No ECN */
				tosBottom = ((((struct in6pcb *)inp)->in6p_flowinfo & 0x0c) << 4);
			}
		} else {
			/* we could get no asoc if it is a O-O-T-B packet */
			tosBottom = ((((struct in6pcb *)inp)->in6p_flowinfo & 0x0c) << 4);
		}
		ip6h->ip6_flow = htonl(((tosTop << 24) | ((tosBottom|flowTop) << 16) | flowBottom));
		ip6h->ip6_nxt = IPPROTO_SCTP;
		ip6h->ip6_plen = m->m_pkthdr.len;
		ip6h->ip6_dst = sin6->sin6_addr;

		/*
		 * Add SRC address selection here:
		 * we can only reuse to a limited degree the kame src-addr-sel,
		 * since we can try their selection but it may not be bound.
		 */
		memset(&lsa6_tmp, 0, sizeof(lsa6_tmp));
		lsa6_tmp.sin6_family = AF_INET6;
		lsa6_tmp.sin6_len = sizeof(lsa6_tmp);
		lsa6 = &lsa6_tmp;
		rt = rtcache_validate(ro);
		if (net) {
			if (net->src_addr_selected == 0) {
				/* Cache the source address */
				((struct sockaddr_in6 *)&net->_s_addr)->sin6_addr = sctp_ipv6_source_address_selection(inp,
				    stcb, ro, net, out_of_asoc_ok);

				if (rt != NULL) {
					net->src_addr_selected = 1;
				}
			}
			lsa6->sin6_addr = ((struct sockaddr_in6 *)&net->_s_addr)->sin6_addr;
		} else {
			lsa6->sin6_addr = sctp_ipv6_source_address_selection(
			    inp, stcb, ro, net, out_of_asoc_ok);
		}
		lsa6->sin6_port = inp->sctp_lport;

		if (rt ==  NULL) {
			/*
			 * src addr selection failed to find a route (or valid
			 * source addr), so we can't get there from here!
			 */
#ifdef SCTP_DEBUG
			if (sctp_debug_on & SCTP_DEBUG_OUTPUT1) {
				printf("low_level_output: dropped v6 pkt- no valid source addr\n");
			}
#endif
			sctp_m_freem(m);
			if (net) {
				if ((net->dest_state & SCTP_ADDR_REACHABLE) && stcb)
					sctp_ulp_notify(SCTP_NOTIFY_INTERFACE_DOWN,
							stcb,
							SCTP_FAILED_THRESHOLD,
							(void *)net);
				net->dest_state &= ~SCTP_ADDR_REACHABLE;
				net->dest_state |= SCTP_ADDR_NOT_REACHABLE;
				if (stcb) {
					if (net == stcb->asoc.primary_destination) {
						/* need a new primary */
						struct sctp_nets *alt;
						alt = sctp_find_alternate_net(stcb, net);
						if (alt != net) {
							if (sctp_set_primary_addr(stcb,
									      (struct sockaddr *)NULL,
										 alt) == 0) {
								net->dest_state |= SCTP_ADDR_WAS_PRIMARY;
								net->src_addr_selected = 0;
							}
						}
					}
				}
			}
			return (EHOSTUNREACH);
		}

		ip6h->ip6_src = lsa6->sin6_addr;

		/*
		 * We set the hop limit now since there is a good chance that
		 * our ro pointer is now filled
		 */
		ip6h->ip6_hlim = in6_selecthlim((struct in6pcb *)&inp->ip_inp.inp,
						(ro ?
						 (rt ? (rt->rt_ifp) : (NULL)) :
						 (NULL)));
		o_flgs = 0;
		ifp = rt->rt_ifp;
#ifdef SCTP_DEBUG
		if (sctp_debug_on & SCTP_DEBUG_OUTPUT3) {
			/* Copy to be sure something bad is not happening */
			sin6->sin6_addr = ip6h->ip6_dst;
			lsa6->sin6_addr = ip6h->ip6_src;

			printf("Calling ipv6 output routine from low level\n");
			printf("src: ");
			sctp_print_address((struct sockaddr *)lsa6);
			printf("dst: ");
			sctp_print_address((struct sockaddr *)sin6);
		}
#endif /* SCTP_DEBUG */
		if (net) {
			sin6 = (struct sockaddr_in6 *)&net->ro.ro_sa;
			/* preserve the port and scope for link local send */
			prev_scope = sin6->sin6_scope_id;
			prev_port = sin6->sin6_port;
		}
		/* XXX NOMPSAFE need to hold ifp here */
		rtcache_unref(rt, ro);
		ret = ip6_output(m, ((struct in6pcb *)inp)->in6p_outputopts,
				 ro,
				 o_flgs,
				 ((struct in6pcb *)inp)->in6p_moptions,
				 (struct in6pcb *)inp,
				 &ifp);
		if (net) {
			/* for link local this must be done */
			sin6->sin6_scope_id = prev_scope;
			sin6->sin6_port = prev_port;
		}
#ifdef SCTP_DEBUG
		if (sctp_debug_on & SCTP_DEBUG_OUTPUT3) {
			printf("return from send is %d\n", ret);
		}
#endif /* SCTP_DEBUG_OUTPUT */
		sctp_pegs[SCTP_DATAGRAMS_SENT]++;
		if (net) {
			/* PMTU check versus smallest asoc MTU goes here */
			rt = rtcache_validate(ro);
			if (rt == NULL) {
				/* Route was freed */
				net->src_addr_selected = 0;
			}
			if (rt != NULL) {
				if (rt->rt_rmx.rmx_mtu &&
				    (stcb->asoc.smallest_mtu > rt->rt_rmx.rmx_mtu)) {
					sctp_mtu_size_reset(inp,
							    &stcb->asoc,
							    rt->rt_rmx.rmx_mtu);
				}
				rtcache_unref(rt, ro);
			} else if (ifp) {
				if (ND_IFINFO(ifp)->linkmtu &&
				    (stcb->asoc.smallest_mtu > ND_IFINFO(ifp)->linkmtu)) {
					sctp_mtu_size_reset(inp,
							    &stcb->asoc,
							    ND_IFINFO(ifp)->linkmtu);
				}
			}
		}
		return (ret);
	}
#endif
	else {
#ifdef SCTP_DEBUG
		if (sctp_debug_on & SCTP_DEBUG_OUTPUT1) {
			printf("Unknown protocol (TSNH) type %d\n", ((const struct sockaddr *)to)->sa_family);
		}
#endif
		sctp_m_freem(m);
		return (EFAULT);
	}
}

static
int sctp_is_address_in_scope(struct ifaddr *ifa,
 			     int ipv4_addr_legal,
			     int ipv6_addr_legal,
			     int loopback_scope,
			     int ipv4_local_scope,
			     int local_scope,
			     int site_scope)
{
	if ((loopback_scope == 0) && (ifa->ifa_ifp->if_type == IFT_LOOP)) {
		/* skip loopback if not in scope *
		 */
		return (0);
	}
	if ((ifa->ifa_addr->sa_family == AF_INET) && ipv4_addr_legal) {
		struct sockaddr_in *sin;
		sin = (struct sockaddr_in *)ifa->ifa_addr;
		if (sin->sin_addr.s_addr == 0) {
			/* not in scope , unspecified */
			return (0);
		}
		if ((ipv4_local_scope == 0) &&
		    (IN4_ISPRIVATE_ADDRESS(&sin->sin_addr))) {
			/* private address not in scope */
			return (0);
		}
	} else if ((ifa->ifa_addr->sa_family == AF_INET6) && ipv6_addr_legal) {
		struct sockaddr_in6 *sin6;
		struct in6_ifaddr *ifa6;

		ifa6 = (struct in6_ifaddr *)ifa;
		/* ok to use deprecated addresses? */
		if (!ip6_use_deprecated) {
			if (ifa6->ia6_flags &
			    IN6_IFF_DEPRECATED) {
				return (0);
			}
		}
		if (ifa6->ia6_flags &
		    (IN6_IFF_DETACHED |
		     IN6_IFF_ANYCAST |
		     IN6_IFF_NOTREADY)) {
			return (0);
		}
		sin6 = (struct sockaddr_in6 *)ifa->ifa_addr;
		if (IN6_IS_ADDR_UNSPECIFIED(&sin6->sin6_addr)) {
			/* skip unspecifed addresses */
			return (0);
		}
		if (/*(local_scope == 0) && */
		    (IN6_IS_ADDR_LINKLOCAL(&sin6->sin6_addr))) {
			return (0);
		}
		if ((site_scope == 0) &&
		    (IN6_IS_ADDR_SITELOCAL(&sin6->sin6_addr))) {
			return (0);
		}
	} else {
		return (0);
	}
	return (1);
}


void
sctp_send_initiate(struct sctp_inpcb *inp, struct sctp_tcb *stcb)
{
	struct mbuf *m, *m_at, *m_last;
	struct sctp_nets *net;
	struct sctp_init_msg *initm;
	struct sctp_supported_addr_param *sup_addr;
	struct sctp_ecn_supported_param *ecn;
	struct sctp_prsctp_supported_param *prsctp;
	struct sctp_ecn_nonce_supported_param *ecn_nonce;
	struct sctp_supported_chunk_types_param *pr_supported;
	int cnt_inits_to=0;
	int padval, ret;

	/* INIT's always go to the primary (and usually ONLY address) */
	m_last = NULL;
	net = stcb->asoc.primary_destination;
	if (net == NULL) {
		net = TAILQ_FIRST(&stcb->asoc.nets);
		if (net == NULL) {
			/* TSNH */
			return;
		}
		/* we confirm any address we send an INIT to */
		net->dest_state &= ~SCTP_ADDR_UNCONFIRMED;
		sctp_set_primary_addr(stcb, NULL, net);
	} else {
		/* we confirm any address we send an INIT to */
		net->dest_state &= ~SCTP_ADDR_UNCONFIRMED;
	}
#ifdef SCTP_DEBUG
	if (sctp_debug_on & SCTP_DEBUG_OUTPUT4) {
		printf("Sending INIT to ");
		sctp_print_address (rtcache_getdst(&net->ro));
	}
#endif
	if (rtcache_getdst(&net->ro)->sa_family == AF_INET6) {
		/* special hook, if we are sending to link local
		 * it will not show up in our private address count.
		 */
		if (IN6_IS_ADDR_LINKLOCAL((const struct in6_addr *) rtcache_getdst(&net->ro)->sa_data))
			cnt_inits_to = 1;
	}
	if (callout_pending(&net->rxt_timer.timer)) {
		/* This case should not happen */
		return;
	}
	/* start the INIT timer */
	if (sctp_timer_start(SCTP_TIMER_TYPE_INIT, inp, stcb, net)) {
		/* we are hosed since I can't start the INIT timer? */
		return;
	}
	MGETHDR(m, M_DONTWAIT, MT_HEADER);
	if (m == NULL) {
		/* No memory, INIT timer will re-attempt. */
		return;
	}
	/* make it into a M_EXT */
	MCLGET(m, M_DONTWAIT);
	if ((m->m_flags & M_EXT) != M_EXT) {
		/* Failed to get cluster buffer */
		sctp_m_freem(m);
		return;
	}
	m->m_data += SCTP_MIN_OVERHEAD;
	m->m_len = sizeof(struct sctp_init_msg);
	/* Now lets put the SCTP header in place */
	initm = mtod(m, struct sctp_init_msg *);
	initm->sh.src_port = inp->sctp_lport;
	initm->sh.dest_port = stcb->rport;
	initm->sh.v_tag = 0;
	initm->sh.checksum = 0;	/* calculate later */
	/* now the chunk header */
	initm->msg.ch.chunk_type = SCTP_INITIATION;
	initm->msg.ch.chunk_flags = 0;
	/* fill in later from mbuf we build */
	initm->msg.ch.chunk_length = 0;
	/* place in my tag */
	initm->msg.init.initiate_tag = htonl(stcb->asoc.my_vtag);
	/* set up some of the credits. */
	initm->msg.init.a_rwnd = htonl(uimax(inp->sctp_socket->so_rcv.sb_hiwat,
	    SCTP_MINIMAL_RWND));

	initm->msg.init.num_outbound_streams = htons(stcb->asoc.pre_open_streams);
	initm->msg.init.num_inbound_streams = htons(stcb->asoc.max_inbound_streams);
	initm->msg.init.initial_tsn = htonl(stcb->asoc.init_seq_number);
	/* now the address restriction */
	sup_addr = (struct sctp_supported_addr_param *)((vaddr_t)initm +
	    sizeof(*initm));
	sup_addr->ph.param_type = htons(SCTP_SUPPORTED_ADDRTYPE);
	/* we support 2 types IPv6/IPv4 */
	sup_addr->ph.param_length = htons(sizeof(*sup_addr) +
					  sizeof(uint16_t));
	sup_addr->addr_type[0] = htons(SCTP_IPV4_ADDRESS);
	sup_addr->addr_type[1] = htons(SCTP_IPV6_ADDRESS);
	m->m_len += sizeof(*sup_addr) + sizeof(uint16_t);

/*	if (inp->sctp_flags & SCTP_PCB_FLAGS_ADAPTIONEVNT) {*/
	if (inp->sctp_ep.adaption_layer_indicator) {
		struct sctp_adaption_layer_indication *ali;
		ali = (struct sctp_adaption_layer_indication *)(
		    (vaddr_t)sup_addr + sizeof(*sup_addr) + sizeof(uint16_t));
		ali->ph.param_type = htons(SCTP_ULP_ADAPTION);
		ali->ph.param_length = htons(sizeof(*ali));
		ali->indication = ntohl(inp->sctp_ep.adaption_layer_indicator);
		m->m_len += sizeof(*ali);
		ecn = (struct sctp_ecn_supported_param *)((vaddr_t)ali +
		    sizeof(*ali));
	} else {
		ecn = (struct sctp_ecn_supported_param *)((vaddr_t)sup_addr +
		    sizeof(*sup_addr) + sizeof(uint16_t));
	}

	/* now any cookie time extensions */
	if (stcb->asoc.cookie_preserve_req) {
		struct sctp_cookie_perserve_param *cookie_preserve;
		cookie_preserve = (struct sctp_cookie_perserve_param *)(ecn);
		cookie_preserve->ph.param_type = htons(SCTP_COOKIE_PRESERVE);
		cookie_preserve->ph.param_length = htons(
		    sizeof(*cookie_preserve));
		cookie_preserve->time = htonl(stcb->asoc.cookie_preserve_req);
		m->m_len += sizeof(*cookie_preserve);
		ecn = (struct sctp_ecn_supported_param *)(
		    (vaddr_t)cookie_preserve + sizeof(*cookie_preserve));
		stcb->asoc.cookie_preserve_req = 0;
	}

	/* ECN parameter */
	if (sctp_ecn == 1) {
		ecn->ph.param_type = htons(SCTP_ECN_CAPABLE);
		ecn->ph.param_length = htons(sizeof(*ecn));
		m->m_len += sizeof(*ecn);
		prsctp = (struct sctp_prsctp_supported_param *)((vaddr_t)ecn +
		    sizeof(*ecn));
	} else {
		prsctp = (struct sctp_prsctp_supported_param *)((vaddr_t)ecn);
	}
	/* And now tell the peer we do pr-sctp */
	prsctp->ph.param_type = htons(SCTP_PRSCTP_SUPPORTED);
	prsctp->ph.param_length = htons(sizeof(*prsctp));
	m->m_len += sizeof(*prsctp);


	/* And now tell the peer we do all the extensions */
	pr_supported = (struct sctp_supported_chunk_types_param *)((vaddr_t)prsctp +
	   sizeof(*prsctp));

	pr_supported->ph.param_type = htons(SCTP_SUPPORTED_CHUNK_EXT);
	pr_supported->ph.param_length = htons(sizeof(*pr_supported) + SCTP_EXT_COUNT);
	pr_supported->chunk_types[0] = SCTP_ASCONF;
	pr_supported->chunk_types[1] = SCTP_ASCONF_ACK;
	pr_supported->chunk_types[2] = SCTP_FORWARD_CUM_TSN;
	pr_supported->chunk_types[3] = SCTP_PACKET_DROPPED;
	pr_supported->chunk_types[4] = SCTP_STREAM_RESET;
	pr_supported->chunk_types[5] = 0; /* pad */
	pr_supported->chunk_types[6] = 0; /* pad */
	pr_supported->chunk_types[7] = 0; /* pad */

	m->m_len += (sizeof(*pr_supported) + SCTP_EXT_COUNT + SCTP_PAD_EXT_COUNT);
	/* ECN nonce: And now tell the peer we support ECN nonce */

	if (sctp_ecn_nonce) {
		ecn_nonce = (struct sctp_ecn_nonce_supported_param *)((vaddr_t)pr_supported +
		    sizeof(*pr_supported) + SCTP_EXT_COUNT + SCTP_PAD_EXT_COUNT);
		ecn_nonce->ph.param_type = htons(SCTP_ECN_NONCE_SUPPORTED);
		ecn_nonce->ph.param_length = htons(sizeof(*ecn_nonce));
		m->m_len += sizeof(*ecn_nonce);
	}

	m_at = m;
	/* now the addresses */
	if (inp->sctp_flags & SCTP_PCB_FLAGS_BOUNDALL) {
		struct ifnet *ifn;
		struct ifaddr *ifa;
		int cnt;
		int s;

		cnt = cnt_inits_to;
		s = pserialize_read_enter();
		IFNET_READER_FOREACH(ifn) {
			if ((stcb->asoc.loopback_scope == 0) &&
			    (ifn->if_type == IFT_LOOP)) {
				/*
				 * Skip loopback devices if loopback_scope
				 * not set
				 */
				continue;
			}
			IFADDR_READER_FOREACH(ifa, ifn) {
				if (sctp_is_address_in_scope(ifa,
				    stcb->asoc.ipv4_addr_legal,
				    stcb->asoc.ipv6_addr_legal,
				    stcb->asoc.loopback_scope,
				    stcb->asoc.ipv4_local_scope,
				    stcb->asoc.local_scope,
				    stcb->asoc.site_scope) == 0) {
					continue;
				}
				cnt++;
			}
		}
		pserialize_read_exit(s);

		if (cnt > 1) {
			s = pserialize_read_enter();
			IFNET_READER_FOREACH(ifn) {
				if ((stcb->asoc.loopback_scope == 0) &&
				    (ifn->if_type == IFT_LOOP)) {
					/*
					 * Skip loopback devices if loopback_scope
					 * not set
					 */
					continue;
				}
				IFADDR_READER_FOREACH(ifa, ifn) {
					if (sctp_is_address_in_scope(ifa,
					    stcb->asoc.ipv4_addr_legal,
					    stcb->asoc.ipv6_addr_legal,
					    stcb->asoc.loopback_scope,
					    stcb->asoc.ipv4_local_scope,
					    stcb->asoc.local_scope,
					    stcb->asoc.site_scope) == 0) {
						continue;
					}
					m_at = sctp_add_addr_to_mbuf(m_at, ifa);
				}
			}
			pserialize_read_exit(s);
		}
	} else {
		struct sctp_laddr *laddr;
		int cnt;
		cnt = cnt_inits_to;
		/* First, how many ? */
		LIST_FOREACH(laddr, &inp->sctp_addr_list, sctp_nxt_addr) {
			if (laddr->ifa == NULL) {
				continue;
			}
			if (laddr->ifa->ifa_addr == NULL)
				continue;
			if (sctp_is_address_in_scope(laddr->ifa,
			    stcb->asoc.ipv4_addr_legal,
			    stcb->asoc.ipv6_addr_legal,
			    stcb->asoc.loopback_scope,
			    stcb->asoc.ipv4_local_scope,
			    stcb->asoc.local_scope,
			    stcb->asoc.site_scope) == 0) {
				continue;
			}
			cnt++;
		}
		/* To get through a NAT we only list addresses if
		 * we have more than one. That way if you just
		 * bind a single address we let the source of the init
		 * dictate our address.
		 */
		if (cnt > 1) {
			LIST_FOREACH(laddr, &inp->sctp_addr_list, sctp_nxt_addr) {
				if (laddr->ifa == NULL) {
					continue;
				}
				if (laddr->ifa->ifa_addr == NULL) {
					continue;
				}

				if (sctp_is_address_in_scope(laddr->ifa,
				    stcb->asoc.ipv4_addr_legal,
				    stcb->asoc.ipv6_addr_legal,
				    stcb->asoc.loopback_scope,
				    stcb->asoc.ipv4_local_scope,
				    stcb->asoc.local_scope,
				    stcb->asoc.site_scope) == 0) {
					continue;
				}
				m_at = sctp_add_addr_to_mbuf(m_at, laddr->ifa);
			}
		}
	}
	/* calulate the size and update pkt header and chunk header */
	m->m_pkthdr.len = 0;
	for (m_at = m; m_at; m_at = m_at->m_next) {
		if (m_at->m_next == NULL)
			m_last = m_at;
		m->m_pkthdr.len += m_at->m_len;
	}
	initm->msg.ch.chunk_length = htons((m->m_pkthdr.len -
	    sizeof(struct sctphdr)));
#ifdef SCTP_DEBUG
	printf("chunk_length %d\n", ntohs(initm->msg.ch.chunk_length));
#endif
	/* We pass 0 here to NOT set IP_DF if its IPv4, we
	 * ignore the return here since the timer will drive
	 * a retranmission.
	 */

	/* I don't expect this to execute but we will be safe here */
	padval = m->m_pkthdr.len % 4;
	if ((padval) && (m_last)) {
		/* The compiler worries that m_last may not be
		 * set even though I think it is impossible :->
		 * however we add m_last here just in case.
		 */
		ret = sctp_add_pad_tombuf(m_last, (4-padval));
		if (ret) {
			/* Houston we have a problem, no space */
			sctp_m_freem(m);
			return;
		}
		m->m_pkthdr.len += padval;
	}
#ifdef SCTP_DEBUG
	if (sctp_debug_on & SCTP_DEBUG_OUTPUT4) {
		printf("Calling lowlevel output stcb:%p net:%p\n",
		       stcb, net);
	}
#endif
	ret = sctp_lowlevel_chunk_output(inp, stcb, net,
		  rtcache_getdst(&net->ro), m, 0, 0, NULL, 0);
#ifdef SCTP_DEBUG
	if (sctp_debug_on & SCTP_DEBUG_OUTPUT4) {
		printf("Low level output returns %d\n", ret);
	}
#endif
	sctp_timer_start(SCTP_TIMER_TYPE_INIT, inp, stcb, net);
	SCTP_GETTIME_TIMEVAL(&net->last_sent_time);
}

struct mbuf *
sctp_arethere_unrecognized_parameters(struct mbuf *in_initpkt,
    int param_offset, int *abort_processing, struct sctp_chunkhdr *cp)
{
	/* Given a mbuf containing an INIT or INIT-ACK
	 * with the param_offset being equal to the
	 * beginning of the params i.e. (iphlen + sizeof(struct sctp_init_msg)
	 * parse through the parameters to the end of the mbuf verifying
	 * that all parameters are known.
	 *
	 * For unknown parameters build and return a mbuf with
	 * UNRECOGNIZED_PARAMETER errors. If the flags indicate
	 * to stop processing this chunk stop, and set *abort_processing
	 * to 1.
	 *
	 * By having param_offset be pre-set to where parameters begin
	 * it is hoped that this routine may be reused in the future
	 * by new features.
	 */
	struct sctp_paramhdr *phdr, params;

	struct mbuf *mat, *op_err;
	char tempbuf[2048];
	int at, limit, pad_needed;
	uint16_t ptype, plen;
	int err_at;

	*abort_processing = 0;
	mat = in_initpkt;
	err_at = 0;
	limit = ntohs(cp->chunk_length) - sizeof(struct sctp_init_chunk);
#ifdef SCTP_DEBUG
	if (sctp_debug_on & SCTP_DEBUG_OUTPUT4) {
		printf("Limit is %d bytes\n", limit);
	}
#endif
	at = param_offset;
	op_err = NULL;

	phdr = sctp_get_next_param(mat, at, &params, sizeof(params));
	while ((phdr != NULL) && ((size_t)limit >= sizeof(struct sctp_paramhdr))) {
		ptype = ntohs(phdr->param_type);
		plen = ntohs(phdr->param_length);
		limit -= SCTP_SIZE32(plen);
		if (plen < sizeof(struct sctp_paramhdr)) {
#ifdef SCTP_DEBUG
	if (sctp_debug_on & SCTP_DEBUG_OUTPUT4) {
			printf("sctp_output.c:Impossible length in parameter < %d\n", plen);
	}
#endif
			*abort_processing = 1;
			break;
		}
		/* All parameters for all chunks that we
		 * know/understand are listed here. We process
		 * them other places and make appropriate
		 * stop actions per the upper bits. However
		 * this is the generic routine processor's can
		 * call to get back an operr.. to either incorporate (init-ack)
		 * or send.
		 */
		if ((ptype == SCTP_HEARTBEAT_INFO) ||
		    (ptype == SCTP_IPV4_ADDRESS) ||
		    (ptype == SCTP_IPV6_ADDRESS) ||
		    (ptype == SCTP_STATE_COOKIE) ||
		    (ptype == SCTP_UNRECOG_PARAM) ||
		    (ptype == SCTP_COOKIE_PRESERVE) ||
		    (ptype == SCTP_SUPPORTED_ADDRTYPE) ||
		    (ptype == SCTP_PRSCTP_SUPPORTED) ||
		    (ptype == SCTP_ADD_IP_ADDRESS) ||
		    (ptype == SCTP_DEL_IP_ADDRESS) ||
		    (ptype == SCTP_ECN_CAPABLE) ||
		    (ptype == SCTP_ULP_ADAPTION) ||
		    (ptype == SCTP_ERROR_CAUSE_IND) ||
		    (ptype == SCTP_SET_PRIM_ADDR) ||
		    (ptype == SCTP_SUCCESS_REPORT) ||
		    (ptype == SCTP_ULP_ADAPTION) ||
		    (ptype == SCTP_SUPPORTED_CHUNK_EXT) ||
		    (ptype == SCTP_ECN_NONCE_SUPPORTED)
			) {
			/* no skip it */
			at += SCTP_SIZE32(plen);
		} else if (ptype == SCTP_HOSTNAME_ADDRESS) {
			/* We can NOT handle HOST NAME addresses!! */
#ifdef SCTP_DEBUG
	if (sctp_debug_on & SCTP_DEBUG_OUTPUT4) {
		printf("Can't handle hostname addresses.. abort processing\n");
	}
#endif
			*abort_processing = 1;
			if (op_err == NULL) {
				/* Ok need to try to get a mbuf */
				MGETHDR(op_err, M_DONTWAIT, MT_DATA);
				if (op_err) {
					op_err->m_len = 0;
					op_err->m_pkthdr.len = 0;
					/* pre-reserve space for ip and sctp header  and chunk hdr*/
					op_err->m_data += sizeof(struct ip6_hdr);
					op_err->m_data += sizeof(struct sctphdr);
					op_err->m_data += sizeof(struct sctp_chunkhdr);
				}
			}
			if (op_err) {
				/* If we have space */
				struct sctp_paramhdr s;
				if (err_at % 4) {
					u_int32_t cpthis=0;
					pad_needed = 4 - (err_at % 4);
					m_copyback(op_err, err_at, pad_needed, (void *)&cpthis);
					err_at += pad_needed;
				}
				s.param_type = htons(SCTP_CAUSE_UNRESOLV_ADDR);
				s.param_length = htons(sizeof(s) + plen);
				m_copyback(op_err, err_at, sizeof(s), (void *)&s);
				err_at += sizeof(s);
				phdr = sctp_get_next_param(mat, at, (struct sctp_paramhdr *)tempbuf, plen);
				if (phdr == NULL) {
					sctp_m_freem(op_err);
					/* we are out of memory but we
					 * still need to have a look at what to
					 * do (the system is in trouble though).
					 */
					return (NULL);
				}
				m_copyback(op_err, err_at, plen, (void *)phdr);
				err_at += plen;
			}
			return (op_err);
		} else {
			/* we do not recognize the parameter
			 * figure out what we do.
			 */
#ifdef SCTP_DEBUG
			if (sctp_debug_on & SCTP_DEBUG_OUTPUT4) {
				printf("Got parameter type %x - unknown\n",
				       (u_int)ptype);
			}
#endif
			if ((ptype & 0x4000) == 0x4000) {
				/* Report bit is set?? */
#ifdef SCTP_DEBUG
				if (sctp_debug_on & SCTP_DEBUG_OUTPUT4) {
					printf("Report bit is set\n");
				}
#endif
				if (op_err == NULL) {
					/* Ok need to try to get an mbuf */
					MGETHDR(op_err, M_DONTWAIT, MT_DATA);
					if (op_err) {
						op_err->m_len = 0;
						op_err->m_pkthdr.len = 0;
						op_err->m_data += sizeof(struct ip6_hdr);
						op_err->m_data += sizeof(struct sctphdr);
						op_err->m_data += sizeof(struct sctp_chunkhdr);
					}
				}
				if (op_err) {
					/* If we have space */
					struct sctp_paramhdr s;
					if (err_at % 4) {
						u_int32_t cpthis=0;
						pad_needed = 4 - (err_at % 4);
						m_copyback(op_err, err_at, pad_needed, (void *)&cpthis);
						err_at += pad_needed;
 					}
					s.param_type = htons(SCTP_UNRECOG_PARAM);
					s.param_length = htons(sizeof(s) + plen);
					m_copyback(op_err, err_at, sizeof(s), (void *)&s);
					err_at += sizeof(s);
					if (plen > sizeof(tempbuf)) {
						plen = sizeof(tempbuf);
					}
					phdr = sctp_get_next_param(mat, at, (struct sctp_paramhdr *)tempbuf, plen);
					if (phdr == NULL) {
						sctp_m_freem(op_err);
						/* we are out of memory but we
						 * still need to have a look at what to
						 * do (the system is in trouble though).
						 */
						goto more_processing;
					}
					m_copyback(op_err, err_at, plen, (void *)phdr);
					err_at += plen;
				}
			}
		more_processing:
			if ((ptype & 0x8000) == 0x0000) {
#ifdef SCTP_DEBUG
				if (sctp_debug_on & SCTP_DEBUG_OUTPUT4) {
					printf("Abort bit is now setting1\n");
				}
#endif
				return (op_err);
			} else {
				/* skip this chunk and continue processing */
				at += SCTP_SIZE32(plen);
			}

		}
		phdr = sctp_get_next_param(mat, at, &params, sizeof(params));
	}
	return (op_err);
}

static int
sctp_are_there_new_addresses(struct sctp_association *asoc,
    struct mbuf *in_initpkt, int iphlen, int offset)
{
	/*
	 * Given a INIT packet, look through the packet to verify that
	 * there are NO new addresses. As we go through the parameters
	 * add reports of any un-understood parameters that require an
	 * error.  Also we must return (1) to drop the packet if we see
	 * a un-understood parameter that tells us to drop the chunk.
	 */
	struct sockaddr_in sin4, *sa4;
	struct sockaddr_in6 sin6, *sa6;
	struct sockaddr *sa_touse;
	struct sockaddr *sa;
	struct sctp_paramhdr *phdr, params;
	struct ip *iph;
	struct mbuf *mat;
	uint16_t ptype, plen;
	uint8_t fnd;
	struct sctp_nets *net;

	memset(&sin4, 0, sizeof(sin4));
	memset(&sin6, 0, sizeof(sin6));
	sin4.sin_family = AF_INET;
	sin4.sin_len = sizeof(sin4);
	sin6.sin6_family = AF_INET6;
	sin6.sin6_len = sizeof(sin6);

	sa_touse = NULL;
	/* First what about the src address of the pkt ? */
	iph = mtod(in_initpkt, struct ip *);
	if (iph->ip_v == IPVERSION) {
		/* source addr is IPv4 */
		sin4.sin_addr = iph->ip_src;
		sa_touse = (struct sockaddr *)&sin4;
	} else if (iph->ip_v == (IPV6_VERSION >> 4)) {
		/* source addr is IPv6 */
		struct ip6_hdr *ip6h;
		ip6h = mtod(in_initpkt, struct ip6_hdr *);
		sin6.sin6_addr = ip6h->ip6_src;
		sa_touse = (struct sockaddr *)&sin6;
	} else {
		return (1);
	}

	fnd = 0;
	TAILQ_FOREACH(net, &asoc->nets, sctp_next) {
		sa = (struct sockaddr *)&net->ro.ro_sa;
		if (sa->sa_family == sa_touse->sa_family) {
			if (sa->sa_family == AF_INET) {
			    sa4 = (struct sockaddr_in *)sa;
				if (sa4->sin_addr.s_addr ==
				    sin4.sin_addr.s_addr) {
					fnd = 1;
					break;
				}
			} else if (sa->sa_family == AF_INET6) {
				sa6 = (struct sockaddr_in6 *)sa;
				if (SCTP6_ARE_ADDR_EQUAL(&sa6->sin6_addr,
				    &sin6.sin6_addr)) {
					fnd = 1;
					break;
				}
			}
		}
	}
	if (fnd == 0) {
		/* New address added! no need to look futher. */
		return (1);
	}
	/* Ok so far lets munge through the rest of the packet */
	mat = in_initpkt;
	sa_touse = NULL;
	offset += sizeof(struct sctp_init_chunk);
	phdr = sctp_get_next_param(mat, offset, &params, sizeof(params));
	while (phdr) {
		ptype = ntohs(phdr->param_type);
		plen = ntohs(phdr->param_length);
		if (ptype == SCTP_IPV4_ADDRESS) {
			struct sctp_ipv4addr_param *p4, p4_buf;

			phdr = sctp_get_next_param(mat, offset,
			    (struct sctp_paramhdr *)&p4_buf, sizeof(p4_buf));
			if (plen != sizeof(struct sctp_ipv4addr_param) ||
			    phdr == NULL) {
                                return (1);
                        }
			p4 = (struct sctp_ipv4addr_param *)phdr;
			sin4.sin_addr.s_addr = p4->addr;
			sa_touse = (struct sockaddr *)&sin4;
		} else if (ptype == SCTP_IPV6_ADDRESS) {
			struct sctp_ipv6addr_param *p6, p6_buf;

			phdr = sctp_get_next_param(mat, offset,
			    (struct sctp_paramhdr *)&p6_buf, sizeof(p6_buf));
			if (plen != sizeof(struct sctp_ipv6addr_param) ||
			    phdr == NULL) {
                                return (1);
                        }
			p6 = (struct sctp_ipv6addr_param *)phdr;
			memcpy((void *)&sin6.sin6_addr, p6->addr,
			    sizeof(p6->addr));
			sa_touse = (struct sockaddr *)&sin4;
		}

		if (sa_touse) {
			/* ok, sa_touse points to one to check */
			fnd = 0;
			TAILQ_FOREACH(net, &asoc->nets, sctp_next) {
				sa = (struct sockaddr *)&net->ro.ro_sa;
				if (sa->sa_family != sa_touse->sa_family) {
					continue;
				}
				if (sa->sa_family == AF_INET) {
					sa4 = (struct sockaddr_in *)sa;
					if (sa4->sin_addr.s_addr ==
					    sin4.sin_addr.s_addr) {
						fnd = 1;
						break;
					}
				} else if (sa->sa_family == AF_INET6) {
					sa6 = (struct sockaddr_in6 *)sa;
					if (SCTP6_ARE_ADDR_EQUAL(
					    &sa6->sin6_addr, &sin6.sin6_addr)) {
						fnd = 1;
						break;
					}
				}
			}
			if (!fnd) {
				/* New addr added! no need to look further */
				return (1);
			}
		}
		offset += SCTP_SIZE32(plen);
		phdr = sctp_get_next_param(mat, offset, &params, sizeof(params));
	}
	return (0);
}

/*
 * Given a MBUF chain that was sent into us containing an
 * INIT. Build a INIT-ACK with COOKIE and send back.
 * We assume that the in_initpkt has done a pullup to
 * include IPv6/4header, SCTP header and initial part of
 * INIT message (i.e. the struct sctp_init_msg).
 */
void
sctp_send_initiate_ack(struct sctp_inpcb *inp, struct sctp_tcb *stcb,
    struct mbuf *init_pkt, int iphlen, int offset, struct sctphdr *sh,
    struct sctp_init_chunk *init_chk)
{
	struct sctp_association *asoc;
	struct mbuf *m, *m_at, *m_tmp, *m_cookie, *op_err, *m_last;
	struct sctp_init_msg *initackm_out;
	struct sctp_ecn_supported_param *ecn;
	struct sctp_prsctp_supported_param *prsctp;
	struct sctp_ecn_nonce_supported_param *ecn_nonce;
	struct sctp_supported_chunk_types_param *pr_supported;
	struct sockaddr_storage store;
	struct sockaddr_in *sin;
	struct sockaddr_in6 *sin6;
	struct route *ro;
	struct ip *iph;
	struct ip6_hdr *ip6;
	const struct sockaddr *to;
	struct sctp_state_cookie stc;
	struct sctp_nets *net=NULL;
	int cnt_inits_to=0;
	uint16_t his_limit, i_want;
	int abort_flag, padval, sz_of;
	struct rtentry *rt;

	if (stcb) {
		asoc = &stcb->asoc;
	} else {
		asoc = NULL;
	}
	m_last = NULL;
	if ((asoc != NULL) &&
	    (SCTP_GET_STATE(asoc) != SCTP_STATE_COOKIE_WAIT) &&
	    (sctp_are_there_new_addresses(asoc, init_pkt, iphlen, offset))) {
		/* new addresses, out of here in non-cookie-wait states */
		/*
		 * Send a ABORT, we don't add the new address error clause though
		 * we even set the T bit and copy in the 0 tag.. this looks no
		 * different than if no listner was present.
		 */
		sctp_send_abort(init_pkt, iphlen, sh, 0, NULL);
		return;
	}
	abort_flag = 0;
	op_err = sctp_arethere_unrecognized_parameters(init_pkt,
	    (offset+sizeof(struct sctp_init_chunk)),
	    &abort_flag, (struct sctp_chunkhdr *)init_chk);
	if (abort_flag) {
		sctp_send_abort(init_pkt, iphlen, sh, init_chk->init.initiate_tag, op_err);
		return;
	}
	MGETHDR(m, M_DONTWAIT, MT_HEADER);
	if (m == NULL) {
		/* No memory, INIT timer will re-attempt. */
		if (op_err)
			sctp_m_freem(op_err);
		return;
	}
	MCLGET(m, M_DONTWAIT);
	if ((m->m_flags & M_EXT) != M_EXT) {
		/* Failed to get cluster buffer */
		if (op_err)
			sctp_m_freem(op_err);
		sctp_m_freem(m);
		return;
	}
	m->m_data += SCTP_MIN_OVERHEAD;
	m_reset_rcvif(m);
	m->m_len = sizeof(struct sctp_init_msg);

	/* the time I built cookie */
	SCTP_GETTIME_TIMEVAL(&stc.time_entered);

	/* populate any tie tags */
	if (asoc != NULL) {
		/* unlock before tag selections */
		SCTP_TCB_UNLOCK(stcb);
		if (asoc->my_vtag_nonce == 0)
			asoc->my_vtag_nonce = sctp_select_a_tag(inp);
		stc.tie_tag_my_vtag = asoc->my_vtag_nonce;

		if (asoc->peer_vtag_nonce == 0)
			asoc->peer_vtag_nonce = sctp_select_a_tag(inp);
		stc.tie_tag_peer_vtag = asoc->peer_vtag_nonce;

		stc.cookie_life = asoc->cookie_life;
		net = asoc->primary_destination;
		/* now we must relock */
		SCTP_INP_RLOCK(inp);
		/* we may be in trouble here if the inp got freed
		 * most likely this set of tests will protect
		 * us but there is a chance not.
		 */
		if (inp->sctp_flags & (SCTP_PCB_FLAGS_SOCKET_GONE|SCTP_PCB_FLAGS_SOCKET_ALLGONE)) {
			if (op_err)
				sctp_m_freem(op_err);
			sctp_m_freem(m);
			sctp_send_abort(init_pkt, iphlen, sh, 0, NULL);
			return;
		}
		SCTP_TCB_LOCK(stcb);
		SCTP_INP_RUNLOCK(stcb->sctp_ep);
	} else {
		stc.tie_tag_my_vtag = 0;
		stc.tie_tag_peer_vtag = 0;
		/* life I will award this cookie */
		stc.cookie_life = inp->sctp_ep.def_cookie_life;
	}

	/* copy in the ports for later check */
	stc.myport = sh->dest_port;
	stc.peerport = sh->src_port;

	/*
	 * If we wanted to honor cookie life extentions, we would add
	 * to stc.cookie_life. For now we should NOT honor any extension
	 */
	stc.site_scope = stc.local_scope = stc.loopback_scope = 0;
	if (inp->sctp_flags & SCTP_PCB_FLAGS_BOUND_V6) {
		struct inpcb *in_inp;
		/* Its a V6 socket */
		in_inp = (struct inpcb *)inp;
		stc.ipv6_addr_legal = 1;
		/* Now look at the binding flag to see if V4 will be legal */
		if (
#if defined(__FreeBSD__) || defined(__APPLE__)
		    (in_inp->inp_flags & IN6P_IPV6_V6ONLY)
#elif defined(__OpenBSD__)
		    (0)	/* For openbsd we do dual bind only */
#else
		    (((struct in6pcb *)in_inp)->in6p_flags & IN6P_IPV6_V6ONLY)
#endif
		    == 0) {
			stc.ipv4_addr_legal = 1;
		} else {
			/* V4 addresses are NOT legal on the association */
			stc.ipv4_addr_legal = 0;
		}
	} else {
		/* Its a V4 socket, no - V6 */
		stc.ipv4_addr_legal = 1;
		stc.ipv6_addr_legal = 0;
	}

#ifdef SCTP_DONT_DO_PRIVADDR_SCOPE
	stc.ipv4_scope = 1;
#else
	stc.ipv4_scope = 0;
#endif
	/* now for scope setup */
	memset((void *)&store, 0, sizeof(store));
	sin = (struct sockaddr_in *)&store;
	sin6 = (struct sockaddr_in6 *)&store;
	if (net == NULL) {
		to = (struct sockaddr *)&store;
		iph = mtod(init_pkt, struct ip *);
		if (iph->ip_v == IPVERSION) {
			struct in_addr addr;
			static struct route iproute;

			sin->sin_family = AF_INET;
			sin->sin_len = sizeof(struct sockaddr_in);
			sin->sin_port = sh->src_port;
			sin->sin_addr = iph->ip_src;
			/* lookup address */
			stc.address[0] = sin->sin_addr.s_addr;
			stc.address[1] = 0;
			stc.address[2] = 0;
			stc.address[3] = 0;
			stc.addr_type = SCTP_IPV4_ADDRESS;
			/* local from address */
			memset(&iproute, 0, sizeof(iproute));
			ro = &iproute;

			/* XXX */
			rt = rtcache_lookup(ro, (struct sockaddr *) sin);
			rtcache_unref(rt, ro);
			addr = sctp_ipv4_source_address_selection(inp, NULL,
			    ro, NULL, 0);
			stc.laddress[0] = addr.s_addr;
			stc.laddress[1] = 0;
			stc.laddress[2] = 0;
			stc.laddress[3] = 0;
			stc.laddr_type = SCTP_IPV4_ADDRESS;
			/* scope_id is only for v6 */
			stc.scope_id = 0;
#ifndef SCTP_DONT_DO_PRIVADDR_SCOPE
			if (IN4_ISPRIVATE_ADDRESS(&sin->sin_addr)) {
				stc.ipv4_scope = 1;
			}
#else
			stc.ipv4_scope = 1;
#endif /* SCTP_DONT_DO_PRIVADDR_SCOPE */
			/* Must use the address in this case */
			if (sctp_is_address_on_local_host((struct sockaddr *)sin)) {
				stc.loopback_scope = 1;
				stc.ipv4_scope = 1;
				stc.site_scope = 1;
				stc.local_scope = 1;
			}
		} else if (iph->ip_v == (IPV6_VERSION >> 4)) {
			struct in6_addr addr;
                        static struct route iproute6;
			ip6 = mtod(init_pkt, struct ip6_hdr *);
			sin6->sin6_family = AF_INET6;
			sin6->sin6_len = sizeof(struct sockaddr_in6);
			sin6->sin6_port = sh->src_port;
			sin6->sin6_addr = ip6->ip6_src;
			/* lookup address */
			memcpy(&stc.address, &sin6->sin6_addr,
			    sizeof(struct in6_addr));
			sin6->sin6_scope_id = 0;
			stc.addr_type = SCTP_IPV6_ADDRESS;
			stc.scope_id = 0;
			if (sctp_is_address_on_local_host((struct sockaddr *)sin6)) {
				stc.loopback_scope = 1;
				stc.local_scope = 1;
				stc.site_scope = 1;
				stc.ipv4_scope = 1;
			} else if (IN6_IS_ADDR_LINKLOCAL(&sin6->sin6_addr)) {
				/*
				 * If the new destination is a LINK_LOCAL
				 * we must have common both site and local
				 * scope. Don't set local scope though since
				 * we must depend on the source to be added
				 * implicitly. We cannot assure just because
				 * we share one link that all links are common.
				 *
				 * XXX: never treat link-local case explicitly.
				 * Use general routines defined in scope6.c.
				 * (jinmei@kame)
				 */
				stc.local_scope = 0;
				stc.site_scope = 1;
 				stc.ipv4_scope = 1;
				/* we start counting for the private
				 * address stuff at 1. since the link
				 * local we source from won't show
				 * up in our scoped count.
				 */
				cnt_inits_to=1;
				/* pull out the scope_id from incoming pkt */
#if defined(SCTP_BASE_FREEBSD) || defined(__APPLE__)
				(void)in6_recoverscope(sin6, &in6_src,
				    m_get_rcvif_NOMPSAFE(init_pkt));
				in6_embedscope(&sin6->sin6_addr, sin6, NULL,
				    NULL);
#else
				(void)sa6_recoverscope(sin6);
#endif
				stc.scope_id = sin6->sin6_scope_id;

			} else if (IN6_IS_ADDR_SITELOCAL(&sin6->sin6_addr)) {
				/*
				 * If the new destination is SITE_LOCAL
				 * then we must have site scope in common.
				 */
				stc.site_scope = 1;
			}
			/* local from address */
			memset(&iproute6, 0, sizeof(iproute6));
			ro = (struct route *)&iproute6;
			/* XXX */
			rt = rtcache_lookup(ro, (struct sockaddr *) sin6);
			rtcache_unref(rt, ro);
			addr = sctp_ipv6_source_address_selection(inp, NULL,
			    ro, NULL, 0);
			memcpy(&stc.laddress, &addr, sizeof(struct in6_addr));
			stc.laddr_type = SCTP_IPV6_ADDRESS;
		}
	} else {
		/* set the scope per the existing tcb */
		struct sctp_nets *lnet;

		stc.loopback_scope = asoc->loopback_scope;
		stc.ipv4_scope = asoc->ipv4_local_scope;
		stc.site_scope = asoc->site_scope;
		stc.local_scope = asoc->local_scope;
		TAILQ_FOREACH(lnet, &asoc->nets, sctp_next) {
			if (rtcache_getdst(&lnet->ro)->sa_family == AF_INET6) {
				if (IN6_IS_ADDR_LINKLOCAL((const struct in6_addr *) rtcache_getdst(&lnet->ro)->sa_data)) {
					/* if we have a LL address, start counting
					 * at 1.
					 */
 					cnt_inits_to = 1;
				}
			}
		}

		/* use the net pointer */
		to = rtcache_getdst(&net->ro);
		if (to->sa_family == AF_INET) {
			memcpy(&stc.address[0], to, sizeof(struct in_addr));
			stc.address[1] = 0;
			stc.address[2] = 0;
			stc.address[3] = 0;
			stc.addr_type = SCTP_IPV4_ADDRESS;
			if (net->src_addr_selected == 0) {
				/* strange case here, the INIT
				 * should have did the selection.
				 */
				net->_s_addr.sin.sin_addr =
				    sctp_ipv4_source_address_selection(inp,
				    stcb, &net->ro, net, 0);
				net->src_addr_selected = 1;

			}

			stc.laddress[0] = net->_s_addr.sin.sin_addr.s_addr;
			stc.laddress[1] = 0;
			stc.laddress[2] = 0;
			stc.laddress[3] = 0;
			stc.laddr_type = SCTP_IPV4_ADDRESS;
		} else if (to->sa_family == AF_INET6) {
			memcpy(&stc.address, &to->sa_data,
			    sizeof(struct in6_addr));
			stc.addr_type = SCTP_IPV6_ADDRESS;
			if (net->src_addr_selected == 0) {
				/* strange case here, the INIT
				 * should have did the selection.
				 */
				net->_s_addr.sin6.sin6_addr =
				    sctp_ipv6_source_address_selection(inp,
				    stcb, &net->ro, net, 0);
				net->src_addr_selected = 1;
			}
			memcpy(&stc.laddress, &net->_s_addr.sin6.sin6_addr,
			    sizeof(struct in6_addr));
			stc.laddr_type = SCTP_IPV6_ADDRESS;
		}
	}
	/* Now lets put the SCTP header in place */
	initackm_out = mtod(m, struct sctp_init_msg *);
	initackm_out->sh.src_port = inp->sctp_lport;
	initackm_out->sh.dest_port = sh->src_port;
	initackm_out->sh.v_tag = init_chk->init.initiate_tag;
	/* Save it off for quick ref */
	stc.peers_vtag = init_chk->init.initiate_tag;
	initackm_out->sh.checksum = 0;	/* calculate later */
	/* who are we */
	strncpy(stc.identification, SCTP_VERSION_STRING,
	   uimin(strlen(SCTP_VERSION_STRING), sizeof(stc.identification)));
	/* now the chunk header */
	initackm_out->msg.ch.chunk_type = SCTP_INITIATION_ACK;
	initackm_out->msg.ch.chunk_flags = 0;
	/* fill in later from mbuf we build */
	initackm_out->msg.ch.chunk_length = 0;
	/* place in my tag */
	if ((asoc != NULL) &&
	    ((SCTP_GET_STATE(asoc) == SCTP_STATE_COOKIE_WAIT) ||
	     (SCTP_GET_STATE(asoc) == SCTP_STATE_COOKIE_ECHOED))) {
		/* re-use the v-tags and init-seq here */
		initackm_out->msg.init.initiate_tag = htonl(asoc->my_vtag);
		initackm_out->msg.init.initial_tsn = htonl(asoc->init_seq_number);
	} else {
		initackm_out->msg.init.initiate_tag = htonl(sctp_select_a_tag(inp));
		/* get a TSN to use too */
		initackm_out->msg.init.initial_tsn = htonl(sctp_select_initial_TSN(&inp->sctp_ep));
	}
	/* save away my tag to */
	stc.my_vtag = initackm_out->msg.init.initiate_tag;

	/* set up some of the credits. */
	initackm_out->msg.init.a_rwnd = htonl(uimax(inp->sctp_socket->so_rcv.sb_hiwat, SCTP_MINIMAL_RWND));
	/* set what I want */
	his_limit = ntohs(init_chk->init.num_inbound_streams);
	/* choose what I want */
	if (asoc != NULL) {
		if (asoc->streamoutcnt > inp->sctp_ep.pre_open_stream_count) {
			i_want = asoc->streamoutcnt;
		} else {
			i_want = inp->sctp_ep.pre_open_stream_count;
		}
	} else {
		i_want = inp->sctp_ep.pre_open_stream_count;
	}
	if (his_limit < i_want) {
		/* I Want more :< */
		initackm_out->msg.init.num_outbound_streams = init_chk->init.num_inbound_streams;
	} else {
		/* I can have what I want :> */
		initackm_out->msg.init.num_outbound_streams = htons(i_want);
	}
	/* tell him his limt. */
	initackm_out->msg.init.num_inbound_streams =
	    htons(inp->sctp_ep.max_open_streams_intome);
	/* setup the ECN pointer */

/*	if (inp->sctp_flags & SCTP_PCB_FLAGS_ADAPTIONEVNT) {*/
	if (inp->sctp_ep.adaption_layer_indicator) {
		struct sctp_adaption_layer_indication *ali;
		ali = (struct sctp_adaption_layer_indication *)(
		    (vaddr_t)initackm_out + sizeof(*initackm_out));
		ali->ph.param_type = htons(SCTP_ULP_ADAPTION);
		ali->ph.param_length = htons(sizeof(*ali));
		ali->indication = ntohl(inp->sctp_ep.adaption_layer_indicator);
		m->m_len += sizeof(*ali);
		ecn = (struct sctp_ecn_supported_param *)((vaddr_t)ali +
		    sizeof(*ali));
	} else {
		ecn = (struct sctp_ecn_supported_param*)(
		    (vaddr_t)initackm_out + sizeof(*initackm_out));
	}

	/* ECN parameter */
	if (sctp_ecn == 1) {
		ecn->ph.param_type = htons(SCTP_ECN_CAPABLE);
		ecn->ph.param_length = htons(sizeof(*ecn));
		m->m_len += sizeof(*ecn);

		prsctp = (struct sctp_prsctp_supported_param *)((vaddr_t)ecn +
		    sizeof(*ecn));
	} else {
		prsctp = (struct sctp_prsctp_supported_param *)((vaddr_t)ecn);
	}
	/* And now tell the peer we do  pr-sctp */
	prsctp->ph.param_type = htons(SCTP_PRSCTP_SUPPORTED);
	prsctp->ph.param_length = htons(sizeof(*prsctp));
	m->m_len += sizeof(*prsctp);


	/* And now tell the peer we do all the extensions */
	pr_supported = (struct sctp_supported_chunk_types_param *)((vaddr_t)prsctp +
	   sizeof(*prsctp));

	pr_supported->ph.param_type = htons(SCTP_SUPPORTED_CHUNK_EXT);
	pr_supported->ph.param_length = htons(sizeof(*pr_supported) + SCTP_EXT_COUNT);
	pr_supported->chunk_types[0] = SCTP_ASCONF;
	pr_supported->chunk_types[1] = SCTP_ASCONF_ACK;
	pr_supported->chunk_types[2] = SCTP_FORWARD_CUM_TSN;
	pr_supported->chunk_types[3] = SCTP_PACKET_DROPPED;
	pr_supported->chunk_types[4] = SCTP_STREAM_RESET;
	pr_supported->chunk_types[5] = 0; /* pad */
	pr_supported->chunk_types[6] = 0; /* pad */
	pr_supported->chunk_types[7] = 0; /* pad */

	m->m_len += (sizeof(*pr_supported) + SCTP_EXT_COUNT + SCTP_PAD_EXT_COUNT);
	if (sctp_ecn_nonce) {
		/* ECN nonce: And now tell the peer we support ECN nonce */
		ecn_nonce = (struct sctp_ecn_nonce_supported_param *)((vaddr_t)pr_supported +
		     sizeof(*pr_supported) + SCTP_EXT_COUNT + SCTP_PAD_EXT_COUNT);
		ecn_nonce->ph.param_type = htons(SCTP_ECN_NONCE_SUPPORTED);
		ecn_nonce->ph.param_length = htons(sizeof(*ecn_nonce));
		m->m_len += sizeof(*ecn_nonce);
	}

	m_at = m;
	/* now the addresses */
	if (inp->sctp_flags & SCTP_PCB_FLAGS_BOUNDALL) {
		struct ifnet *ifn;
		struct ifaddr *ifa;
		int cnt = cnt_inits_to;
		int s;

		s = pserialize_read_enter();
		IFNET_READER_FOREACH(ifn) {
			if ((stc.loopback_scope == 0) &&
			    (ifn->if_type == IFT_LOOP)) {
				/*
				 * Skip loopback devices if loopback_scope
				 * not set
				 */
				continue;
			}
			IFADDR_READER_FOREACH(ifa, ifn) {
				if (sctp_is_address_in_scope(ifa,
				    stc.ipv4_addr_legal, stc.ipv6_addr_legal,
				    stc.loopback_scope, stc.ipv4_scope,
				    stc.local_scope, stc.site_scope) == 0) {
					continue;
				}
				cnt++;
			}
		}
		pserialize_read_exit(s);

		if (cnt > 1) {
			s = pserialize_read_enter();
			IFNET_READER_FOREACH(ifn) {
				if ((stc.loopback_scope == 0) &&
				    (ifn->if_type == IFT_LOOP)) {
					/*
					 * Skip loopback devices if
					 * loopback_scope not set
					 */
					continue;
				}
				IFADDR_READER_FOREACH(ifa, ifn) {
					if (sctp_is_address_in_scope(ifa,
					    stc.ipv4_addr_legal,
					    stc.ipv6_addr_legal,
					    stc.loopback_scope, stc.ipv4_scope,
					    stc.local_scope, stc.site_scope) == 0) {
						continue;
					}
					m_at = sctp_add_addr_to_mbuf(m_at, ifa);
				}
			}
			pserialize_read_exit(s);
		}
	} else {
		struct sctp_laddr *laddr;
		int cnt;
		cnt = cnt_inits_to;
		/* First, how many ? */
		LIST_FOREACH(laddr, &inp->sctp_addr_list, sctp_nxt_addr) {
			if (laddr->ifa == NULL) {
				continue;
			}
			if (laddr->ifa->ifa_addr == NULL)
				continue;
			if (sctp_is_address_in_scope(laddr->ifa,
			    stc.ipv4_addr_legal, stc.ipv6_addr_legal,
			    stc.loopback_scope, stc.ipv4_scope,
			    stc.local_scope, stc.site_scope) == 0) {
				continue;
			}
			cnt++;
		}
		/* If we bind a single address only we won't list
		 * any. This way you can get through a NAT
		 */
		if (cnt > 1) {
			LIST_FOREACH(laddr, &inp->sctp_addr_list, sctp_nxt_addr) {
				if (laddr->ifa == NULL) {
#ifdef SCTP_DEBUG
					if (sctp_debug_on & SCTP_DEBUG_OUTPUT1) {
						printf("Help I have fallen and I can't get up!\n");
					}
#endif
					continue;
				}
				if (laddr->ifa->ifa_addr == NULL)
					continue;
				if (sctp_is_address_in_scope(laddr->ifa,
				    stc.ipv4_addr_legal, stc.ipv6_addr_legal,
				    stc.loopback_scope, stc.ipv4_scope,
				    stc.local_scope, stc.site_scope) == 0) {
					continue;
				}
				m_at = sctp_add_addr_to_mbuf(m_at, laddr->ifa);
			}
		}
	}

	/* tack on the operational error if present */
	if (op_err) {
		if (op_err->m_pkthdr.len % 4) {
			/* must add a pad to the param */
			u_int32_t cpthis=0;
			int padlen;
			padlen = 4 - (op_err->m_pkthdr.len % 4);
			m_copyback(op_err, op_err->m_pkthdr.len, padlen, (void *)&cpthis);
		}
		while (m_at->m_next != NULL) {
			m_at = m_at->m_next;
		}
		m_at->m_next = op_err;
		while (m_at->m_next != NULL) {
			m_at = m_at->m_next;
		}
	}
	/* Get total size of init packet */
	sz_of = SCTP_SIZE32(ntohs(init_chk->ch.chunk_length));
	/* pre-calulate the size and update pkt header and chunk header */
	m->m_pkthdr.len = 0;
	for (m_tmp = m; m_tmp; m_tmp = m_tmp->m_next) {
		m->m_pkthdr.len += m_tmp->m_len;
		if (m_tmp->m_next == NULL) {
			/* m_tmp should now point to last one */
			break;
		}
	}
	/*
	 * Figure now the size of the cookie. We know the size of the
	 * INIT-ACK. The Cookie is going to be the size of INIT, INIT-ACK,
	 * COOKIE-STRUCTURE and SIGNATURE.
	 */

	/*
	 * take our earlier INIT calc and add in the sz we just calculated
	 * minus the size of the sctphdr (its not included in chunk size
	 */

	/* add once for the INIT-ACK */
	sz_of += (m->m_pkthdr.len - sizeof(struct sctphdr));

	/* add a second time for the INIT-ACK in the cookie */
	sz_of += (m->m_pkthdr.len - sizeof(struct sctphdr));

	/* Now add the cookie header and cookie message struct */
	sz_of += sizeof(struct sctp_state_cookie_param);
	/* ...and add the size of our signature */
	sz_of += SCTP_SIGNATURE_SIZE;
	initackm_out->msg.ch.chunk_length = htons(sz_of);

	/* Now we must build a cookie */
	m_cookie = sctp_add_cookie(inp, init_pkt, offset, m,
	    sizeof(struct sctphdr), &stc);
	if (m_cookie == NULL) {
		/* memory problem */
		sctp_m_freem(m);
		return;
	}
	/* Now append the cookie to the end and update the space/size */
	m_tmp->m_next = m_cookie;

	/*
	 * We pass 0 here to NOT set IP_DF if its IPv4, we ignore the
	 * return here since the timer will drive a retranmission.
	 */
	padval = m->m_pkthdr.len % 4;
	if ((padval) && (m_last)) {
		/* see my previous comments on m_last */
		int ret;
		ret = sctp_add_pad_tombuf(m_last, (4-padval));
		if (ret) {
			/* Houston we have a problem, no space */
			sctp_m_freem(m);
			return;
		}
		m->m_pkthdr.len += padval;
	}
	sctp_lowlevel_chunk_output(inp, NULL, NULL, to, m, 0, 0, NULL, 0);
}


static void
sctp_insert_on_wheel(struct sctp_association *asoc,
		     struct sctp_stream_out *strq)
{
	struct sctp_stream_out *stre, *strn;
	stre = TAILQ_FIRST(&asoc->out_wheel);
	if (stre == NULL) {
		/* only one on wheel */
		TAILQ_INSERT_HEAD(&asoc->out_wheel, strq, next_spoke);
		return;
	}
	for (; stre; stre = strn) {
		strn = TAILQ_NEXT(stre, next_spoke);
		if (stre->stream_no > strq->stream_no) {
			TAILQ_INSERT_BEFORE(stre, strq, next_spoke);
			return;
		} else if (stre->stream_no == strq->stream_no) {
			/* huh, should not happen */
			return;
		} else if (strn == NULL) {
			/* next one is null */
			TAILQ_INSERT_AFTER(&asoc->out_wheel, stre, strq,
					   next_spoke);
		}
	}
}

static void
sctp_remove_from_wheel(struct sctp_association *asoc,
		       struct sctp_stream_out *strq)
{
	/* take off and then setup so we know it is not on the wheel */
	TAILQ_REMOVE(&asoc->out_wheel, strq, next_spoke);
	strq->next_spoke.tqe_next = NULL;
	strq->next_spoke.tqe_prev = NULL;
}


static void
sctp_prune_prsctp(struct sctp_tcb *stcb,
		  struct sctp_association *asoc,
		  struct sctp_sndrcvinfo *srcv,
		  int dataout
	)
{
	int freed_spc=0;
	struct sctp_tmit_chunk *chk, *nchk;
	if ((asoc->peer_supports_prsctp) && (asoc->sent_queue_cnt_removeable > 0)) {
		TAILQ_FOREACH(chk, &asoc->sent_queue, sctp_next) {
			/*
			 * Look for chunks marked with the PR_SCTP
			 * flag AND the buffer space flag. If the one
			 * being sent is equal or greater priority then
			 * purge the old one and free some space.
			 */
			if ((chk->flags & (SCTP_PR_SCTP_ENABLED |
					   SCTP_PR_SCTP_BUFFER)) ==
			    (SCTP_PR_SCTP_ENABLED|SCTP_PR_SCTP_BUFFER)) {
				/*
				 * This one is PR-SCTP AND buffer space
				 * limited type
				 */
				if (chk->rec.data.timetodrop.tv_sec >= (long)srcv->sinfo_timetolive) {
					/* Lower numbers equates to
					 * higher priority so if the
					 * one we are looking at has a
					 * larger or equal priority we
					 * want to drop the data and
					 * NOT retransmit it.
					 */
					if (chk->data) {
						/* We release the
						 * book_size if the
						 * mbuf is here
						 */
						int ret_spc;
						int cause;
						if (chk->sent > SCTP_DATAGRAM_UNSENT)
							cause = SCTP_RESPONSE_TO_USER_REQ|SCTP_NOTIFY_DATAGRAM_SENT;
						else
							cause = SCTP_RESPONSE_TO_USER_REQ|SCTP_NOTIFY_DATAGRAM_UNSENT;
						ret_spc  = sctp_release_pr_sctp_chunk(stcb, chk,
										      cause,
										      &asoc->sent_queue);
						freed_spc += ret_spc;
						if (freed_spc >= dataout) {
							return;
						}
					} /* if chunk was present */
				} /* if of sufficent priority */
			} /* if chunk has enabled */
		} /* tailqforeach */

		chk = TAILQ_FIRST(&asoc->send_queue);
		while (chk) {
			nchk = TAILQ_NEXT(chk, sctp_next);
			/* Here we must move to the sent queue and mark */
			if ((chk->flags & (SCTP_PR_SCTP_ENABLED |
					   SCTP_PR_SCTP_BUFFER)) ==
			    (SCTP_PR_SCTP_ENABLED|SCTP_PR_SCTP_BUFFER)) {
				if (chk->rec.data.timetodrop.tv_sec >= (long)srcv->sinfo_timetolive) {
					if (chk->data) {
						/* We release the
						 * book_size if the
						 * mbuf is here
						 */
						int ret_spc;
						ret_spc  = sctp_release_pr_sctp_chunk(stcb, chk,
						    SCTP_RESPONSE_TO_USER_REQ|SCTP_NOTIFY_DATAGRAM_UNSENT,
						    &asoc->send_queue);

						freed_spc += ret_spc;
						if (freed_spc >= dataout) {
							return;
						}
					} /* end if chk->data */
				} /* end if right class */
			} /* end if chk pr-sctp */
			chk = nchk;
		} /* end while (chk) */
	} /* if enabled in asoc */
}

static void
sctp_prepare_chunk(struct sctp_tmit_chunk *template,
		   struct sctp_tcb *stcb,
		   struct sctp_sndrcvinfo *srcv,
		   struct sctp_stream_out *strq,
		   struct sctp_nets *net)
{
	memset(template, 0, sizeof(struct sctp_tmit_chunk));
	template->sent = SCTP_DATAGRAM_UNSENT;
	if ((stcb->asoc.peer_supports_prsctp) &&
	    (srcv->sinfo_flags & (SCTP_PR_SCTP_TTL|SCTP_PR_SCTP_BUF)) &&
	    (srcv->sinfo_timetolive > 0)
		) {
		/* If:
		 *  Peer supports PR-SCTP
		 *  The flags is set against this send for PR-SCTP
		 *  And timetolive is a postive value, zero is reserved
		 *     to mean a reliable send for both buffer/time
		 *     related one.
		 */
		if (srcv->sinfo_flags & SCTP_PR_SCTP_BUF) {
			/*
			 * Time to live is a priority stored in tv_sec
			 * when doing the buffer drop thing.
			 */
			template->rec.data.timetodrop.tv_sec = srcv->sinfo_timetolive;
		} else {
			struct timeval tv;

			SCTP_GETTIME_TIMEVAL(&template->rec.data.timetodrop);
			tv.tv_sec = srcv->sinfo_timetolive / 1000;
			tv.tv_usec = (srcv->sinfo_timetolive * 1000) % 1000000;
#ifndef __FreeBSD__
			timeradd(&template->rec.data.timetodrop, &tv,
			    &template->rec.data.timetodrop);
#else
			timevaladd(&template->rec.data.timetodrop, &tv);
#endif
		}
	}
	if ((srcv->sinfo_flags & SCTP_UNORDERED) == 0) {
		template->rec.data.stream_seq = strq->next_sequence_sent;
	} else {
		template->rec.data.stream_seq = 0;
	}
	template->rec.data.TSN_seq = 0;	/* not yet assigned */

	template->rec.data.stream_number = srcv->sinfo_stream;
	template->rec.data.payloadtype = srcv->sinfo_ppid;
	template->rec.data.context = srcv->sinfo_context;
	template->rec.data.doing_fast_retransmit = 0;
	template->rec.data.ect_nonce = 0;   /* ECN Nonce */

	if (srcv->sinfo_flags & SCTP_ADDR_OVER) {
		template->whoTo = net;
	} else {
		if (stcb->asoc.primary_destination)
			template->whoTo = stcb->asoc.primary_destination;
		else {
			/* TSNH */
			template->whoTo = net;
		}
	}
	/* the actual chunk flags */
	if (srcv->sinfo_flags & SCTP_UNORDERED) {
		template->rec.data.rcv_flags = SCTP_DATA_UNORDERED;
	} else {
		template->rec.data.rcv_flags = 0;
	}
	/* no flags yet, FRAGMENT_OK goes here */
	template->flags = 0;
	/* PR sctp flags */
	if (stcb->asoc.peer_supports_prsctp) {
		if (srcv->sinfo_timetolive > 0) {
			/*
			 * We only set the flag if timetolive (or
			 * priority) was set to a positive number.
			 * Zero is reserved specifically to be
			 * EXCLUDED and sent reliable.
			 */
			if (srcv->sinfo_flags & SCTP_PR_SCTP_TTL) {
				template->flags |= SCTP_PR_SCTP_ENABLED;
			}
			if (srcv->sinfo_flags & SCTP_PR_SCTP_BUF) {
				template->flags |= SCTP_PR_SCTP_BUFFER;
			}
		}
	}
	template->asoc = &stcb->asoc;
}


int
sctp_get_frag_point(struct sctp_tcb *stcb,
		    struct sctp_association *asoc)
{
	int siz, ovh;

	/* For endpoints that have both 6 and 4 addresses
	 * we must reserver room for the 6 ip header, for
	 * those that are only dealing with V4 we use
	 * a larger frag point.
	 */
 	if (stcb->sctp_ep->sctp_flags & SCTP_PCB_FLAGS_BOUND_V6) {
		ovh = SCTP_MED_OVERHEAD;
	} else {
		ovh = SCTP_MED_V4_OVERHEAD;
	}

	if (stcb->sctp_ep->sctp_frag_point > asoc->smallest_mtu)
		siz = asoc->smallest_mtu - ovh;
	else
		siz = (stcb->sctp_ep->sctp_frag_point - ovh);
/*
  if (siz > (MCLBYTES-sizeof(struct sctp_data_chunk))) { */
		/* A data chunk MUST fit in a cluster */
/*		siz = (MCLBYTES - sizeof(struct sctp_data_chunk));*/
/*	}*/

	if (siz % 4) {
		/* make it an even word boundary please */
		siz -= (siz % 4);
	}
	return (siz);
}
extern unsigned int sctp_max_chunks_on_queue;

#define   SBLOCKWAIT(f)   (((f)&MSG_DONTWAIT) ? M_NOWAIT : M_WAITOK)

static int
sctp_msg_append(struct sctp_tcb *stcb,
		struct sctp_nets *net,
		struct mbuf *m,
		struct sctp_sndrcvinfo *srcv,
		int flags)
{
	struct socket *so;
	struct sctp_association *asoc;
	struct sctp_stream_out *strq;
	struct sctp_tmit_chunk *chk;
	struct sctpchunk_listhead tmp;
	struct sctp_tmit_chunk template;
	struct mbuf *n, *mnext;
	struct mbuf *mm;
	unsigned int dataout, siz;
	int mbcnt = 0;
	int mbcnt_e = 0;
	int error = 0;

	if ((stcb == NULL) || (net == NULL) || (m == NULL) || (srcv == NULL)) {
		/* Software fault, you blew it on the call */
#ifdef SCTP_DEBUG
		if (sctp_debug_on & SCTP_DEBUG_OUTPUT1) {
			printf("software error in sctp_msg_append:1\n");
			printf("stcb:%p net:%p m:%p srcv:%p\n",
			       stcb, net, m, srcv);
		}
#endif
		if (m)
			sctp_m_freem(m);
		return (EFAULT);
	}
	so = stcb->sctp_socket;
	asoc = &stcb->asoc;
	if (srcv->sinfo_flags & SCTP_ABORT) {
		if ((SCTP_GET_STATE(asoc) != SCTP_STATE_COOKIE_WAIT) &&
		    (SCTP_GET_STATE(asoc) != SCTP_STATE_COOKIE_ECHOED)) {
			/* It has to be up before we abort */
			/* how big is the user initiated abort? */
			if ((m->m_flags & M_PKTHDR) && (m->m_pkthdr.len)) {
				dataout = m->m_pkthdr.len;
			} else {
				/* we must count */
				dataout = 0;
				for (n = m; n; n = n->m_next) {
					dataout += n->m_len;
				}
			}
			M_PREPEND(m, sizeof(struct sctp_paramhdr), M_DONTWAIT);
			if (m) {
				struct sctp_paramhdr *ph;
				m->m_len = sizeof(struct sctp_paramhdr) + dataout;
				ph = mtod(m, struct sctp_paramhdr *);
				ph->param_type = htons(SCTP_CAUSE_USER_INITIATED_ABT);
				ph->param_length = htons(m->m_len);
			}
			sctp_abort_an_association(stcb->sctp_ep, stcb, SCTP_RESPONSE_TO_USER_REQ, m);
			m = NULL;
		} else {
			/* Only free if we don't send an abort */
			;
		}
		goto out;
	}
	if ((SCTP_GET_STATE(asoc) == SCTP_STATE_SHUTDOWN_SENT) ||
	    (SCTP_GET_STATE(asoc) == SCTP_STATE_SHUTDOWN_ACK_SENT) ||
	    (SCTP_GET_STATE(asoc) == SCTP_STATE_SHUTDOWN_RECEIVED) ||
	    (asoc->state & SCTP_STATE_SHUTDOWN_PENDING)) {
		/* got data while shutting down */
		error = ECONNRESET;
		goto out;
	}

	if (srcv->sinfo_stream >= asoc->streamoutcnt) {
		/* Invalid stream number */
		error = EINVAL;
		goto out;
	}
	if (asoc->strmout == NULL) {
		/* huh? software error */
#ifdef SCTP_DEBUG
		if (sctp_debug_on & SCTP_DEBUG_OUTPUT1) {
			printf("software error in sctp_msg_append:2\n");
		}
#endif
		error = EFAULT;
		goto out;
	}
	strq = &asoc->strmout[srcv->sinfo_stream];
	/* how big is it ? */
	if ((m->m_flags & M_PKTHDR) && (m->m_pkthdr.len)) {
		dataout = m->m_pkthdr.len;
	} else {
		/* we must count */
		dataout = 0;
		for (n = m; n; n = n->m_next) {
			dataout += n->m_len;
		}
	}
#ifdef SCTP_DEBUG
	if (sctp_debug_on & SCTP_DEBUG_OUTPUT1) {
		printf("Attempt to send out %d bytes\n",
		       dataout);
	}
#endif

	/* lock the socket buf */
	error = sblock(&so->so_snd, SBLOCKWAIT(flags));
	if (error)
		goto out_locked;

	if (dataout > so->so_snd.sb_hiwat) {
		/* It will NEVER fit */
		error = EMSGSIZE;
		goto release;
	}
	if ((srcv->sinfo_flags & SCTP_EOF) &&
	    (stcb->sctp_ep->sctp_flags & SCTP_PCB_FLAGS_UDPTYPE) &&
	    (dataout == 0)
		) {
		goto zap_by_it_all;
	}
	if ((so->so_snd.sb_hiwat <
	     (dataout + asoc->total_output_queue_size)) ||
	    (asoc->chunks_on_out_queue > sctp_max_chunks_on_queue) ||
	    (asoc->total_output_mbuf_queue_size >
	     so->so_snd.sb_mbmax)
		) {
		/* XXX Buffer space hunt for data to skip */
		if (asoc->peer_supports_prsctp) {
			sctp_prune_prsctp(stcb, asoc, srcv, dataout);
		}
		while ((so->so_snd.sb_hiwat <
		    (dataout + asoc->total_output_queue_size)) ||
		    (asoc->chunks_on_out_queue > sctp_max_chunks_on_queue) ||
		    (asoc->total_output_mbuf_queue_size >
		    so->so_snd.sb_mbmax)) {
			struct sctp_inpcb *inp;
			/* Now did we free up enough room? */
			if (so->so_state & SS_NBIO) {
				/* Non-blocking io in place */
				error = EWOULDBLOCK;
				goto release;
			}
			/*
			 * We store off a pointer to the endpoint.
			 * Since on return from this we must check to
			 * see if an so_error is set. If so we may have
			 * been reset and our stcb destroyed. Returning
			 * an error will cause the correct error return
			 * through and fix this all.
			 */
			inp = stcb->sctp_ep;
			/*
			 * Not sure how else to do this since
			 * the level we suspended at is not
			 * known deep down where we are. I will
			 * drop to spl0() so that others can
			 * get in.
			 */

			inp->sctp_tcb_at_block = (void *)stcb;
			inp->error_on_block = 0;
			sbunlock(&so->so_snd);
			error = sbwait(&so->so_snd);
			/*
			 * XXX: This is ugly but I have
			 * recreated most of what goes on to
			 * block in the sb. UGHH
			 * May want to add the bit about being
			 * no longer connected.. but this then
			 * further dooms the UDP model NOT to
			 * allow this.
			 */
			inp->sctp_tcb_at_block = 0;
			if (inp->error_on_block)
				error = inp->error_on_block;
			if (so->so_error)
				error = so->so_error;
			if (error) {
				goto out_locked;
			}
			error = sblock(&so->so_snd, M_WAITOK);
			if (error)
				goto out_locked;
			/* Otherwise we cycle back and recheck
			 * the space
			 */
#if defined(__FreeBSD__) && __FreeBSD_version >= 502115
			if (so->so_rcv.sb_state & SBS_CANTSENDMORE) {
#else
			if (so->so_state & SS_CANTSENDMORE) {
#endif
				error = EPIPE;
				goto release;
			}
			if (so->so_error) {
				error = so->so_error;
				goto release;
			}
		}
	}
	/* If we have a packet header fix it if it was broke */
	if (m->m_flags & M_PKTHDR) {
		m->m_pkthdr.len = dataout;
	}
	/* use the smallest one, user set value or
	 * smallest mtu of the asoc
	 */
	siz = sctp_get_frag_point(stcb, asoc);
	if ((dataout) && (dataout <= siz)) {
		/* Fast path */
		chk = (struct sctp_tmit_chunk *)SCTP_ZONE_GET(sctppcbinfo.ipi_zone_chunk);
		if (chk == NULL) {
			error = ENOMEM;
			goto release;
		}
		sctp_prepare_chunk(chk, stcb, srcv, strq, net);
		chk->whoTo->ref_count++;
		chk->rec.data.rcv_flags |= SCTP_DATA_NOT_FRAG;

		/* no flags yet, FRAGMENT_OK goes here */
		sctppcbinfo.ipi_count_chunk++;
		sctppcbinfo.ipi_gencnt_chunk++;
		asoc->chunks_on_out_queue++;
		chk->data = m;
		m = NULL;
		/* Total in the MSIZE */
		for (mm = chk->data; mm; mm = mm->m_next) {
			mbcnt += MSIZE;
			if (mm->m_flags & M_EXT) {
				mbcnt += chk->data->m_ext.ext_size;
			}
		}
		/* fix up the send_size if it is not present */
		chk->send_size = dataout;
		chk->book_size = chk->send_size;
		chk->mbcnt = mbcnt;
		/* ok, we are commited */
		if ((srcv->sinfo_flags & SCTP_UNORDERED) == 0) {
			/* bump the ssn if we are unordered. */
			strq->next_sequence_sent++;
		}
		chk->data->m_nextpkt = 0;
		asoc->stream_queue_cnt++;
		TAILQ_INSERT_TAIL(&strq->outqueue, chk, sctp_next);
		/* now check if this stream is on the wheel */
		if ((strq->next_spoke.tqe_next == NULL) &&
		    (strq->next_spoke.tqe_prev == NULL)) {
			/* Insert it on the wheel since it is not
			 * on it currently
			 */
			sctp_insert_on_wheel(asoc, strq);
		}
	} else if ((dataout) && (dataout > siz)) {
		/* Slow path */
		if ((stcb->sctp_ep->sctp_flags & SCTP_PCB_FLAGS_NO_FRAGMENT) &&
		    (dataout > siz)) {
			error = EMSGSIZE;
			goto release;
		}
		/* setup the template */
		sctp_prepare_chunk(&template, stcb, srcv, strq, net);

		n = m;
		while (dataout > siz) {
			/*
			 * We can wait since this is called from the user
			 * send side
			 */
			n->m_nextpkt = m_split(n, siz, M_WAIT);
			if (n->m_nextpkt == NULL) {
				error = EFAULT;
				goto release;
			}
			dataout -= siz;
			n = n->m_nextpkt;
		}
		/*
		 * ok, now we have a chain on m where m->m_nextpkt points to
		 * the next chunk and m/m->m_next chain is the piece to send.
		 * We must go through the chains and thread them on to
		 * sctp_tmit_chunk chains and place them all on the stream
		 * queue, breaking the m->m_nextpkt pointers as we go.
		 */
		n = m;
		TAILQ_INIT(&tmp);
		while (n) {
			/*
			 * first go through and allocate a sctp_tmit chunk
			 * for each chunk piece
			 */
			chk = (struct sctp_tmit_chunk *)SCTP_ZONE_GET(sctppcbinfo.ipi_zone_chunk);
			if (chk == NULL) {
				/*
				 * ok we must spin through and dump anything
				 * we have allocated and then jump to the
				 * no_membad
				 */
				chk = TAILQ_FIRST(&tmp);
				while (chk) {
					TAILQ_REMOVE(&tmp, chk, sctp_next);
					SCTP_ZONE_FREE(sctppcbinfo.ipi_zone_chunk, chk);
					sctppcbinfo.ipi_count_chunk--;
					asoc->chunks_on_out_queue--;
					if ((int)sctppcbinfo.ipi_count_chunk < 0) {
						panic("Chunk count is negative");
					}
					sctppcbinfo.ipi_gencnt_chunk++;
					chk = TAILQ_FIRST(&tmp);
				}
				error = ENOMEM;
				goto release;
			}
			sctppcbinfo.ipi_count_chunk++;
			asoc->chunks_on_out_queue++;

			sctppcbinfo.ipi_gencnt_chunk++;
			*chk = template;
			chk->whoTo->ref_count++;
			chk->data = n;
			/* Total in the MSIZE */
			mbcnt_e = 0;
			for (mm = chk->data; mm; mm = mm->m_next) {
				mbcnt_e += MSIZE;
				if (mm->m_flags & M_EXT) {
					mbcnt_e += chk->data->m_ext.ext_size;
				}
			}
			/* now fix the chk->send_size */
			if (chk->data->m_flags & M_PKTHDR) {
				chk->send_size = chk->data->m_pkthdr.len;
			} else {
				struct mbuf *nn;
				chk->send_size = 0;
				for (nn = chk->data; nn; nn = nn->m_next) {
					chk->send_size += nn->m_len;
				}
			}
			chk->book_size = chk->send_size;
			chk->mbcnt = mbcnt_e;
			mbcnt += mbcnt_e;
			if (chk->flags & SCTP_PR_SCTP_BUFFER) {
				asoc->sent_queue_cnt_removeable++;
			}
			n = n->m_nextpkt;
			TAILQ_INSERT_TAIL(&tmp, chk, sctp_next);
		}
		m = NULL;
		/* now that we have enough space for all de-couple the
		 * chain of mbufs by going through our temp array
		 * and breaking the pointers.
		 */
		/* ok, we are commited */
		if ((srcv->sinfo_flags & SCTP_UNORDERED) == 0) {
			/* bump the ssn if we are unordered. */
			strq->next_sequence_sent++;
		}
		/* Mark the first/last flags. This will
		 * result int a 3 for a single item on the list
		 */
		chk = TAILQ_FIRST(&tmp);
		chk->rec.data.rcv_flags |= SCTP_DATA_FIRST_FRAG;
		chk = TAILQ_LAST(&tmp, sctpchunk_listhead);
		chk->rec.data.rcv_flags |= SCTP_DATA_LAST_FRAG;
		/* now break any chains on the queue and
		 * move it to the streams actual queue.
		 */
		chk = TAILQ_FIRST(&tmp);
		while (chk) {
			chk->data->m_nextpkt = 0;
			TAILQ_REMOVE(&tmp, chk, sctp_next);
			asoc->stream_queue_cnt++;
			TAILQ_INSERT_TAIL(&strq->outqueue, chk, sctp_next);
			chk = TAILQ_FIRST(&tmp);
		}
		/* now check if this stream is on the wheel */
		if ((strq->next_spoke.tqe_next == NULL) &&
		    (strq->next_spoke.tqe_prev == NULL)) {
			/* Insert it on the wheel since it is not
			 * on it currently
			 */
			sctp_insert_on_wheel(asoc, strq);
		}
	}
	/* has a SHUTDOWN been (also) requested by the user on this asoc? */
zap_by_it_all:

	if ((srcv->sinfo_flags & SCTP_EOF) &&
	    (stcb->sctp_ep->sctp_flags & SCTP_PCB_FLAGS_UDPTYPE)) {

		int some_on_streamwheel = 0;

		if (!TAILQ_EMPTY(&asoc->out_wheel)) {
			/* Check to see if some data queued */
			struct sctp_stream_out *outs;
			TAILQ_FOREACH(outs, &asoc->out_wheel, next_spoke) {
				if (!TAILQ_EMPTY(&outs->outqueue)) {
					some_on_streamwheel = 1;
					break;
				}
			}
		}

		if (TAILQ_EMPTY(&asoc->send_queue) &&
		    TAILQ_EMPTY(&asoc->sent_queue) &&
		    (some_on_streamwheel == 0)) {
			/* there is nothing queued to send, so I'm done... */
			if ((SCTP_GET_STATE(asoc) != SCTP_STATE_SHUTDOWN_SENT) &&
			    (SCTP_GET_STATE(asoc) != SCTP_STATE_SHUTDOWN_ACK_SENT)) {
				/* only send SHUTDOWN the first time through */
#ifdef SCTP_DEBUG
				if (sctp_debug_on & SCTP_DEBUG_OUTPUT4) {
					printf("%s:%d sends a shutdown\n",
					       __FILE__,
					       __LINE__
						);
				}
#endif
				sctp_send_shutdown(stcb, stcb->asoc.primary_destination);
				asoc->state = SCTP_STATE_SHUTDOWN_SENT;
				sctp_timer_start(SCTP_TIMER_TYPE_SHUTDOWN, stcb->sctp_ep, stcb,
						 asoc->primary_destination);
				sctp_timer_start(SCTP_TIMER_TYPE_SHUTDOWNGUARD, stcb->sctp_ep, stcb,
						 asoc->primary_destination);
			}
		} else {
			/*
			 * we still got (or just got) data to send, so set
			 * SHUTDOWN_PENDING
			 */
			asoc->state |= SCTP_STATE_SHUTDOWN_PENDING;
		}
	}
#ifdef SCTP_MBCNT_LOGGING
	sctp_log_mbcnt(SCTP_LOG_MBCNT_INCREASE,
		       asoc->total_output_queue_size,
		       dataout,
		       asoc->total_output_mbuf_queue_size,
		       mbcnt);
#endif
	asoc->total_output_queue_size += dataout;
	asoc->total_output_mbuf_queue_size += mbcnt;
	if ((stcb->sctp_ep->sctp_flags & SCTP_PCB_FLAGS_TCPTYPE) ||
	    (stcb->sctp_ep->sctp_flags & SCTP_PCB_FLAGS_IN_TCPPOOL)) {
		so->so_snd.sb_cc += dataout;
		so->so_snd.sb_mbcnt += mbcnt;
	}

#ifdef SCTP_DEBUG
	if (sctp_debug_on & SCTP_DEBUG_OUTPUT2) {
		printf("++total out:%d total_mbuf_out:%d\n",
		       (int)asoc->total_output_queue_size,
		       (int)asoc->total_output_mbuf_queue_size);
	}
#endif

release:
	sbunlock(&so->so_snd);
out_locked:
	
out:
	if (m && m->m_nextpkt) {
		n = m;
		while (n) {
			mnext = n->m_nextpkt;
			n->m_nextpkt = NULL;
			sctp_m_freem(n);
			n = mnext;
		}
	} else if (m)
		sctp_m_freem(m);

	return (error);
}

static struct mbuf *
sctp_copy_mbufchain(struct mbuf *clonechain,
		    struct mbuf *outchain)
{
	struct mbuf *appendchain;
#if defined(__FreeBSD__) || defined(__NetBSD__)
	/* Supposedly m_copypacket is an optimization, use it if we can */
	if (clonechain->m_flags & M_PKTHDR) {
		appendchain = m_copypacket(clonechain, M_DONTWAIT);
		sctp_pegs[SCTP_CACHED_SRC]++;
	} else
		appendchain = m_copym(clonechain, 0, M_COPYALL, M_DONTWAIT);
#elif defined(__APPLE__)
	appendchain = sctp_m_copym(clonechain, 0, M_COPYALL, M_DONTWAIT);
#else
	appendchain = m_copy(clonechain, 0, M_COPYALL);
#endif

	if (appendchain == NULL) {
		/* error */
		if (outchain)
			sctp_m_freem(outchain);
		return (NULL);
	}
	if (outchain) {
		/* tack on to the end */
		struct mbuf *m;
		m = outchain;
		while (m) {
			if (m->m_next == NULL) {
				m->m_next = appendchain;
				break;
			}
			m = m->m_next;
		}
		if (outchain->m_flags & M_PKTHDR) {
			int append_tot;
			struct mbuf *t;
			t = appendchain;
			append_tot = 0;
			while (t) {
				append_tot += t->m_len;
				t = t->m_next;
			}
			outchain->m_pkthdr.len += append_tot;
		}
		return (outchain);
	} else {
		return (appendchain);
	}
}

static void
sctp_sendall_iterator(struct sctp_inpcb *inp, struct sctp_tcb *stcb, void *ptr, u_int32_t val)
{
	struct sctp_copy_all *ca;
	struct mbuf *m;
	int turned_on_nonblock=0, ret;

	ca = (struct sctp_copy_all *)ptr;
	if (ca->m == NULL) {
		return;
	}
	if (ca->inp != inp) {
		/* TSNH */
		return;
	}
	m = sctp_copy_mbufchain(ca->m, NULL);
	if (m == NULL) {
		/* can't copy so we are done */
		ca->cnt_failed++;
		return;
	}
	if ((stcb->sctp_socket->so_state & SS_NBIO) == 0) {
		/* we have to do this non-blocking */
		turned_on_nonblock = 1;
		stcb->sctp_socket->so_state |= SS_NBIO;
	}
	ret = sctp_msg_append(stcb, stcb->asoc.primary_destination, m, &ca->sndrcv, 0);
	if (turned_on_nonblock) {
		/* we turned on non-blocking so turn it off */
		stcb->sctp_socket->so_state &= ~SS_NBIO;
	}
	if (ret) {
		ca->cnt_failed++;
	} else {
		ca->cnt_sent++;
	}
}

static void
sctp_sendall_completes(void *ptr, u_int32_t val)
{
	struct sctp_copy_all *ca;
	ca = (struct sctp_copy_all *)ptr;
	/* Do a notify here?
	 * Kacheong suggests that the notify
	 * be done at the send time.. so you would
	 * push up a notification if any send failed.
	 * Don't know if this is feasable since the
	 * only failures we have is "memory" related and
	 * if you cannot get an mbuf to send the data
	 * you surely can't get an mbuf to send up
	 * to notify the user you can't send the data :->
	 */

	/* now free everything */
	m_freem(ca->m);
	free(ca, M_PCB);
}


#define	MC_ALIGN(m, len) do {						\
	(m)->m_data += (MCLBYTES - (len)) & ~(sizeof(long) - 1);		\
} while (0)



static struct mbuf *
sctp_copy_out_all(struct uio *uio, int len)
{
	struct mbuf *ret, *at;
	int left, willcpy, cancpy, error;

	MGETHDR(ret, M_WAIT, MT_HEADER);
	if (ret == NULL) {
		/* TSNH */
		return (NULL);
	}
	left = len;
	ret->m_len = 0;
	ret->m_pkthdr.len = len;
	MCLGET(ret, M_WAIT);
	if (ret == NULL) {
		return (NULL);
	}
	if ((ret->m_flags & M_EXT) == 0) {
		m_freem (ret);
		return (NULL);
	}
	cancpy = M_TRAILINGSPACE(ret);
	willcpy = uimin(cancpy, left);
	at = ret;
	while (left > 0) {
		/* Align data to the end */
		MC_ALIGN(at, willcpy);
		error = uiomove(mtod(at, void *), willcpy, uio);
		if (error) {
		err_out_now:
			m_freem(ret);
			return (NULL);
		}
		at->m_len = willcpy;
		at->m_nextpkt = at->m_next = 0;
		left -= willcpy;
		if (left > 0) {
			MGET(at->m_next, M_WAIT, MT_DATA);
			if (at->m_next == NULL) {
				goto err_out_now;
			}
			at = at->m_next;
			at->m_len = 0;
			MCLGET(at, M_WAIT);
			if (at == NULL) {
				goto err_out_now;
			}
			if ((at->m_flags & M_EXT) == 0) {
				goto err_out_now;
			}
			cancpy = M_TRAILINGSPACE(at);
			willcpy = uimin(cancpy, left);
		}
	}
	return (ret);
}

static int
sctp_sendall (struct sctp_inpcb *inp, struct uio *uio, struct mbuf *m, struct sctp_sndrcvinfo *srcv)
{
	int ret;
	struct sctp_copy_all *ca;
	ca = malloc(sizeof(struct sctp_copy_all), M_PCB, M_WAIT);
	if (ca == NULL) {
		m_freem(m);
		return (ENOMEM);
	}
	memset (ca, 0, sizeof(struct sctp_copy_all));

	ca->inp = inp;
	ca->sndrcv = *srcv;
	/* take off the sendall flag, it would
	 * be bad if we failed to do this  :-0
	 */
 	ca->sndrcv.sinfo_flags &= ~SCTP_SENDALL;

	/* get length and mbuf chain */
	if (uio) {
		ca->sndlen = uio->uio_resid;
		ca->m = sctp_copy_out_all(uio, ca->sndlen);
		if (ca->m == NULL) {
			free(ca, M_PCB);
			return (ENOMEM);
		}
	} else {
		if ((m->m_flags & M_PKTHDR) == 0) {
			ca->sndlen = 0;
			while(m) {
				ca->sndlen += m->m_len;
				m = m->m_next;
			}
		} else {
			ca->sndlen = m->m_pkthdr.len;
		}
		ca->m = m;
	}

	ret = sctp_initiate_iterator(sctp_sendall_iterator, SCTP_PCB_ANY_FLAGS, SCTP_ASOC_ANY_STATE,
				     (void *)ca, 0, sctp_sendall_completes, inp);
	if (ret) {
#ifdef SCTP_DEBUG
		printf("Failed to initate iterator to takeover associations\n");
#endif
		free(ca, M_PCB);
		return (EFAULT);

	}
	return (0);
}


void
sctp_toss_old_cookies(struct sctp_association *asoc)
{
	struct sctp_tmit_chunk *chk, *nchk;
	chk = TAILQ_FIRST(&asoc->control_send_queue);
	while (chk) {
		nchk = TAILQ_NEXT(chk, sctp_next);
		if (chk->rec.chunk_id == SCTP_COOKIE_ECHO) {
			TAILQ_REMOVE(&asoc->control_send_queue, chk, sctp_next);
			if (chk->data) {
				sctp_m_freem(chk->data);
				chk->data = NULL;
			}
			asoc->ctrl_queue_cnt--;
			if (chk->whoTo)
				sctp_free_remote_addr(chk->whoTo);
			SCTP_ZONE_FREE(sctppcbinfo.ipi_zone_chunk, chk);
			sctppcbinfo.ipi_count_chunk--;
			if ((int)sctppcbinfo.ipi_count_chunk < 0) {
				panic("Chunk count is negative");
			}
			sctppcbinfo.ipi_gencnt_chunk++;
		}
		chk = nchk;
	}
}

void
sctp_toss_old_asconf(struct sctp_tcb *stcb)
{
	struct sctp_association *asoc;
	struct sctp_tmit_chunk *chk, *chk_tmp;

	asoc = &stcb->asoc;
	for (chk = TAILQ_FIRST(&asoc->control_send_queue); chk != NULL;
	     chk = chk_tmp) {
		/* get next chk */
		chk_tmp = TAILQ_NEXT(chk, sctp_next);
		/* find SCTP_ASCONF chunk in queue (only one ever in queue) */
		if (chk->rec.chunk_id == SCTP_ASCONF) {
			TAILQ_REMOVE(&asoc->control_send_queue, chk, sctp_next);
			if (chk->data) {
				sctp_m_freem(chk->data);
				chk->data = NULL;
			}
			asoc->ctrl_queue_cnt--;
			if (chk->whoTo)
				sctp_free_remote_addr(chk->whoTo);
			SCTP_ZONE_FREE(sctppcbinfo.ipi_zone_chunk, chk);
			sctppcbinfo.ipi_count_chunk--;
			if ((int)sctppcbinfo.ipi_count_chunk < 0) {
				panic("Chunk count is negative");
			}
			sctppcbinfo.ipi_gencnt_chunk++;
		}
	}
}


static void
sctp_clean_up_datalist(struct sctp_tcb *stcb,
		       struct sctp_association *asoc,
		       struct sctp_tmit_chunk **data_list,
		       int bundle_at,
		       struct sctp_nets *net)
{
	int i;
	for (i = 0; i < bundle_at; i++) {
		/* off of the send queue */
		if (i) {
			/* Any chunk NOT 0 you zap the time
			 * chunk 0 gets zapped or set based on
			 * if a RTO measurment is needed.
			 */
			data_list[i]->do_rtt = 0;
		}
		/* record time */
		data_list[i]->sent_rcv_time = net->last_sent_time;
		TAILQ_REMOVE(&asoc->send_queue,
			     data_list[i],
			     sctp_next);
		/* on to the sent queue */
		TAILQ_INSERT_TAIL(&asoc->sent_queue,
				  data_list[i],
				  sctp_next);
		/* This does not lower until the cum-ack passes it */
		asoc->sent_queue_cnt++;
		asoc->send_queue_cnt--;
		if ((asoc->peers_rwnd <= 0) &&
		    (asoc->total_flight == 0) &&
		    (bundle_at == 1)) {
			/* Mark the chunk as being a window probe */
#ifdef SCTP_DEBUG
			if (sctp_debug_on & SCTP_DEBUG_OUTPUT1) {
				printf("WINDOW PROBE SET\n");
			}
#endif
			sctp_pegs[SCTP_WINDOW_PROBES]++;
			data_list[i]->rec.data.state_flags |= SCTP_WINDOW_PROBE;
		} else {
			data_list[i]->rec.data.state_flags &= ~SCTP_WINDOW_PROBE;
		}
#ifdef SCTP_AUDITING_ENABLED
		sctp_audit_log(0xC2, 3);
#endif
		data_list[i]->sent = SCTP_DATAGRAM_SENT;
		data_list[i]->snd_count = 1;
		net->flight_size += data_list[i]->book_size;
		asoc->total_flight += data_list[i]->book_size;
		asoc->total_flight_count++;
#ifdef SCTP_LOG_RWND
		sctp_log_rwnd(SCTP_DECREASE_PEER_RWND,
			      asoc->peers_rwnd , data_list[i]->send_size, sctp_peer_chunk_oh);
#endif
		asoc->peers_rwnd = sctp_sbspace_sub(asoc->peers_rwnd,
						    (u_int32_t)(data_list[i]->send_size + sctp_peer_chunk_oh));
		if (asoc->peers_rwnd < stcb->sctp_ep->sctp_ep.sctp_sws_sender) {
			/* SWS sender side engages */
			asoc->peers_rwnd = 0;
		}
	}
}

static void
sctp_clean_up_ctl(struct sctp_association *asoc)
{
	struct sctp_tmit_chunk *chk, *nchk;
	for (chk = TAILQ_FIRST(&asoc->control_send_queue);
	    chk; chk = nchk) {
		nchk = TAILQ_NEXT(chk, sctp_next);
		if ((chk->rec.chunk_id == SCTP_SELECTIVE_ACK) ||
		    (chk->rec.chunk_id == SCTP_HEARTBEAT_REQUEST) ||
		    (chk->rec.chunk_id == SCTP_HEARTBEAT_ACK) ||
		    (chk->rec.chunk_id == SCTP_SHUTDOWN) ||
		    (chk->rec.chunk_id == SCTP_SHUTDOWN_ACK) ||
		    (chk->rec.chunk_id == SCTP_OPERATION_ERROR) ||
		    (chk->rec.chunk_id == SCTP_PACKET_DROPPED) ||
		    (chk->rec.chunk_id == SCTP_COOKIE_ACK) ||
		    (chk->rec.chunk_id == SCTP_ECN_CWR) ||
		    (chk->rec.chunk_id == SCTP_ASCONF_ACK)) {
			/* Stray chunks must be cleaned up */
		clean_up_anyway:
			TAILQ_REMOVE(&asoc->control_send_queue, chk, sctp_next);
			if (chk->data) {
				sctp_m_freem(chk->data);
				chk->data = NULL;
			}
			asoc->ctrl_queue_cnt--;
			sctp_free_remote_addr(chk->whoTo);
			SCTP_ZONE_FREE(sctppcbinfo.ipi_zone_chunk, chk);
			sctppcbinfo.ipi_count_chunk--;
			if ((int)sctppcbinfo.ipi_count_chunk < 0) {
				panic("Chunk count is negative");
			}
			sctppcbinfo.ipi_gencnt_chunk++;
		} else if (chk->rec.chunk_id == SCTP_STREAM_RESET) {
			struct sctp_stream_reset_req *strreq;
			/* special handling, we must look into the param */
			strreq = mtod(chk->data, struct sctp_stream_reset_req *);
			if (strreq->sr_req.ph.param_type == ntohs(SCTP_STR_RESET_RESPONSE)) {
				goto clean_up_anyway;
			}
		}
	}
}

static int
sctp_move_to_outqueue(struct sctp_tcb *stcb,
		      struct sctp_stream_out *strq)
{
	/* Move from the stream to the send_queue keeping track of the total */
	struct sctp_association *asoc;
	int tot_moved = 0;
	int failed = 0;
	int padval;
	struct sctp_tmit_chunk *chk, *nchk;
	struct sctp_data_chunk *dchkh;
	struct sctpchunk_listhead tmp;
	struct mbuf *orig;

	asoc = &stcb->asoc;
	TAILQ_INIT(&tmp);
	chk = TAILQ_FIRST(&strq->outqueue);
	while (chk) {
		nchk = TAILQ_NEXT(chk, sctp_next);
		/* now put in the chunk header */
		orig = chk->data;
		M_PREPEND(chk->data, sizeof(struct sctp_data_chunk), M_DONTWAIT);
		if (chk->data == NULL) {
			/* HELP */
			failed++;
			break;
		}
		if (orig != chk->data) {
			/* A new mbuf was added, account for it */
			if ((stcb->sctp_ep->sctp_flags & SCTP_PCB_FLAGS_TCPTYPE) ||
			    (stcb->sctp_ep->sctp_flags & SCTP_PCB_FLAGS_IN_TCPPOOL)) {
				stcb->sctp_socket->so_snd.sb_mbcnt += MSIZE;
			}
#ifdef SCTP_MBCNT_LOGGING
			sctp_log_mbcnt(SCTP_LOG_MBCNT_INCREASE,
				       asoc->total_output_queue_size,
				       0,
				       asoc->total_output_mbuf_queue_size,
				       MSIZE);
#endif
			stcb->asoc.total_output_mbuf_queue_size += MSIZE;
			chk->mbcnt += MSIZE;
		}
		chk->send_size += sizeof(struct sctp_data_chunk);
		/* This should NOT have to do anything, but
		 * I would rather be cautious
		 */
		if (!failed && ((size_t)chk->data->m_len < sizeof(struct sctp_data_chunk))) {
			m_pullup(chk->data, sizeof(struct sctp_data_chunk));
			if (chk->data == NULL) {
				failed++;
				break;
			}
		}
		dchkh = mtod(chk->data, struct sctp_data_chunk *);
		dchkh->ch.chunk_length = htons(chk->send_size);
		/* Chunks must be padded to even word boundary */
		padval = chk->send_size % 4;
		if (padval) {
			/* For fragmented messages this should not
			 * run except possibly on the last chunk
			 */
			if (sctp_pad_lastmbuf(chk->data, (4 - padval))) {
				/* we are in big big trouble no mbufs :< */
				failed++;
				break;
			}
			chk->send_size += (4 - padval);
		}
		/* pull from stream queue */
		TAILQ_REMOVE(&strq->outqueue, chk, sctp_next);
		asoc->stream_queue_cnt--;
		TAILQ_INSERT_TAIL(&tmp, chk, sctp_next);
		/* add it in to the size of moved chunks */
		if (chk->rec.data.rcv_flags & SCTP_DATA_LAST_FRAG) {
			/* we pull only one message */
			break;
		}
		chk = nchk;
	}
	if (failed) {
		/* Gak, we just lost the user message */
		chk = TAILQ_FIRST(&tmp);
		while (chk) {
			nchk = TAILQ_NEXT(chk, sctp_next);
			TAILQ_REMOVE(&tmp, chk, sctp_next);

			sctp_ulp_notify(SCTP_NOTIFY_DG_FAIL, stcb,
					(SCTP_NOTIFY_DATAGRAM_UNSENT|SCTP_INTERNAL_ERROR),
					chk);

			if (chk->data) {
				sctp_m_freem(chk->data);
				chk->data = NULL;
			}
			if (chk->whoTo) {
				sctp_free_remote_addr(chk->whoTo);
				chk->whoTo = NULL;
			}
			SCTP_ZONE_FREE(sctppcbinfo.ipi_zone_chunk, chk);
			sctppcbinfo.ipi_count_chunk--;
			if ((int)sctppcbinfo.ipi_count_chunk < 0) {
				panic("Chunk count is negative");
			}
			sctppcbinfo.ipi_gencnt_chunk++;
			chk = nchk;
		}
		return (0);
	}
	/* now pull them off of temp wheel */
	chk = TAILQ_FIRST(&tmp);
	while (chk) {
		nchk = TAILQ_NEXT(chk, sctp_next);
		/* insert on send_queue */
		TAILQ_REMOVE(&tmp, chk, sctp_next);
		TAILQ_INSERT_TAIL(&asoc->send_queue, chk, sctp_next);
		asoc->send_queue_cnt++;
		/* assign TSN */
		chk->rec.data.TSN_seq = asoc->sending_seq++;

		dchkh = mtod(chk->data, struct sctp_data_chunk *);
		/* Put the rest of the things in place now. Size
		 * was done earlier in previous loop prior to
		 * padding.
		 */
		dchkh->ch.chunk_type = SCTP_DATA;
		dchkh->ch.chunk_flags = chk->rec.data.rcv_flags;
		dchkh->dp.tsn = htonl(chk->rec.data.TSN_seq);
		dchkh->dp.stream_id = htons(strq->stream_no);
		dchkh->dp.stream_sequence = htons(chk->rec.data.stream_seq);
		dchkh->dp.protocol_id = chk->rec.data.payloadtype;
		/* total count moved */
		tot_moved += chk->send_size;
		chk = nchk;
	}
	return (tot_moved);
}

static void
sctp_fill_outqueue(struct sctp_tcb *stcb,
		   struct sctp_nets *net)
{
	struct sctp_association *asoc;
	struct sctp_tmit_chunk *chk;
	struct sctp_stream_out *strq, *strqn;
	int mtu_fromwheel, goal_mtu;
	unsigned int moved, seenend, cnt_mvd=0;

	asoc = &stcb->asoc;
	/* Attempt to move at least 1 MTU's worth
	 * onto the wheel for each destination address
	 */
	goal_mtu = net->cwnd - net->flight_size;
	if ((unsigned int)goal_mtu < net->mtu) {
		goal_mtu = net->mtu;
	}
	if (sctp_pegs[SCTP_MOVED_MTU] < (unsigned int)goal_mtu) {
		sctp_pegs[SCTP_MOVED_MTU] = goal_mtu;
	}
	seenend = moved = mtu_fromwheel = 0;
	if (asoc->last_out_stream == NULL) {
		strq = asoc->last_out_stream = TAILQ_FIRST(&asoc->out_wheel);
		if (asoc->last_out_stream == NULL) {
			/* huh nothing on the wheel, TSNH */
			return;
		}
		goto done_it;
	}
	strq = TAILQ_NEXT(asoc->last_out_stream, next_spoke);
 done_it:
	if (strq == NULL) {
		asoc->last_out_stream = TAILQ_FIRST(&asoc->out_wheel);
	}
	while (mtu_fromwheel < goal_mtu) {
		if (strq == NULL) {
			if (seenend == 0) {
				seenend = 1;
				strq = TAILQ_FIRST(&asoc->out_wheel);
			} else if ((moved == 0) && (seenend)) {
				/* none left on the wheel */
				sctp_pegs[SCTP_MOVED_NLEF]++;
				return;
			} else if (moved) {
				/*
				 * clear the flags and rotate back through
				 * again
				 */
				moved = 0;
				seenend = 0;
				strq = TAILQ_FIRST(&asoc->out_wheel);
			}
			if (strq == NULL)
				break;
			continue;
		}
		strqn = TAILQ_NEXT(strq, next_spoke);
		if ((chk = TAILQ_FIRST(&strq->outqueue)) == NULL) {
			/* none left on this queue, prune a spoke?  */
			sctp_remove_from_wheel(asoc, strq);
			if (strq == asoc->last_out_stream) {
			    /* the last one we used went off the wheel */
			    asoc->last_out_stream = NULL;
			}
			strq = strqn;
			continue;
		}
		if (chk->whoTo != net) {
			/* Skip this stream, first one on stream
			 * does not head to our current destination.
			 */
			strq = strqn;
			continue;
		}
		mtu_fromwheel += sctp_move_to_outqueue(stcb, strq);
		cnt_mvd++;
		moved++;
		asoc->last_out_stream = strq;
		strq = strqn;
	}
	sctp_pegs[SCTP_MOVED_MAX]++;
#ifdef SCTP_DEBUG
	if (sctp_debug_on & SCTP_DEBUG_OUTPUT3) {
		printf("Ok we moved %d chunks to send queue\n",
		       moved);
	}
#endif
	if (sctp_pegs[SCTP_MOVED_QMAX] < cnt_mvd) {
		sctp_pegs[SCTP_MOVED_QMAX] = cnt_mvd;
	}
}

void
sctp_fix_ecn_echo(struct sctp_association *asoc)
{
	struct sctp_tmit_chunk *chk;
	TAILQ_FOREACH(chk, &asoc->control_send_queue, sctp_next) {
		if (chk->rec.chunk_id == SCTP_ECN_ECHO) {
			chk->sent = SCTP_DATAGRAM_UNSENT;
		}
	}
}

static void
sctp_move_to_an_alt(struct sctp_tcb *stcb,
		    struct sctp_association *asoc,
		    struct sctp_nets *net)
{
	struct sctp_tmit_chunk *chk;
	struct sctp_nets *a_net;
	a_net = sctp_find_alternate_net(stcb, net);
	if ((a_net != net) &&
	    ((a_net->dest_state & SCTP_ADDR_REACHABLE) == SCTP_ADDR_REACHABLE)) {
		/*
		 * We only proceed if a valid alternate is found that is
		 * not this one and is reachable. Here we must move all
		 * chunks queued in the send queue off of the destination
		 * address to our alternate.
		 */
		TAILQ_FOREACH(chk, &asoc->send_queue, sctp_next) {
			if (chk->whoTo == net) {
				/* Move the chunk to our alternate */
				sctp_free_remote_addr(chk->whoTo);
				chk->whoTo = a_net;
				a_net->ref_count++;
			}
		}
	}
}

static int sctp_from_user_send=0;

static int
sctp_med_chunk_output(struct sctp_inpcb *inp,
		      struct sctp_tcb *stcb,
		      struct sctp_association *asoc,
		      int *num_out,
		      int *reason_code,
		      int control_only, int *cwnd_full, int from_where,
		      struct timeval *now, int *now_filled)
{
	/*
	 * Ok this is the generic chunk service queue.
	 * we must do the following:
	 *  - Service the stream queue that is next, moving any message
	 *    (note I must get a complete message i.e. FIRST/MIDDLE and
	 *    LAST to the out queue in one pass) and assigning TSN's
	 *  - Check to see if the cwnd/rwnd allows any output, if so we
	 *    go ahead and fomulate and send the low level chunks. Making
	 *    sure to combine any control in the control chunk queue also.
	 */
	struct sctp_nets *net;
	struct mbuf *outchain;
	struct sctp_tmit_chunk *chk, *nchk;
	struct sctphdr *shdr;
	/* temp arrays for unlinking */
	struct sctp_tmit_chunk *data_list[SCTP_MAX_DATA_BUNDLING];
	int no_fragmentflg, error;
	int one_chunk, hbflag;
	int asconf, cookie, no_out_cnt;
	int bundle_at, ctl_cnt, no_data_chunks, cwnd_full_ind;
        unsigned int mtu, r_mtu, omtu;
	*num_out = 0;
	cwnd_full_ind = 0;
	ctl_cnt = no_out_cnt = asconf = cookie = 0;
	/*
	 * First lets prime the pump. For each destination, if there
	 * is room in the flight size, attempt to pull an MTU's worth
	 * out of the stream queues into the general send_queue
	 */
#ifdef SCTP_AUDITING_ENABLED
	sctp_audit_log(0xC2, 2);
#endif
#ifdef SCTP_DEBUG
	if (sctp_debug_on & SCTP_DEBUG_OUTPUT3) {
		printf("***********************\n");
	}
#endif
	hbflag = 0;
	if (control_only)
		no_data_chunks = 1;
	else
		no_data_chunks = 0;

	/* Nothing to possible to send? */
	if (TAILQ_EMPTY(&asoc->control_send_queue) &&
	    TAILQ_EMPTY(&asoc->send_queue) &&
	    TAILQ_EMPTY(&asoc->out_wheel)) {
#ifdef SCTP_DEBUG
		if (sctp_debug_on & SCTP_DEBUG_OUTPUT3) {
			printf("All wheels empty\n");
		}
#endif
		return (0);
	}
	if (asoc->peers_rwnd <= 0) {
		/* No room in peers rwnd */
		*cwnd_full = 1;
		*reason_code = 1;
		if (asoc->total_flight > 0) {
			/* we are allowed one chunk in flight */
			no_data_chunks = 1;
			sctp_pegs[SCTP_RWND_BLOCKED]++;
		}
	}
#ifdef SCTP_DEBUG
	if (sctp_debug_on & SCTP_DEBUG_OUTPUT3) {
		printf("Ok we have done the fillup no_data_chunk=%d tf=%d prw:%d\n",
		       (int)no_data_chunks,
		       (int)asoc->total_flight, (int)asoc->peers_rwnd);
	}
#endif
	TAILQ_FOREACH(net, &asoc->nets, sctp_next) {
#ifdef SCTP_DEBUG
		if (sctp_debug_on & SCTP_DEBUG_OUTPUT3) {
			printf("net:%p fs:%d  cwnd:%d\n",
			       net, net->flight_size, net->cwnd);
		}
#endif
		if (net->flight_size >= net->cwnd) {
			/* skip this network, no room */
			cwnd_full_ind++;
#ifdef SCTP_DEBUG
			if (sctp_debug_on & SCTP_DEBUG_OUTPUT3) {
				printf("Ok skip fillup->fs:%d > cwnd:%d\n",
				       net->flight_size,
				       net->cwnd);
			}
#endif
			sctp_pegs[SCTP_CWND_NOFILL]++;
			continue;
		}
		/*
		 * spin through the stream queues moving one message and
		 * assign TSN's as appropriate.
		 */
		sctp_fill_outqueue(stcb, net);
	}
	*cwnd_full = cwnd_full_ind;
	/* now service each destination and send out what we can for it */
#ifdef SCTP_DEBUG
	if (sctp_debug_on & SCTP_DEBUG_OUTPUT3) {
		int chk_cnt = 0;
		TAILQ_FOREACH(chk, &asoc->send_queue, sctp_next) {
			chk_cnt++;
		}
		printf("We have %d chunks on the send_queue\n", chk_cnt);
		chk_cnt = 0;
		TAILQ_FOREACH(chk, &asoc->sent_queue, sctp_next) {
			chk_cnt++;
		}
		printf("We have %d chunks on the sent_queue\n", chk_cnt);
		TAILQ_FOREACH(chk, &asoc->control_send_queue, sctp_next) {
			chk_cnt++;
		}
		printf("We have %d chunks on the control_queue\n", chk_cnt);
	}
#endif
	/* If we have data to send, and DSACK is running, stop it
	 * and build a SACK to dump on to bundle with output. This
	 * actually MAY make it so the bundling does not occur if
	 * the SACK is big but I think this is ok because basic SACK
	 * space is pre-reserved in our fragmentation size choice.
	 */
	if ((TAILQ_FIRST(&asoc->send_queue) != NULL) &&
	    (no_data_chunks == 0)) {
		/* We will be sending something */
		if (callout_pending(&stcb->asoc.dack_timer.timer)) {
			/* Yep a callout is pending */
			sctp_timer_stop(SCTP_TIMER_TYPE_RECV,
					stcb->sctp_ep,
					stcb, NULL);
			sctp_send_sack(stcb);
		}
	}
	/* Nothing to send? */
	if ((TAILQ_FIRST(&asoc->control_send_queue) == NULL) &&
	    (TAILQ_FIRST(&asoc->send_queue) == NULL)) {
		return (0);
	}
	TAILQ_FOREACH(net, &asoc->nets, sctp_next) {
		struct rtentry *rt;
		/* how much can we send? */
		if (net->ref_count < 2) {
			/* Ref-count of 1 so we cannot have data or control
			 * queued to this address. Skip it.
			 */
 			continue;
		}
		ctl_cnt = bundle_at = 0;
		outchain = NULL;
		no_fragmentflg = 1;
		one_chunk = 0;

		rt = rtcache_validate(&net->ro);
		if (rt != NULL) {
			/* if we have a route and an ifp
			 * check to see if we have room to
			 * send to this guy
			 */
			struct ifnet *ifp;
			ifp = net->ro._ro_rt->rt_ifp;
			if ((ifp->if_snd.ifq_len + 2) >= ifp->if_snd.ifq_maxlen) {
				sctp_pegs[SCTP_IFP_QUEUE_FULL]++;
#ifdef SCTP_LOG_MAXBURST
				sctp_log_maxburst(net, ifp->if_snd.ifq_len, ifp->if_snd.ifq_maxlen, SCTP_MAX_IFP_APPLIED);
  #endif
				rtcache_unref(rt, &net->ro);
				continue;
			}
			rtcache_unref(rt, &net->ro);
		}
		if (((struct sockaddr *)&net->ro.ro_sa)->sa_family == AF_INET) {
			mtu = net->mtu - (sizeof(struct ip) + sizeof(struct sctphdr));
		} else {
			mtu = net->mtu - (sizeof(struct ip6_hdr) + sizeof(struct sctphdr));
		}
		if (mtu > asoc->peers_rwnd) {
			if (asoc->total_flight > 0) {
				/* We have a packet in flight somewhere */
				r_mtu = asoc->peers_rwnd;
			} else {
				/* We are always allowed to send one MTU out */
				one_chunk = 1;
				r_mtu = mtu;
			}
		} else {
			r_mtu = mtu;
		}
#ifdef SCTP_DEBUG
		if (sctp_debug_on & SCTP_DEBUG_OUTPUT3) {
			printf("Ok r_mtu is %d mtu is %d for this net:%p one_chunk:%d\n",
			       r_mtu, mtu, net, one_chunk);
		}
#endif
		/************************/
		/* Control transmission */
		/************************/
		/* Now first lets go through the control queue */
		for (chk = TAILQ_FIRST(&asoc->control_send_queue);
		     chk; chk = nchk) {
			nchk = TAILQ_NEXT(chk, sctp_next);
			if (chk->whoTo != net) {
				/*
				 * No, not sent to the network we are
				 * looking at
				 */
				continue;
			}
			if (chk->data == NULL) {
				continue;
			}
			if ((chk->data->m_flags & M_PKTHDR) == 0) {
				/*
				 * NOTE: the chk queue MUST have the PKTHDR
				 * flag set on it with a total in the
				 * m_pkthdr.len field!! else the chunk will
				 * ALWAYS be skipped
				 */
				continue;
			}
			if (chk->sent != SCTP_DATAGRAM_UNSENT) {
				/*
				 * It must be unsent. Cookies and ASCONF's
				 * hang around but there timers will force
				 * when marked for resend.
				 */
				continue;
			}
			/* Here we do NOT factor the r_mtu */
			if ((chk->data->m_pkthdr.len < (int)mtu) ||
			    (chk->flags & CHUNK_FLAGS_FRAGMENT_OK)) {
				/*
				 * We probably should glom the mbuf chain from
				 * the chk->data for control but the problem
				 * is it becomes yet one more level of
				 * tracking to do if for some reason output
				 * fails. Then I have got to reconstruct the
				 * merged control chain.. el yucko.. for now
				 * we take the easy way and do the copy
				 */
				outchain = sctp_copy_mbufchain(chk->data,
							       outchain);
				if (outchain == NULL) {
					return (ENOMEM);
				}
				/* update our MTU size */
				if (mtu > chk->data->m_pkthdr.len)
					mtu -= chk->data->m_pkthdr.len;
				else
					mtu = 0;
				/* Do clear IP_DF ? */
				if (chk->flags & CHUNK_FLAGS_FRAGMENT_OK) {
					no_fragmentflg = 0;
				}
				/* Mark things to be removed, if needed */
				if ((chk->rec.chunk_id == SCTP_SELECTIVE_ACK) ||
				    (chk->rec.chunk_id == SCTP_HEARTBEAT_REQUEST) ||
				    (chk->rec.chunk_id == SCTP_HEARTBEAT_ACK) ||
				    (chk->rec.chunk_id == SCTP_SHUTDOWN) ||
				    (chk->rec.chunk_id == SCTP_SHUTDOWN_ACK) ||
				    (chk->rec.chunk_id == SCTP_OPERATION_ERROR) ||
				    (chk->rec.chunk_id == SCTP_COOKIE_ACK) ||
				    (chk->rec.chunk_id == SCTP_ECN_CWR) ||
				    (chk->rec.chunk_id == SCTP_PACKET_DROPPED) ||
				    (chk->rec.chunk_id == SCTP_ASCONF_ACK)) {

					if (chk->rec.chunk_id == SCTP_HEARTBEAT_REQUEST)
						hbflag = 1;
					/* remove these chunks at the end */
					if (chk->rec.chunk_id == SCTP_SELECTIVE_ACK) {
						/* turn off the timer */
						if (callout_pending(&stcb->asoc.dack_timer.timer)) {
							sctp_timer_stop(SCTP_TIMER_TYPE_RECV,
									inp, stcb, net);
						}
					}
					ctl_cnt++;
				} else {
					/*
					 * Other chunks, since they have
					 * timers running (i.e. COOKIE or
					 * ASCONF) we just "trust" that it
					 * gets sent or retransmitted.
					 */
					ctl_cnt++;
					if (chk->rec.chunk_id == SCTP_COOKIE_ECHO) {
						cookie = 1;
						no_out_cnt = 1;
					} else if (chk->rec.chunk_id == SCTP_ASCONF) {
						/*
						 * set hb flag since we can use
						 * these for RTO
						 */
						hbflag = 1;
						asconf = 1;
					}
					chk->sent = SCTP_DATAGRAM_SENT;
					chk->snd_count++;
				}
				if (mtu == 0) {
					/*
					 * Ok we are out of room but we can
					 * output without effecting the flight
					 * size since this little guy is a
					 * control only packet.
					 */
					if (asconf) {
						sctp_timer_start(SCTP_TIMER_TYPE_ASCONF, inp, stcb, net);
						asconf = 0;
					}
					if (cookie) {
						sctp_timer_start(SCTP_TIMER_TYPE_COOKIE, inp, stcb, net);
						cookie = 0;
					}
					if (outchain->m_len == 0) {
						/*
						 * Special case for when you
						 * get a 0 len mbuf at the
						 * head due to the lack of a
						 * MHDR at the beginning.
						 */
						outchain->m_len = sizeof(struct sctphdr);
					} else {
						M_PREPEND(outchain, sizeof(struct sctphdr), M_DONTWAIT);
						if (outchain == NULL) {
							/* no memory */
							error = ENOBUFS;
							goto error_out_again;
						}
					}
					shdr = mtod(outchain, struct sctphdr *);
					shdr->src_port = inp->sctp_lport;
					shdr->dest_port = stcb->rport;
					shdr->v_tag = htonl(stcb->asoc.peer_vtag);
					shdr->checksum = 0;

					if ((error = sctp_lowlevel_chunk_output(inp, stcb, net,
										rtcache_getdst(&net->ro),
										outchain,
										no_fragmentflg, 0, NULL, asconf))) {
						if (error == ENOBUFS) {
							asoc->ifp_had_enobuf = 1;
						}
						sctp_pegs[SCTP_DATA_OUT_ERR]++;
						if (from_where == 0) {
							sctp_pegs[SCTP_ERROUT_FRM_USR]++;
						}
					error_out_again:
#ifdef SCTP_DEBUG
						if (sctp_debug_on & SCTP_DEBUG_OUTPUT2) {
							printf("Gak got ctrl error %d\n", error);
						}
#endif
						/* error, could not output */
						if (hbflag) {
#ifdef SCTP_DEBUG
							if (sctp_debug_on & SCTP_DEBUG_OUTPUT3) {
								printf("Update HB anyway\n");
							}
#endif
							if (*now_filled == 0) {
								SCTP_GETTIME_TIMEVAL(&net->last_sent_time);
								*now_filled = 1;
								*now = net->last_sent_time;
							} else {
								net->last_sent_time = *now;
							}
							hbflag = 0;
						}
						if (error == EHOSTUNREACH) {
							/*
							 * Destination went
							 * unreachable during
							 * this send
							 */
#ifdef SCTP_DEBUG
							if (sctp_debug_on & SCTP_DEBUG_OUTPUT3) {
								printf("Moving data to an alterante\n");
							}
#endif
							sctp_move_to_an_alt(stcb, asoc, net);
						}
						sctp_clean_up_ctl (asoc);
						return (error);
					} else
						asoc->ifp_had_enobuf = 0;
					/* Only HB or ASCONF advances time */
					if (hbflag) {
						if (*now_filled == 0) {
							SCTP_GETTIME_TIMEVAL(&net->last_sent_time);
							*now_filled = 1;
							*now = net->last_sent_time;
						} else {
							net->last_sent_time = *now;
						}
						hbflag = 0;
					}
					/*
					 * increase the number we sent, if a
					 * cookie is sent we don't tell them
					 * any was sent out.
					 */
					if (!no_out_cnt)
						*num_out +=  ctl_cnt;
					/* recalc a clean slate and setup */
					if (stcb->sctp_ep->sctp_flags & SCTP_PCB_FLAGS_BOUND_V6) {
						mtu = (net->mtu - SCTP_MIN_OVERHEAD);
					} else {
						mtu = (net->mtu - SCTP_MIN_V4_OVERHEAD);
					}
					no_fragmentflg = 1;
				}
			}
		}
		/*********************/
		/* Data transmission */
		/*********************/
		/* now lets add any data within the MTU constraints */
		if (((struct sockaddr *)&net->ro.ro_sa)->sa_family == AF_INET) {
			omtu = net->mtu - (sizeof(struct ip) + sizeof(struct sctphdr));
		} else {
			omtu = net->mtu - (sizeof(struct ip6_hdr) + sizeof(struct sctphdr));
		}

#ifdef SCTP_DEBUG
		if (sctp_debug_on & SCTP_DEBUG_OUTPUT3) {
			printf("Now to data transmission\n");
		}
#endif

		if (((asoc->state & SCTP_STATE_OPEN) == SCTP_STATE_OPEN) ||
		    (cookie)) {
			for (chk = TAILQ_FIRST(&asoc->send_queue); chk; chk = nchk) {
				if (no_data_chunks) {
					/* let only control go out */
#ifdef SCTP_DEBUG
					if (sctp_debug_on & SCTP_DEBUG_OUTPUT3) {
						printf("Either nothing to send or we are full\n");
					}
#endif
					break;
				}
				if (net->flight_size >= net->cwnd) {
					/* skip this net, no room for data */
#ifdef SCTP_DEBUG
					if (sctp_debug_on & SCTP_DEBUG_OUTPUT3) {
						printf("fs:%d > cwnd:%d\n",
						       net->flight_size, net->cwnd);
					}
#endif
					sctp_pegs[SCTP_CWND_BLOCKED]++;
					*reason_code = 2;
					break;
				}
				nchk = TAILQ_NEXT(chk, sctp_next);
				if (chk->whoTo != net) {
					/* No, not sent to this net */
#ifdef SCTP_DEBUG
					if (sctp_debug_on & SCTP_DEBUG_OUTPUT3) {
						printf("chk->whoTo:%p not %p\n",
						       chk->whoTo, net);

					}
#endif
					continue;
				}
#ifdef SCTP_DEBUG
				if (sctp_debug_on & SCTP_DEBUG_OUTPUT3) {
					printf("Can we pick up a chunk?\n");
				}
#endif
				if ((chk->send_size > omtu) && ((chk->flags & CHUNK_FLAGS_FRAGMENT_OK) == 0)) {
					/* strange, we have a chunk that is to bit
					 * for its destination and yet no fragment ok flag.
					 * Something went wrong when the PMTU changed...we did
					 * not mark this chunk for some reason?? I will
					 * fix it here by letting IP fragment it for now and
					 * printing a warning. This really should not happen ...
					 */
/*#ifdef SCTP_DEBUG*/
					printf("Warning chunk of %d bytes > mtu:%d and yet PMTU disc missed\n",
					       chk->send_size, mtu);
/*#endif*/
					chk->flags |= CHUNK_FLAGS_FRAGMENT_OK;
				}

				if (((chk->send_size <= mtu) && (chk->send_size <= r_mtu)) ||
				    ((chk->flags & CHUNK_FLAGS_FRAGMENT_OK) && (chk->send_size <= asoc->peers_rwnd))) {
					/* ok we will add this one */
#ifdef SCTP_DEBUG
					if (sctp_debug_on & SCTP_DEBUG_OUTPUT3) {
						printf("Picking up the chunk\n");
					}
#endif
					outchain = sctp_copy_mbufchain(chk->data, outchain);
					if (outchain == NULL) {
#ifdef SCTP_DEBUG
						if (sctp_debug_on & SCTP_DEBUG_OUTPUT3) {
							printf("Gakk no memory\n");
						}
#endif
						if (!callout_pending(&net->rxt_timer.timer)) {
							sctp_timer_start(SCTP_TIMER_TYPE_SEND, inp, stcb, net);
						}
						return (ENOMEM);
					}
					/* update our MTU size */
					/* Do clear IP_DF ? */
					if (chk->flags & CHUNK_FLAGS_FRAGMENT_OK) {
						no_fragmentflg = 0;
					}
					mtu -= chk->send_size;
					r_mtu -= chk->send_size;
					data_list[bundle_at++] = chk;
					if (bundle_at >= SCTP_MAX_DATA_BUNDLING) {
						mtu = 0;
						break;
					}
					if (mtu <= 0) {
						mtu = 0;
						break;
					}
					if ((r_mtu <= 0) || one_chunk) {
						r_mtu = 0;
						break;
					}
				} else {
					/*
					 * Must be sent in order of the TSN's
					 * (on a network)
					 */
#ifdef SCTP_DEBUG
					if (sctp_debug_on & SCTP_DEBUG_OUTPUT3) {
						printf("ok no more chk:%d > mtu:%d || < r_mtu:%d\n",
						       chk->send_size, mtu, r_mtu);
					}
#endif

					break;
				}
			}/* for () */
		} /* if asoc.state OPEN */
		/* Is there something to send for this destination? */
#ifdef SCTP_DEBUG
		if (sctp_debug_on & SCTP_DEBUG_OUTPUT3) {
			printf("ok now is chain assembled? %p\n",
			       outchain);
		}
#endif

		if (outchain) {
			/* We may need to start a control timer or two */
			if (asconf) {
				sctp_timer_start(SCTP_TIMER_TYPE_ASCONF, inp, stcb, net);
				asconf = 0;
			}
			if (cookie) {
				sctp_timer_start(SCTP_TIMER_TYPE_COOKIE, inp, stcb, net);
				cookie = 0;
			}
			/* must start a send timer if data is being sent */
			if (bundle_at && (!callout_pending(&net->rxt_timer.timer))) {
				/* no timer running on this destination
				 * restart it.
				 */
#ifdef SCTP_DEBUG
				if (sctp_debug_on & SCTP_DEBUG_OUTPUT3) {
					printf("ok lets start a send timer .. we will transmit %p\n",
					       outchain);
				}
#endif
				sctp_timer_start(SCTP_TIMER_TYPE_SEND, inp, stcb, net);
			}
			/* Now send it, if there is anything to send :> */
			if ((outchain->m_flags & M_PKTHDR) == 0) {
				struct mbuf *t;

				MGETHDR(t, M_DONTWAIT, MT_HEADER);
				if (t == NULL) {
					sctp_m_freem(outchain);
					return (ENOMEM);
				}
				t->m_next = outchain;
				t->m_pkthdr.len = 0;
				m_reset_rcvif(t);
				t->m_len = 0;

				outchain = t;
				while (t) {
					outchain->m_pkthdr.len += t->m_len;
					t = t->m_next;
				}
			}
			if (outchain->m_len == 0) {
				/* Special case for when you get a 0 len
				 * mbuf at the head due to the lack
				 * of a MHDR at the beginning.
				 */
				m_align(outchain, sizeof(struct sctphdr));
				outchain->m_len = sizeof(struct sctphdr);
			} else {
				M_PREPEND(outchain, sizeof(struct sctphdr), M_DONTWAIT);
				if (outchain == NULL) {
					/* out of mbufs */
					error = ENOBUFS;
					goto errored_send;
				}
			}
			shdr = mtod(outchain, struct sctphdr *);
			shdr->src_port = inp->sctp_lport;
			shdr->dest_port = stcb->rport;
			shdr->v_tag = htonl(stcb->asoc.peer_vtag);
			shdr->checksum = 0;
			if ((error = sctp_lowlevel_chunk_output(inp, stcb, net,
								rtcache_getdst(&net->ro),
								outchain,
								no_fragmentflg, bundle_at, data_list[0], asconf))) {
				/* error, we could not output */
				if (error == ENOBUFS) {
					asoc->ifp_had_enobuf = 1;
				}
				sctp_pegs[SCTP_DATA_OUT_ERR]++;
				if (from_where == 0) {
					sctp_pegs[SCTP_ERROUT_FRM_USR]++;
				}

			errored_send:
#ifdef SCTP_DEBUG
				if (sctp_debug_on & SCTP_DEBUG_OUTPUT3) {
					printf("Gak send error %d\n", error);
				}
#endif
				if (hbflag) {
#ifdef SCTP_DEBUG
					if (sctp_debug_on & SCTP_DEBUG_OUTPUT3) {
						printf("Update HB time anyway\n");
					}
#endif
					if (*now_filled == 0) {
						SCTP_GETTIME_TIMEVAL(&net->last_sent_time);
						*now_filled = 1;
						*now = net->last_sent_time;
					} else {
						net->last_sent_time = *now;
					}
					hbflag = 0;
				}
				if (error == EHOSTUNREACH) {
					/*
					 * Destination went unreachable during
					 * this send
					 */
#ifdef SCTP_DEBUG
					if (sctp_debug_on & SCTP_DEBUG_OUTPUT3) {
						printf("Calling the movement routine\n");
					}
#endif
					sctp_move_to_an_alt(stcb, asoc, net);
				}
				sctp_clean_up_ctl (asoc);
				return (error);
			} else {
				asoc->ifp_had_enobuf = 0;
			}
			if (bundle_at || hbflag) {
				/* For data/asconf and hb set time */
				if (*now_filled == 0) {
					SCTP_GETTIME_TIMEVAL(&net->last_sent_time);
					*now_filled = 1;
					*now = net->last_sent_time;
				} else {
					net->last_sent_time = *now;
				}
			}

			if (!no_out_cnt) {
				*num_out += (ctl_cnt + bundle_at);
			}
			if (bundle_at) {
				if (!net->rto_pending) {
					/* setup for a RTO measurement */
					net->rto_pending = 1;
					data_list[0]->do_rtt = 1;
				} else {
					data_list[0]->do_rtt = 0;
				}
				sctp_pegs[SCTP_PEG_TSNS_SENT] += bundle_at;
				sctp_clean_up_datalist(stcb, asoc, data_list, bundle_at, net);
			}
			if (one_chunk) {
				break;
			}
		}
	}
	/* At the end there should be no NON timed
	 * chunks hanging on this queue.
	 */
	if ((*num_out == 0) && (*reason_code == 0)) {
		*reason_code = 3;
	}
	sctp_clean_up_ctl (asoc);
	return (0);
}

void
sctp_queue_op_err(struct sctp_tcb *stcb, struct mbuf *op_err)
{
	/* Prepend a OPERATIONAL_ERROR chunk header
	 * and put on the end of the control chunk queue.
	 */
	/* Sender had better have gotten a MGETHDR or else
	 * the control chunk will be forever skipped
	 */
	struct sctp_chunkhdr *hdr;
	struct sctp_tmit_chunk *chk;
	struct mbuf *mat;

	chk = (struct sctp_tmit_chunk *)SCTP_ZONE_GET(sctppcbinfo.ipi_zone_chunk);
	if (chk == NULL) {
		/* no memory */
		sctp_m_freem(op_err);
		return;
	}
	sctppcbinfo.ipi_count_chunk++;
	sctppcbinfo.ipi_gencnt_chunk++;
	M_PREPEND(op_err, sizeof(struct sctp_chunkhdr), M_DONTWAIT);
	if (op_err == NULL) {
		SCTP_ZONE_FREE(sctppcbinfo.ipi_zone_chunk, chk);
		sctppcbinfo.ipi_count_chunk--;
		if ((int)sctppcbinfo.ipi_count_chunk < 0) {
			panic("Chunk count is negative");
		}
		sctppcbinfo.ipi_gencnt_chunk++;
		return;
	}
	chk->send_size = 0;
	mat = op_err;
	while (mat != NULL) {
		chk->send_size += mat->m_len;
		mat = mat->m_next;
	}
	chk->rec.chunk_id = SCTP_OPERATION_ERROR;
	chk->sent = SCTP_DATAGRAM_UNSENT;
	chk->snd_count = 0;
	chk->flags = 0;
	chk->asoc = &stcb->asoc;
	chk->data = op_err;
	chk->whoTo = chk->asoc->primary_destination;
	chk->whoTo->ref_count++;
	hdr = mtod(op_err, struct sctp_chunkhdr *);
	hdr->chunk_type = SCTP_OPERATION_ERROR;
	hdr->chunk_flags = 0;
	hdr->chunk_length = htons(chk->send_size);
	TAILQ_INSERT_TAIL(&chk->asoc->control_send_queue,
			  chk,
			  sctp_next);
	chk->asoc->ctrl_queue_cnt++;
}

int
sctp_send_cookie_echo(struct mbuf *m,
		      int offset,
		      struct sctp_tcb *stcb,
		      struct sctp_nets *net)
{
	/*
	 * pull out the cookie and put it at the front of the control
	 * chunk queue.
	 */
	int at;
	struct mbuf *cookie, *mat;
	struct sctp_paramhdr parm, *phdr;
	struct sctp_chunkhdr *hdr;
	struct sctp_tmit_chunk *chk;
	uint16_t ptype, plen;
	/* First find the cookie in the param area */
	cookie = NULL;
	at = offset + sizeof(struct sctp_init_chunk);

	do {
		phdr = sctp_get_next_param(m, at, &parm, sizeof(parm));
		if (phdr == NULL) {
			return (-3);
		}
		ptype = ntohs(phdr->param_type);
		plen = ntohs(phdr->param_length);
		if (ptype == SCTP_STATE_COOKIE) {
			int pad;
			/* found the cookie */
			if ((pad = (plen % 4))) {
				plen += 4 - pad;
			}
			cookie = sctp_m_copym(m, at, plen, M_DONTWAIT);
			if (cookie == NULL) {
				/* No memory */
				return (-2);
			}
			break;
		}
		at += SCTP_SIZE32(plen);
	} while (phdr);
	if (cookie == NULL) {
		/* Did not find the cookie */
		return (-3);
	}
	/* ok, we got the cookie lets change it into a cookie echo chunk */

	/* first the change from param to cookie */
	hdr = mtod(cookie, struct sctp_chunkhdr *);
	hdr->chunk_type = SCTP_COOKIE_ECHO;
	hdr->chunk_flags = 0;
	/* now we MUST have a PKTHDR on it */
	if ((cookie->m_flags & M_PKTHDR) != M_PKTHDR) {
		/* we hope this happens rarely */
		MGETHDR(mat, M_DONTWAIT, MT_HEADER);
		if (mat == NULL) {
			sctp_m_freem(cookie);
			return (-4);
		}
		mat->m_len = 0;
		m_reset_rcvif(mat);
		mat->m_next = cookie;
		cookie = mat;
	}
	cookie->m_pkthdr.len = plen;
	/* get the chunk stuff now and place it in the FRONT of the queue */
	chk = (struct sctp_tmit_chunk *)SCTP_ZONE_GET(sctppcbinfo.ipi_zone_chunk);
	if (chk == NULL) {
		/* no memory */
		sctp_m_freem(cookie);
		return (-5);
	}
	sctppcbinfo.ipi_count_chunk++;
	sctppcbinfo.ipi_gencnt_chunk++;
	chk->send_size = cookie->m_pkthdr.len;
	chk->rec.chunk_id = SCTP_COOKIE_ECHO;
	chk->sent = SCTP_DATAGRAM_UNSENT;
	chk->snd_count = 0;
	chk->flags = 0;
	chk->asoc = &stcb->asoc;
	chk->data = cookie;
	chk->whoTo = chk->asoc->primary_destination;
	chk->whoTo->ref_count++;
	TAILQ_INSERT_HEAD(&chk->asoc->control_send_queue, chk, sctp_next);
	chk->asoc->ctrl_queue_cnt++;
	return (0);
}

void
sctp_send_heartbeat_ack(struct sctp_tcb *stcb,
			struct mbuf *m,
			int offset,
			int chk_length,
			struct sctp_nets *net)
{
	/* take a HB request and make it into a
	 * HB ack and send it.
	 */
	struct mbuf *outchain;
	struct sctp_chunkhdr *chdr;
	struct sctp_tmit_chunk *chk;


	if (net == NULL)
		/* must have a net pointer */
		return;

	outchain = sctp_m_copym(m, offset, chk_length, M_DONTWAIT);
	if (outchain == NULL) {
		/* gak out of memory */
		return;
	}
	chdr = mtod(outchain, struct sctp_chunkhdr *);
	chdr->chunk_type = SCTP_HEARTBEAT_ACK;
	chdr->chunk_flags = 0;
	if ((outchain->m_flags & M_PKTHDR) != M_PKTHDR) {
		/* should not happen but we are cautious. */
		struct mbuf *tmp;
		MGETHDR(tmp, M_DONTWAIT, MT_HEADER);
		if (tmp == NULL) {
			return;
		}
		tmp->m_len = 0;
		m_reset_rcvif(tmp);
		tmp->m_next = outchain;
		outchain = tmp;
	}
	outchain->m_pkthdr.len = chk_length;
	if (chk_length % 4) {
		/* need pad */
		u_int32_t cpthis=0;
		int padlen;
		padlen = 4 - (outchain->m_pkthdr.len % 4);
		m_copyback(outchain, outchain->m_pkthdr.len, padlen, (void *)&cpthis);
	}
	chk = (struct sctp_tmit_chunk *)SCTP_ZONE_GET(sctppcbinfo.ipi_zone_chunk);
	if (chk == NULL) {
		/* no memory */
		sctp_m_freem(outchain);
		return ;
	}
	sctppcbinfo.ipi_count_chunk++;
	sctppcbinfo.ipi_gencnt_chunk++;

	chk->send_size = chk_length;
	chk->rec.chunk_id = SCTP_HEARTBEAT_ACK;
	chk->sent = SCTP_DATAGRAM_UNSENT;
	chk->snd_count = 0;
	chk->flags = 0;
	chk->asoc = &stcb->asoc;
	chk->data = outchain;
	chk->whoTo = net;
	chk->whoTo->ref_count++;
	TAILQ_INSERT_TAIL(&chk->asoc->control_send_queue, chk, sctp_next);
	chk->asoc->ctrl_queue_cnt++;
}

int
sctp_send_cookie_ack(struct sctp_tcb *stcb) {
	/* formulate and queue a cookie-ack back to sender */
	struct mbuf *cookie_ack;
	struct sctp_chunkhdr *hdr;
	struct sctp_tmit_chunk *chk;

	cookie_ack = NULL;
	MGETHDR(cookie_ack, M_DONTWAIT, MT_HEADER);
	if (cookie_ack == NULL) {
		/* no mbuf's */
		return (-1);
	}
 	cookie_ack->m_data += SCTP_MIN_OVERHEAD;
	chk = (struct sctp_tmit_chunk *)SCTP_ZONE_GET(sctppcbinfo.ipi_zone_chunk);
	if (chk == NULL) {
		/* no memory */
		sctp_m_freem(cookie_ack);
		return (-1);
	}
	sctppcbinfo.ipi_count_chunk++;
	sctppcbinfo.ipi_gencnt_chunk++;

	chk->send_size = sizeof(struct sctp_chunkhdr);
	chk->rec.chunk_id = SCTP_COOKIE_ACK;
	chk->sent = SCTP_DATAGRAM_UNSENT;
	chk->snd_count = 0;
	chk->flags = 0;
	chk->asoc = &stcb->asoc;
	chk->data = cookie_ack;
	if (chk->asoc->last_control_chunk_from != NULL) {
		chk->whoTo = chk->asoc->last_control_chunk_from;
	} else {
		chk->whoTo = chk->asoc->primary_destination;
	}
	chk->whoTo->ref_count++;
	hdr = mtod(cookie_ack, struct sctp_chunkhdr *);
	hdr->chunk_type = SCTP_COOKIE_ACK;
	hdr->chunk_flags = 0;
	hdr->chunk_length = htons(chk->send_size);
	cookie_ack->m_pkthdr.len = cookie_ack->m_len = chk->send_size;
	m_reset_rcvif(cookie_ack);
	TAILQ_INSERT_TAIL(&chk->asoc->control_send_queue, chk, sctp_next);
	chk->asoc->ctrl_queue_cnt++;
	return (0);
}


int
sctp_send_shutdown_ack(struct sctp_tcb *stcb, struct sctp_nets *net)
{
	/* formulate and queue a SHUTDOWN-ACK back to the sender */
	struct mbuf *m_shutdown_ack;
	struct sctp_shutdown_ack_chunk *ack_cp;
	struct sctp_tmit_chunk *chk;

	m_shutdown_ack = NULL;
	MGETHDR(m_shutdown_ack, M_DONTWAIT, MT_HEADER);
	if (m_shutdown_ack == NULL) {
		/* no mbuf's */
		return (-1);
	}
	m_shutdown_ack->m_data += SCTP_MIN_OVERHEAD;
	chk = (struct sctp_tmit_chunk *)SCTP_ZONE_GET(sctppcbinfo.ipi_zone_chunk);
	if (chk == NULL) {
		/* no memory */
		sctp_m_freem(m_shutdown_ack);
		return (-1);
	}
	sctppcbinfo.ipi_count_chunk++;
	sctppcbinfo.ipi_gencnt_chunk++;

	chk->send_size = sizeof(struct sctp_chunkhdr);
	chk->rec.chunk_id = SCTP_SHUTDOWN_ACK;
	chk->sent = SCTP_DATAGRAM_UNSENT;
	chk->snd_count = 0;
	chk->flags = 0;
	chk->asoc = &stcb->asoc;
	chk->data = m_shutdown_ack;
	chk->whoTo = net;
	net->ref_count++;

	ack_cp = mtod(m_shutdown_ack, struct sctp_shutdown_ack_chunk *);
	ack_cp->ch.chunk_type = SCTP_SHUTDOWN_ACK;
	ack_cp->ch.chunk_flags = 0;
	ack_cp->ch.chunk_length = htons(chk->send_size);
	m_shutdown_ack->m_pkthdr.len = m_shutdown_ack->m_len = chk->send_size;
	m_reset_rcvif(m_shutdown_ack);
	TAILQ_INSERT_TAIL(&chk->asoc->control_send_queue, chk, sctp_next);
	chk->asoc->ctrl_queue_cnt++;
	return (0);
}

int
sctp_send_shutdown(struct sctp_tcb *stcb, struct sctp_nets *net)
{
	/* formulate and queue a SHUTDOWN to the sender */
	struct mbuf *m_shutdown;
	struct sctp_shutdown_chunk *shutdown_cp;
	struct sctp_tmit_chunk *chk;

	m_shutdown = NULL;
	MGETHDR(m_shutdown, M_DONTWAIT, MT_HEADER);
	if (m_shutdown == NULL) {
		/* no mbuf's */
		return (-1);
	}
	m_shutdown->m_data += SCTP_MIN_OVERHEAD;
	chk = (struct sctp_tmit_chunk *)SCTP_ZONE_GET(sctppcbinfo.ipi_zone_chunk);
	if (chk == NULL) {
		/* no memory */
		sctp_m_freem(m_shutdown);
		return (-1);
	}
	sctppcbinfo.ipi_count_chunk++;
	sctppcbinfo.ipi_gencnt_chunk++;

	chk->send_size = sizeof(struct sctp_shutdown_chunk);
	chk->rec.chunk_id = SCTP_SHUTDOWN;
	chk->sent = SCTP_DATAGRAM_UNSENT;
	chk->snd_count = 0;
	chk->flags = 0;
	chk->asoc = &stcb->asoc;
	chk->data = m_shutdown;
	chk->whoTo = net;
	net->ref_count++;

	shutdown_cp = mtod(m_shutdown, struct sctp_shutdown_chunk *);
	shutdown_cp->ch.chunk_type = SCTP_SHUTDOWN;
	shutdown_cp->ch.chunk_flags = 0;
	shutdown_cp->ch.chunk_length = htons(chk->send_size);
	shutdown_cp->cumulative_tsn_ack = htonl(stcb->asoc.cumulative_tsn);
	m_shutdown->m_pkthdr.len = m_shutdown->m_len = chk->send_size;
	m_reset_rcvif(m_shutdown);
	TAILQ_INSERT_TAIL(&chk->asoc->control_send_queue, chk, sctp_next);
	chk->asoc->ctrl_queue_cnt++;

	if ((stcb->sctp_ep->sctp_flags & SCTP_PCB_FLAGS_TCPTYPE) ||
	    (stcb->sctp_ep->sctp_flags & SCTP_PCB_FLAGS_IN_TCPPOOL)) {
		stcb->sctp_ep->sctp_socket->so_snd.sb_cc = 0;
		soisdisconnecting(stcb->sctp_ep->sctp_socket);
	}
	return (0);
}

int
sctp_send_asconf(struct sctp_tcb *stcb, struct sctp_nets *net)
{
	/*
	 * formulate and queue an ASCONF to the peer
	 * ASCONF parameters should be queued on the assoc queue
	 */
	struct sctp_tmit_chunk *chk;
	struct mbuf *m_asconf;

	/* compose an ASCONF chunk, maximum length is PMTU */
	m_asconf = sctp_compose_asconf(stcb);
	if (m_asconf == NULL) {
		return (-1);
	}
	chk = (struct sctp_tmit_chunk *)SCTP_ZONE_GET(sctppcbinfo.ipi_zone_chunk);
	if (chk == NULL) {
		/* no memory */
		sctp_m_freem(m_asconf);
		return (-1);
	}
	sctppcbinfo.ipi_count_chunk++;
	sctppcbinfo.ipi_gencnt_chunk++;

	chk->data = m_asconf;
	chk->send_size = m_asconf->m_pkthdr.len;
	chk->rec.chunk_id = SCTP_ASCONF;
	chk->sent = SCTP_DATAGRAM_UNSENT;
	chk->snd_count = 0;
	chk->flags = 0;
	chk->asoc = &stcb->asoc;
	chk->whoTo = chk->asoc->primary_destination;
	chk->whoTo->ref_count++;
	TAILQ_INSERT_TAIL(&chk->asoc->control_send_queue, chk, sctp_next);
	chk->asoc->ctrl_queue_cnt++;
	return (0);
}

int
sctp_send_asconf_ack(struct sctp_tcb *stcb, uint32_t retrans)
{
	/*
	 * formulate and queue a asconf-ack back to sender
	 * the asconf-ack must be stored in the tcb
	 */
	struct sctp_tmit_chunk *chk;
	struct mbuf *m_ack;

	/* is there a asconf-ack mbuf chain to send? */
	if (stcb->asoc.last_asconf_ack_sent == NULL) {
		return (-1);
	}

	/* copy the asconf_ack */
#if defined(__FreeBSD__) || defined(__NetBSD__)
	/* Supposedly the m_copypacket is a optimzation,
	 * use it if we can.
	 */
	if (stcb->asoc.last_asconf_ack_sent->m_flags & M_PKTHDR) {
		m_ack = m_copypacket(stcb->asoc.last_asconf_ack_sent, M_DONTWAIT);
		sctp_pegs[SCTP_CACHED_SRC]++;
	} else
		m_ack = m_copym(stcb->asoc.last_asconf_ack_sent, 0, M_COPYALL, M_DONTWAIT);
#else
		m_ack = m_copy(stcb->asoc.last_asconf_ack_sent, 0, M_COPYALL);
#endif
	if (m_ack == NULL) {
		/* couldn't copy it */

		return (-1);
	}
	chk = (struct sctp_tmit_chunk *)SCTP_ZONE_GET(sctppcbinfo.ipi_zone_chunk);
	if (chk == NULL) {
		/* no memory */
		if (m_ack)
			sctp_m_freem(m_ack);
		return (-1);
	}
	sctppcbinfo.ipi_count_chunk++;
	sctppcbinfo.ipi_gencnt_chunk++;

	/* figure out where it goes to */
	if (retrans) {
		/* we're doing a retransmission */
		if (stcb->asoc.used_alt_asconfack > 2) {
			/* tried alternate nets already, go back */
			chk->whoTo = NULL;
		} else {
			/* need to try and alternate net */
			chk->whoTo = sctp_find_alternate_net(stcb, stcb->asoc.last_control_chunk_from);
			stcb->asoc.used_alt_asconfack++;
		}
		if (chk->whoTo == NULL) {
			/* no alternate */
			if (stcb->asoc.last_control_chunk_from == NULL)
				chk->whoTo = stcb->asoc.primary_destination;
			else
				chk->whoTo = stcb->asoc.last_control_chunk_from;
			stcb->asoc.used_alt_asconfack = 0;
		}
	} else {
		/* normal case */
		if (stcb->asoc.last_control_chunk_from == NULL)
			chk->whoTo = stcb->asoc.primary_destination;
		else
			chk->whoTo = stcb->asoc.last_control_chunk_from;
		stcb->asoc.used_alt_asconfack = 0;
	}
	chk->data = m_ack;
	chk->send_size = m_ack->m_pkthdr.len;
	chk->rec.chunk_id = SCTP_ASCONF_ACK;
	chk->sent = SCTP_DATAGRAM_UNSENT;
	chk->snd_count = 0;
	chk->flags = 0;
	chk->asoc = &stcb->asoc;
	chk->whoTo->ref_count++;
	TAILQ_INSERT_TAIL(&chk->asoc->control_send_queue, chk, sctp_next);
	chk->asoc->ctrl_queue_cnt++;
	return (0);
}


static int
sctp_chunk_retransmission(struct sctp_inpcb *inp,
			  struct sctp_tcb *stcb,
			  struct sctp_association *asoc,
			  int *cnt_out, struct timeval *now, int *now_filled)
{
	/*
	 * send out one MTU of retransmission.
	 * If fast_retransmit is happening we ignore the cwnd.
	 * Otherwise we obey the cwnd and rwnd.
	 * For a Cookie or Asconf in the control chunk queue we retransmit
	 * them by themselves.
	 *
	 * For data chunks we will pick out the lowest TSN's in the
	 * sent_queue marked for resend and bundle them all together
	 * (up to a MTU of destination). The address to send to should
	 * have been selected/changed where the retransmission was
	 * marked (i.e. in FR or t3-timeout routines).
	 */
	struct sctp_tmit_chunk *data_list[SCTP_MAX_DATA_BUNDLING];
	struct sctp_tmit_chunk *chk, *fwd;
	struct mbuf *m;
	struct sctphdr *shdr;
	int asconf;
	struct sctp_nets *net;
	int no_fragmentflg, bundle_at, cnt_thru;
	unsigned int mtu;
	int error, i, one_chunk, fwd_tsn, ctl_cnt, tmr_started;

	tmr_started = ctl_cnt = bundle_at =  error = 0;
	no_fragmentflg = 1;
	asconf = 0;
	fwd_tsn = 0;
	*cnt_out = 0;
	fwd = NULL;
	m = NULL;
#ifdef SCTP_AUDITING_ENABLED
	sctp_audit_log(0xC3, 1);
#endif
	if (TAILQ_EMPTY(&asoc->sent_queue)) {
#ifdef SCTP_DEBUG
		if (sctp_debug_on & SCTP_DEBUG_OUTPUT1) {
			printf("SCTP hits empty queue with cnt set to %d?\n",
			       asoc->sent_queue_retran_cnt);
		}
#endif
		asoc->sent_queue_cnt = 0;
		asoc->sent_queue_cnt_removeable = 0;
	}
	TAILQ_FOREACH(chk, &asoc->control_send_queue, sctp_next) {
		if (chk->sent != SCTP_DATAGRAM_RESEND) {
			/* we only worry about things marked for resend */
			continue;
		}
		if ((chk->rec.chunk_id == SCTP_COOKIE_ECHO) ||
		    (chk->rec.chunk_id == SCTP_ASCONF) ||
		    (chk->rec.chunk_id == SCTP_STREAM_RESET) ||
		    (chk->rec.chunk_id == SCTP_FORWARD_CUM_TSN)) {
			if (chk->rec.chunk_id == SCTP_STREAM_RESET) {
				/* For stream reset we only retran the request
				 * not the response.
				 */
				struct sctp_stream_reset_req *strreq;
				strreq = mtod(chk->data, struct sctp_stream_reset_req *);
				if (strreq->sr_req.ph.param_type != ntohs(SCTP_STR_RESET_REQUEST)) {
					continue;
				}
			}
			ctl_cnt++;
			if (chk->rec.chunk_id == SCTP_ASCONF) {
				no_fragmentflg = 1;
				asconf = 1;
			}
			if (chk->rec.chunk_id == SCTP_FORWARD_CUM_TSN) {
				fwd_tsn = 1;
				fwd = chk;
			}
			m = sctp_copy_mbufchain(chk->data, m);
			break;
		}
	}
	one_chunk = 0;
	cnt_thru = 0;
	/* do we have control chunks to retransmit? */
	if (m != NULL) {
		/* Start a timer no matter if we suceed or fail */
		if (chk->rec.chunk_id == SCTP_COOKIE_ECHO) {
			sctp_timer_start(SCTP_TIMER_TYPE_COOKIE, inp, stcb, chk->whoTo);
		} else if (chk->rec.chunk_id == SCTP_ASCONF)
			sctp_timer_start(SCTP_TIMER_TYPE_ASCONF, inp, stcb, chk->whoTo);

		if (m->m_len == 0) {
			/* Special case for when you get a 0 len
			 * mbuf at the head due to the lack
			 * of a MHDR at the beginning.
			 */
			m->m_len = sizeof(struct sctphdr);
		} else {
			M_PREPEND(m, sizeof(struct sctphdr), M_DONTWAIT);
			if (m == NULL) {
				return (ENOBUFS);
			}
		}
		shdr = mtod(m, struct sctphdr *);
		shdr->src_port = inp->sctp_lport;
		shdr->dest_port = stcb->rport;
		shdr->v_tag = htonl(stcb->asoc.peer_vtag);
		shdr->checksum = 0;
		chk->snd_count++;		/* update our count */

		if ((error = sctp_lowlevel_chunk_output(inp, stcb, chk->whoTo,
		    rtcache_getdst(&chk->whoTo->ro), m,
		    no_fragmentflg, 0, NULL, asconf))) {
			sctp_pegs[SCTP_DATA_OUT_ERR]++;
			return (error);
		}
		/*
		 *We don't want to mark the net->sent time here since this
		 * we use this for HB and retrans cannot measure RTT
		 */
		/*    SCTP_GETTIME_TIMEVAL(&chk->whoTo->last_sent_time);*/
		*cnt_out += 1;
		chk->sent = SCTP_DATAGRAM_SENT;
		sctp_ucount_decr(asoc->sent_queue_retran_cnt);
		if (fwd_tsn == 0) {
			return (0);
		} else {
			/* Clean up the fwd-tsn list */
			sctp_clean_up_ctl (asoc);
			return (0);
		}
	}
	/* Ok, it is just data retransmission we need to do or
	 * that and a fwd-tsn with it all.
	 */
	if (TAILQ_EMPTY(&asoc->sent_queue)) {
		return (-1);
	}
#ifdef SCTP_DEBUG
	if (sctp_debug_on & SCTP_DEBUG_OUTPUT1) {
		printf("Normal chunk retransmission cnt:%d\n",
		       asoc->sent_queue_retran_cnt);
	}
#endif
	if ((SCTP_GET_STATE(asoc) == SCTP_STATE_COOKIE_ECHOED) ||
	    (SCTP_GET_STATE(asoc) == SCTP_STATE_COOKIE_WAIT)) {
		/* not yet open, resend the cookie and that is it */
		return (1);
	}


#ifdef SCTP_AUDITING_ENABLED
	sctp_auditing(20, inp, stcb, NULL);
#endif
	TAILQ_FOREACH(chk, &asoc->sent_queue, sctp_next) {
		if (chk->sent != SCTP_DATAGRAM_RESEND) {
			/* No, not sent to this net or not ready for rtx */
			continue;

		}
		/* pick up the net */
		net = chk->whoTo;
		if (stcb->sctp_ep->sctp_flags & SCTP_PCB_FLAGS_BOUND_V6) {
			mtu = (net->mtu - SCTP_MIN_OVERHEAD);
		} else {
			mtu = net->mtu- SCTP_MIN_V4_OVERHEAD;
		}

		if ((asoc->peers_rwnd < mtu) && (asoc->total_flight > 0)) {
			/* No room in peers rwnd */
			uint32_t tsn;
			tsn = asoc->last_acked_seq + 1;
			if (tsn == chk->rec.data.TSN_seq) {
				/* we make a special exception for this case.
				 * The peer has no rwnd but is missing the
				 * lowest chunk.. which is probably what is
				 * holding up the rwnd.
				 */
				goto one_chunk_around;
			}
#ifdef SCTP_DEBUG
			if (sctp_debug_on & SCTP_DEBUG_OUTPUT1) {
				printf("blocked-peers_rwnd:%d tf:%d\n",
				       (int)asoc->peers_rwnd,
				       (int)asoc->total_flight);
			}
#endif
			sctp_pegs[SCTP_RWND_BLOCKED]++;
			return (1);
		}
	one_chunk_around:
		if (asoc->peers_rwnd < mtu) {
			one_chunk = 1;
		}
#ifdef SCTP_AUDITING_ENABLED
		sctp_audit_log(0xC3, 2);
#endif
		bundle_at = 0;
		m = NULL;
		net->fast_retran_ip = 0;
		if (chk->rec.data.doing_fast_retransmit == 0) {
			/* if no FR in progress skip destination that
			 * have flight_size > cwnd.
			 */
			if (net->flight_size >= net->cwnd) {
				sctp_pegs[SCTP_CWND_BLOCKED]++;
				continue;
			}
		} else {
			/* Mark the destination net to have FR recovery
			 * limits put on it.
			 */
			net->fast_retran_ip = 1;
		}

		if ((chk->send_size <= mtu) || (chk->flags & CHUNK_FLAGS_FRAGMENT_OK)) {
			/* ok we will add this one */
			m = sctp_copy_mbufchain(chk->data, m);
			if (m == NULL) {
				return (ENOMEM);
			}
			/* update our MTU size */
			/* Do clear IP_DF ? */
			if (chk->flags & CHUNK_FLAGS_FRAGMENT_OK) {
				no_fragmentflg = 0;
			}
			mtu -= chk->send_size;
			data_list[bundle_at++] = chk;
			if (one_chunk && (asoc->total_flight <= 0)) {
				sctp_pegs[SCTP_WINDOW_PROBES]++;
				chk->rec.data.state_flags |= SCTP_WINDOW_PROBE;
			}
		}
		if (one_chunk == 0) {
			/* now are there anymore forward from chk to pick up?*/
			fwd = TAILQ_NEXT(chk, sctp_next);
			while (fwd) {
				if (fwd->sent != SCTP_DATAGRAM_RESEND) {
					/* Nope, not for retran */
					fwd = TAILQ_NEXT(fwd, sctp_next);
					continue;
				}
				if (fwd->whoTo != net) {
					/* Nope, not the net in question */
					fwd = TAILQ_NEXT(fwd, sctp_next);
					continue;
				}
				if (fwd->send_size <= mtu) {
					m = sctp_copy_mbufchain(fwd->data, m);
					if (m == NULL) {
						return (ENOMEM);
					}
					/* update our MTU size */
					/* Do clear IP_DF ? */
					if (fwd->flags & CHUNK_FLAGS_FRAGMENT_OK) {
						no_fragmentflg = 0;
					}
					mtu -= fwd->send_size;
					data_list[bundle_at++] = fwd;
					if (bundle_at >= SCTP_MAX_DATA_BUNDLING) {
						break;
					}
					fwd = TAILQ_NEXT(fwd, sctp_next);
				} else {
					/* can't fit so we are done */
					break;
				}
			}
		}
		/* Is there something to send for this destination? */
		if (m) {
			/* No matter if we fail/or suceed we should
			 * start a timer. A failure is like a lost
			 * IP packet :-)
			 */
			if (!callout_pending(&net->rxt_timer.timer)) {
				/* no timer running on this destination
				 * restart it.
				 */
				sctp_timer_start(SCTP_TIMER_TYPE_SEND, inp, stcb, net);
				tmr_started = 1;
			}
			if (m->m_len == 0) {
				/* Special case for when you get a 0 len
				 * mbuf at the head due to the lack
				 * of a MHDR at the beginning.
				 */
				m->m_len = sizeof(struct sctphdr);
			} else {
				M_PREPEND(m, sizeof(struct sctphdr), M_DONTWAIT);
				if (m == NULL) {
					return (ENOBUFS);
				}
			}
			shdr = mtod(m, struct sctphdr *);
			shdr->src_port = inp->sctp_lport;
			shdr->dest_port = stcb->rport;
			shdr->v_tag = htonl(stcb->asoc.peer_vtag);
			shdr->checksum = 0;

			/* Now lets send it, if there is anything to send :> */
			if ((error = sctp_lowlevel_chunk_output(inp, stcb, net,
							       rtcache_getdst(&net->ro),
							       m,
							       no_fragmentflg, 0, NULL, asconf))) {
				/* error, we could not output */
				sctp_pegs[SCTP_DATA_OUT_ERR]++;
				return (error);
			}
			/* For HB's */
			/*
			 * We don't want to mark the net->sent time here since
			 * this we use this for HB and retrans cannot measure
			 * RTT
			 */
			/*      SCTP_GETTIME_TIMEVAL(&net->last_sent_time);*/

			/* For auto-close */
			cnt_thru++;
			if (*now_filled == 0) {
				SCTP_GETTIME_TIMEVAL(&asoc->time_last_sent);
				*now = asoc->time_last_sent;
				*now_filled = 1;
			} else {
				asoc->time_last_sent = *now;
			}
			*cnt_out += bundle_at;
#ifdef SCTP_AUDITING_ENABLED
			sctp_audit_log(0xC4, bundle_at);
#endif
			for (i = 0; i < bundle_at; i++) {
				sctp_pegs[SCTP_RETRANTSN_SENT]++;
				data_list[i]->sent = SCTP_DATAGRAM_SENT;
				data_list[i]->snd_count++;
				sctp_ucount_decr(asoc->sent_queue_retran_cnt);
				/* record the time */
				data_list[i]->sent_rcv_time = asoc->time_last_sent;
				net->flight_size += data_list[i]->book_size;
				asoc->total_flight += data_list[i]->book_size;
				asoc->total_flight_count++;

#ifdef SCTP_LOG_RWND
				sctp_log_rwnd(SCTP_DECREASE_PEER_RWND,
					      asoc->peers_rwnd , data_list[i]->send_size, sctp_peer_chunk_oh);
#endif
				asoc->peers_rwnd = sctp_sbspace_sub(asoc->peers_rwnd,
								    (u_int32_t)(data_list[i]->send_size + sctp_peer_chunk_oh));
				if (asoc->peers_rwnd < stcb->sctp_ep->sctp_ep.sctp_sws_sender) {
					/* SWS sender side engages */
					asoc->peers_rwnd = 0;
				}

				if ((i == 0) &&
				    (data_list[i]->rec.data.doing_fast_retransmit)) {
					sctp_pegs[SCTP_FAST_RETRAN]++;
					if ((data_list[i] == TAILQ_FIRST(&asoc->sent_queue)) &&
					    (tmr_started == 0)) {
						/*
						 * ok we just fast-retrans'd
						 * the lowest TSN, i.e the
						 * first on the list. In this
						 * case we want to give some
						 * more time to get a SACK
						 * back without a t3-expiring.
						 */
						sctp_timer_stop(SCTP_TIMER_TYPE_SEND, inp, stcb, net);
						sctp_timer_start(SCTP_TIMER_TYPE_SEND, inp, stcb, net);
					}
				}
			}
#ifdef SCTP_AUDITING_ENABLED
			sctp_auditing(21, inp, stcb, NULL);
#endif
		} else {
			/* None will fit */
			return (1);
		}
		if (asoc->sent_queue_retran_cnt <= 0) {
			/* all done we have no more to retran */
			asoc->sent_queue_retran_cnt = 0;
			break;
		}
		if (one_chunk) {
			/* No more room in rwnd */
			return (1);
		}
		/* stop the for loop here. we sent out a packet */
		break;
	}
	return (0);
}


static int
sctp_timer_validation(struct sctp_inpcb *inp,
		      struct sctp_tcb *stcb,
		      struct sctp_association *asoc,
		      int ret)
{
	struct sctp_nets *net;
	/* Validate that a timer is running somewhere */
	TAILQ_FOREACH(net, &asoc->nets, sctp_next) {
		if (callout_pending(&net->rxt_timer.timer)) {
			/* Here is a timer */
			return (ret);
		}
	}
	/* Gak, we did not have a timer somewhere */
#ifdef SCTP_DEBUG
	if (sctp_debug_on & SCTP_DEBUG_OUTPUT3) {
		printf("Deadlock avoided starting timer on a dest at retran\n");
	}
#endif
	sctp_timer_start(SCTP_TIMER_TYPE_SEND, inp, stcb, asoc->primary_destination);
	return (ret);
}

int
sctp_chunk_output(struct sctp_inpcb *inp,
		  struct sctp_tcb *stcb,
		  int from_where)
{
	/* Ok this is the generic chunk service queue.
	 * we must do the following:
	 *  - See if there are retransmits pending, if so we
	 *   	must do these first and return.
	 *  - Service the stream queue that is next,
	 *    moving any message (note I must get a complete
	 *    message i.e. FIRST/MIDDLE and LAST to the out
	 *    queue in one pass) and assigning TSN's
	 *  - Check to see if the cwnd/rwnd allows any output, if
	 *	so we go ahead and fomulate and send the low level
	 *    chunks. Making sure to combine any control in the
	 *    control chunk queue also.
	 */
	struct sctp_association *asoc;
	struct sctp_nets *net;
	int error, num_out, tot_out, ret, reason_code, burst_cnt, burst_limit;
	struct timeval now;
	int now_filled=0;
	int cwnd_full=0;
	asoc = &stcb->asoc;
	tot_out = 0;
	num_out = 0;
	reason_code = 0;
	sctp_pegs[SCTP_CALLS_TO_CO]++;
#ifdef SCTP_DEBUG
	if (sctp_debug_on & SCTP_DEBUG_OUTPUT3) {
		printf("in co - retran count:%d\n", asoc->sent_queue_retran_cnt);
	}
#endif
	while (asoc->sent_queue_retran_cnt) {
		/* Ok, it is retransmission time only, we send out only ONE
		 * packet with a single call off to the retran code.
		 */
		ret = sctp_chunk_retransmission(inp, stcb, asoc, &num_out, &now, &now_filled);
		if (ret > 0) {
			/* Can't send anymore */
#ifdef SCTP_DEBUG
			if (sctp_debug_on & SCTP_DEBUG_OUTPUT1) {
				printf("retransmission ret:%d -- full\n", ret);
			}
#endif
			/*
			 * now lets push out control by calling med-level
			 * output once. this assures that we WILL send HB's
			 * if queued too.
			 */
			(void)sctp_med_chunk_output(inp, stcb, asoc, &num_out, &reason_code, 1,
						    &cwnd_full, from_where,
						    &now, &now_filled);
#ifdef SCTP_DEBUG
			if (sctp_debug_on & SCTP_DEBUG_OUTPUT1) {
				printf("Control send outputs:%d@full\n", num_out);
			}
#endif
#ifdef SCTP_AUDITING_ENABLED
			sctp_auditing(8, inp, stcb, NULL);
#endif
			return (sctp_timer_validation(inp, stcb, asoc, ret));
		}
		if (ret < 0) {
			/*
			 * The count was off.. retran is not happening so do
			 * the normal retransmission.
			 */
#ifdef SCTP_DEBUG
			if (sctp_debug_on & SCTP_DEBUG_OUTPUT1) {
				printf("Done with retrans, none left fill up window\n");
			}
#endif
#ifdef SCTP_AUDITING_ENABLED
			sctp_auditing(9, inp, stcb, NULL);
#endif
			break;
		}
		if (from_where == 1) {
			/* Only one transmission allowed out of a timeout */
#ifdef SCTP_DEBUG
			if (sctp_debug_on & SCTP_DEBUG_OUTPUT1) {
				printf("Only one packet allowed out\n");
			}
#endif
#ifdef SCTP_AUDITING_ENABLED
			sctp_auditing(10, inp, stcb, NULL);
#endif
			/* Push out any control */
			(void)sctp_med_chunk_output(inp, stcb, asoc, &num_out, &reason_code, 1, &cwnd_full, from_where,
						    &now, &now_filled);
			return (ret);
		}
		if ((num_out == 0) && (ret == 0)) {
			/* No more retrans to send */
			break;
		}
	}
#ifdef SCTP_AUDITING_ENABLED
	sctp_auditing(12, inp, stcb, NULL);
#endif
	/* Check for bad destinations, if they exist move chunks around. */
	burst_limit = asoc->max_burst;
	TAILQ_FOREACH(net, &asoc->nets, sctp_next) {
		if ((net->dest_state & SCTP_ADDR_NOT_REACHABLE) ==
		    SCTP_ADDR_NOT_REACHABLE) {
			/*
			 * if possible move things off of this address
			 * we still may send below due to the dormant state
			 * but we try to find an alternate address to send
			 * to and if we have one we move all queued data on
			 * the out wheel to this alternate address.
			 */
			sctp_move_to_an_alt(stcb, asoc, net);
		} else {
			/*
			if ((asoc->sat_network) || (net->addr_is_local)) {
				burst_limit = asoc->max_burst * SCTP_SAT_NETWORK_BURST_INCR;
			}
			*/
#ifdef SCTP_DEBUG
			if (sctp_debug_on & SCTP_DEBUG_OUTPUT3) {
				printf("examined net:%p burst limit:%d\n", net, asoc->max_burst);
			}
#endif

#ifdef SCTP_USE_ALLMAN_BURST
			if ((net->flight_size+(burst_limit*net->mtu)) < net->cwnd) {
				if (net->ssthresh < net->cwnd)
					net->ssthresh = net->cwnd;
				net->cwnd = (net->flight_size+(burst_limit*net->mtu));
#ifdef SCTP_LOG_MAXBURST
				sctp_log_maxburst(net, 0, burst_limit, SCTP_MAX_BURST_APPLIED);
#endif
				sctp_pegs[SCTP_MAX_BURST_APL]++;
			}
			net->fast_retran_ip = 0;
#endif
		}

	}
	/* Fill up what we can to the destination */
	burst_cnt = 0;
	cwnd_full = 0;
	do {
#ifdef SCTP_DEBUG
		if (sctp_debug_on & SCTP_DEBUG_OUTPUT3) {
			printf("Burst count:%d - call m-c-o\n", burst_cnt);
		}
#endif
		error = sctp_med_chunk_output(inp, stcb, asoc, &num_out,
					      &reason_code, 0,  &cwnd_full, from_where,
					      &now, &now_filled);
		if (error) {
#ifdef SCTP_DEBUG
			if (sctp_debug_on & SCTP_DEBUG_OUTPUT1) {
				printf("Error %d was returned from med-c-op\n", error);
			}
#endif
#ifdef SCTP_LOG_MAXBURST
			sctp_log_maxburst(asoc->primary_destination, error , burst_cnt, SCTP_MAX_BURST_ERROR_STOP);
#endif
			break;
		}
#ifdef SCTP_DEBUG
		if (sctp_debug_on & SCTP_DEBUG_OUTPUT3) {
			printf("m-c-o put out %d\n", num_out);
		}
#endif
		tot_out += num_out;
		burst_cnt++;
	} while (num_out
#ifndef SCTP_USE_ALLMAN_BURST
		 &&  (burst_cnt < burst_limit)
#endif
		);
#ifndef SCTP_USE_ALLMAN_BURST
	if (burst_cnt >= burst_limit) {
		sctp_pegs[SCTP_MAX_BURST_APL]++;
 		asoc->burst_limit_applied = 1;
#ifdef SCTP_LOG_MAXBURST
		sctp_log_maxburst(asoc->primary_destination, 0 , burst_cnt, SCTP_MAX_BURST_APPLIED);
#endif
 	} else {
		asoc->burst_limit_applied = 0;
 	}
#endif

#ifdef SCTP_DEBUG
	if (sctp_debug_on & SCTP_DEBUG_OUTPUT1) {
		printf("Ok, we have put out %d chunks\n", tot_out);
	}
#endif
	if (tot_out == 0) {
		sctp_pegs[SCTP_CO_NODATASNT]++;
		if (asoc->stream_queue_cnt > 0) {
			sctp_pegs[SCTP_SOS_NOSNT]++;
		} else {
			sctp_pegs[SCTP_NOS_NOSNT]++;
		}
		if (asoc->send_queue_cnt > 0) {
			sctp_pegs[SCTP_SOSE_NOSNT]++;
		} else {
			sctp_pegs[SCTP_NOSE_NOSNT]++;
		}
	}
	/* Now we need to clean up the control chunk chain if
	 * a ECNE is on it. It must be marked as UNSENT again
	 * so next call will continue to send it until
	 * such time that we get a CWR, to remove it.
	 */
	sctp_fix_ecn_echo(asoc);
	return (error);
}


int
sctp_output(struct sctp_inpcb *inp, struct mbuf *m,
     struct sockaddr *addr, struct mbuf *control, struct lwp *l, int flags)
{
	struct sctp_inpcb *t_inp;
 	struct sctp_tcb *stcb;
	struct sctp_nets *net;
	struct sctp_association *asoc;
	int create_lock_applied = 0;
	int queue_only, error = 0;
	struct sctp_sndrcvinfo srcv;
	int un_sent = 0;
	int use_rcvinfo = 0;
	t_inp = inp;
	/*  struct route ro;*/

	queue_only = 0;
	stcb = NULL;
	asoc = NULL;
	net = NULL;

#ifdef SCTP_DEBUG
	if (sctp_debug_on & SCTP_DEBUG_OUTPUT1) {
		printf("USR Send BEGINS\n");
	}
#endif

	if ((inp->sctp_flags & SCTP_PCB_FLAGS_TCPTYPE) &&
	    (inp->sctp_flags & SCTP_PCB_FLAGS_ACCEPTING)) {
		/* The listner can NOT send */
		if (control) {
			sctppcbinfo.mbuf_track--;
			sctp_m_freem(control);
			control = NULL;
		}
		sctp_m_freem(m);
		return (EFAULT);
	}
	/* Can't allow a V6 address on a non-v6 socket */
	if (addr) {
		SCTP_ASOC_CREATE_LOCK(inp);
		if ((inp->sctp_flags & SCTP_PCB_FLAGS_SOCKET_GONE) ||
		    (inp->sctp_flags & SCTP_PCB_FLAGS_SOCKET_GONE)) {
			/* Should I really unlock ? */
			SCTP_ASOC_CREATE_UNLOCK(inp);
			if (control) {
				sctppcbinfo.mbuf_track--;
				sctp_m_freem(control);
				control = NULL;
			}
			sctp_m_freem(m);
			return (EFAULT);
		}
		create_lock_applied = 1;
		if (((inp->sctp_flags & SCTP_PCB_FLAGS_BOUND_V6) == 0) &&
		    (addr->sa_family == AF_INET6)) {
			SCTP_ASOC_CREATE_UNLOCK(inp);
			if (control) {
				sctppcbinfo.mbuf_track--;
				sctp_m_freem(control);
				control = NULL;
			}
			sctp_m_freem(m);
			return (EINVAL);
		}
	}
	if (control) {
		sctppcbinfo.mbuf_track++;
		if (sctp_find_cmsg(SCTP_SNDRCV, (void *)&srcv, control,
				   sizeof(srcv))) {
			if (srcv.sinfo_flags & SCTP_SENDALL) {
				/* its a sendall */
				sctppcbinfo.mbuf_track--;
				sctp_m_freem(control);
				if (create_lock_applied) {
					SCTP_ASOC_CREATE_UNLOCK(inp);
					create_lock_applied = 0;
				}
				return (sctp_sendall(inp, NULL, m, &srcv));
			}
			if (srcv.sinfo_assoc_id) {
				if (inp->sctp_flags & SCTP_PCB_FLAGS_CONNECTED) {
					SCTP_INP_RLOCK(inp);
					stcb = LIST_FIRST(&inp->sctp_asoc_list);
					if (stcb) {
						SCTP_TCB_LOCK(stcb);
					}
					SCTP_INP_RUNLOCK(inp);

					if (stcb == NULL) {
						if (create_lock_applied) {
							SCTP_ASOC_CREATE_UNLOCK(inp);
							create_lock_applied = 0;
						}
						sctppcbinfo.mbuf_track--;
						sctp_m_freem(control);
						sctp_m_freem(m);
						return (ENOTCONN);
					}
					net = stcb->asoc.primary_destination;
				} else {
					stcb = sctp_findassociation_ep_asocid(inp, srcv.sinfo_assoc_id);
				}
				/*
				 * Question: Should I error here if the

				 * assoc_id is no longer valid?
				 * i.e. I can't find it?
				 */
				if ((stcb) &&
				    (addr != NULL)) {
					/* Must locate the net structure */
					if (addr)
						net = sctp_findnet(stcb, addr);
				}
				if (net == NULL)
					net = stcb->asoc.primary_destination;
			}
			use_rcvinfo = 1;
		}
	}
	if (stcb == NULL) {
		if (inp->sctp_flags & SCTP_PCB_FLAGS_CONNECTED) {
			SCTP_INP_RLOCK(inp);
			stcb = LIST_FIRST(&inp->sctp_asoc_list);
			if (stcb) {
				SCTP_TCB_LOCK(stcb);
			}
			SCTP_INP_RUNLOCK(inp);
			if (stcb == NULL) {
				if (create_lock_applied) {
					SCTP_ASOC_CREATE_UNLOCK(inp);
					create_lock_applied = 0;
				}
				if (control) {
					sctppcbinfo.mbuf_track--;
					sctp_m_freem(control);
					control = NULL;
				}
				sctp_m_freem(m);
				return (ENOTCONN);
			}
			if (addr == NULL) {
				net = stcb->asoc.primary_destination;
			} else {
				net = sctp_findnet(stcb, addr);
				if (net == NULL) {
					net = stcb->asoc.primary_destination;
				}
			}
		} else {
			if (addr != NULL) {
				SCTP_INP_WLOCK(inp);
				SCTP_INP_INCR_REF(inp);
				SCTP_INP_WUNLOCK(inp);
				stcb = sctp_findassociation_ep_addr(&t_inp, addr, &net, NULL, NULL);
				if (stcb == NULL) {
					SCTP_INP_WLOCK(inp);
					SCTP_INP_DECR_REF(inp);
					SCTP_INP_WUNLOCK(inp);
				}
			}
		}
	}
	if ((stcb == NULL) &&
	    (inp->sctp_flags & SCTP_PCB_FLAGS_TCPTYPE)) {
		if (control) {
			sctppcbinfo.mbuf_track--;
			sctp_m_freem(control);
			control = NULL;
		}
		if (create_lock_applied) {
			SCTP_ASOC_CREATE_UNLOCK(inp);
			create_lock_applied = 0;
		}
		sctp_m_freem(m);
		return (ENOTCONN);
	} else if ((stcb == NULL) &&
		   (addr == NULL)) {
		if (control) {
			sctppcbinfo.mbuf_track--;
			sctp_m_freem(control);
			control = NULL;
		}
		if (create_lock_applied) {
			SCTP_ASOC_CREATE_UNLOCK(inp);
			create_lock_applied = 0;
		}
		sctp_m_freem(m);
		return (ENOENT);
	} else if (stcb == NULL) {
		/* UDP mode, we must go ahead and start the INIT process */
		if ((use_rcvinfo) && (srcv.sinfo_flags & SCTP_ABORT)) {
			/* Strange user to do this */
			if (control) {
				sctppcbinfo.mbuf_track--;
				sctp_m_freem(control);
				control = NULL;
			}
			if (create_lock_applied) {
				SCTP_ASOC_CREATE_UNLOCK(inp);
				create_lock_applied = 0;
			}
			sctp_m_freem(m);
			return (ENOENT);
		}
		stcb = sctp_aloc_assoc(inp, addr, 1, &error, 0);
		if (stcb == NULL) {
			if (control) {
				sctppcbinfo.mbuf_track--;
				sctp_m_freem(control);
				control = NULL;
			}
			if (create_lock_applied) {
				SCTP_ASOC_CREATE_UNLOCK(inp);
				create_lock_applied = 0;
			}
			sctp_m_freem(m);
			return (error);
		}
		if (create_lock_applied) {
			SCTP_ASOC_CREATE_UNLOCK(inp);
			create_lock_applied = 0;
		} else {
			printf("Huh-1, create lock should have been applied!\n");
		}
		queue_only = 1;
		asoc = &stcb->asoc;
		asoc->state = SCTP_STATE_COOKIE_WAIT;
		SCTP_GETTIME_TIMEVAL(&asoc->time_entered);
		if (control) {
			/* see if a init structure exists in cmsg headers */
			struct sctp_initmsg initm;
			int i;
			if (sctp_find_cmsg(SCTP_INIT, (void *)&initm, control,
					   sizeof(initm))) {
				/* we have an INIT override of the default */
				if (initm.sinit_max_attempts)
					asoc->max_init_times = initm.sinit_max_attempts;
				if (initm.sinit_num_ostreams)
					asoc->pre_open_streams = initm.sinit_num_ostreams;
				if (initm.sinit_max_instreams)
					asoc->max_inbound_streams = initm.sinit_max_instreams;
				if (initm.sinit_max_init_timeo)
					asoc->initial_init_rto_max = initm.sinit_max_init_timeo;
			}
			if (asoc->streamoutcnt < asoc->pre_open_streams) {
				/* Default is NOT correct */
#ifdef SCTP_DEBUG
				if (sctp_debug_on & SCTP_DEBUG_OUTPUT1) {
					printf("Ok, defout:%d pre_open:%d\n",
					       asoc->streamoutcnt, asoc->pre_open_streams);
				}
#endif
				free(asoc->strmout, M_PCB);
				asoc->strmout = NULL;
				asoc->streamoutcnt = asoc->pre_open_streams;
				asoc->strmout = malloc(asoc->streamoutcnt *
				       sizeof(struct sctp_stream_out), M_PCB,
				       M_WAIT);
				for (i = 0; i < asoc->streamoutcnt; i++) {
					/*
					 * inbound side must be set to 0xffff,
					 * also NOTE when we get the INIT-ACK
					 * back (for INIT sender) we MUST
					 * reduce the count (streamoutcnt) but
					 * first check if we sent to any of the
					 * upper streams that were dropped (if
					 * some were). Those that were dropped
					 * must be notified to the upper layer
					 * as failed to send.
					 */
					asoc->strmout[i].next_sequence_sent = 0x0;
					TAILQ_INIT(&asoc->strmout[i].outqueue);
					asoc->strmout[i].stream_no = i;
					asoc->strmout[i].next_spoke.tqe_next = 0;
					asoc->strmout[i].next_spoke.tqe_prev = 0;
				}
			}
		}
		sctp_send_initiate(inp, stcb);
		/*
		 * we may want to dig in after this call and adjust the MTU
		 * value. It defaulted to 1500 (constant) but the ro structure
		 * may now have an update and thus we may need to change it
		 * BEFORE we append the message.
		 */
		net = stcb->asoc.primary_destination;
	} else {
		if (create_lock_applied) {
			SCTP_ASOC_CREATE_UNLOCK(inp);
			create_lock_applied = 0;
		}
		asoc = &stcb->asoc;
		if ((SCTP_GET_STATE(asoc) == SCTP_STATE_COOKIE_WAIT) ||
		    (SCTP_GET_STATE(asoc) == SCTP_STATE_COOKIE_ECHOED)) {
			queue_only = 1;
		}
		if ((SCTP_GET_STATE(asoc) == SCTP_STATE_SHUTDOWN_SENT) ||
		    (SCTP_GET_STATE(asoc) == SCTP_STATE_SHUTDOWN_RECEIVED) ||
		    (SCTP_GET_STATE(asoc) == SCTP_STATE_SHUTDOWN_ACK_SENT) ||
		    (asoc->state & SCTP_STATE_SHUTDOWN_PENDING)) {
			if (control) {
				sctppcbinfo.mbuf_track--;
				sctp_m_freem(control);
				control = NULL;
			}
			if ((use_rcvinfo) &&
			    (srcv.sinfo_flags & SCTP_ABORT)) {
				sctp_msg_append(stcb, net, m, &srcv, flags);
				error = 0;
			} else {
				if (m)
					sctp_m_freem(m);
				error = ECONNRESET;
			}
			SCTP_TCB_UNLOCK(stcb);
			return (error);
		}
	}
	if (create_lock_applied) {
		/* we should never hit here with the create lock applied
		 *
		 */
		SCTP_ASOC_CREATE_UNLOCK(inp);
		create_lock_applied = 0;
	}


	if (use_rcvinfo == 0) {
		srcv = stcb->asoc.def_send;
	}
#ifdef SCTP_DEBUG
	else {
		if (sctp_debug_on & SCTP_DEBUG_OUTPUT5) {
			printf("stream:%d\n", srcv.sinfo_stream);
			printf("flags:%x\n", (u_int)srcv.sinfo_flags);
			printf("ppid:%d\n", srcv.sinfo_ppid);
			printf("context:%d\n", srcv.sinfo_context);
		}
	}
#endif
	if (control) {
		sctppcbinfo.mbuf_track--;
		sctp_m_freem(control);
		control = NULL;
	}
	if (net && ((srcv.sinfo_flags & SCTP_ADDR_OVER))) {
		/* we take the override or the unconfirmed */
		;
	} else {
		net = stcb->asoc.primary_destination;
	}
	if ((error = sctp_msg_append(stcb, net, m, &srcv, flags))) {
		SCTP_TCB_UNLOCK(stcb);
		return (error);
	}
	if (net->flight_size > net->cwnd) {
		sctp_pegs[SCTP_SENDTO_FULL_CWND]++;
		queue_only = 1;
 	} else if (asoc->ifp_had_enobuf) {
		sctp_pegs[SCTP_QUEONLY_BURSTLMT]++;
	 	queue_only = 1;
 	} else {
		un_sent = ((stcb->asoc.total_output_queue_size - stcb->asoc.total_flight) +
			   ((stcb->asoc.chunks_on_out_queue - stcb->asoc.total_flight_count) * sizeof(struct sctp_data_chunk)) +
			   SCTP_MED_OVERHEAD);

		if (((inp->sctp_flags & SCTP_PCB_FLAGS_NODELAY) == 0) &&
		    (stcb->asoc.total_flight > 0) &&
		    (un_sent < (int)stcb->asoc.smallest_mtu)
			) {

			/* Ok, Nagle is set on and we have
			 * data outstanding. Don't send anything
			 * and let the SACK drive out the data.
			 */
			sctp_pegs[SCTP_NAGLE_NOQ]++;
			queue_only = 1;
		} else {
			sctp_pegs[SCTP_NAGLE_OFF]++;
		}
	}
	if ((queue_only == 0) && stcb->asoc.peers_rwnd) {
		/* we can attempt to send too.*/
#ifdef SCTP_DEBUG
		if (sctp_debug_on & SCTP_DEBUG_OUTPUT1) {
			printf("USR Send calls sctp_chunk_output\n");
		}
#endif
#ifdef SCTP_AUDITING_ENABLED
		sctp_audit_log(0xC0, 1);
		sctp_auditing(6, inp, stcb, net);
#endif
		sctp_pegs[SCTP_OUTPUT_FRM_SND]++;
		sctp_chunk_output(inp, stcb, 0);
#ifdef SCTP_AUDITING_ENABLED
		sctp_audit_log(0xC0, 2);
		sctp_auditing(7, inp, stcb, net);
#endif

	}
#ifdef SCTP_DEBUG
	if (sctp_debug_on & SCTP_DEBUG_OUTPUT1) {
		printf("USR Send complete qo:%d prw:%d\n", queue_only, stcb->asoc.peers_rwnd);
	}
#endif
	SCTP_TCB_UNLOCK(stcb);
	return (0);
}

void
send_forward_tsn(struct sctp_tcb *stcb,
		 struct sctp_association *asoc)
{
	struct sctp_tmit_chunk *chk;
	struct sctp_forward_tsn_chunk *fwdtsn;

	TAILQ_FOREACH(chk, &asoc->control_send_queue, sctp_next) {
		if (chk->rec.chunk_id == SCTP_FORWARD_CUM_TSN) {
			/* mark it to unsent */
			chk->sent = SCTP_DATAGRAM_UNSENT;
			chk->snd_count = 0;
			/* Do we correct its output location? */
			if (chk->whoTo != asoc->primary_destination) {
				sctp_free_remote_addr(chk->whoTo);
				chk->whoTo = asoc->primary_destination;
				chk->whoTo->ref_count++;
			}
			goto sctp_fill_in_rest;
		}
	}
	/* Ok if we reach here we must build one */
	chk = (struct sctp_tmit_chunk *)SCTP_ZONE_GET(sctppcbinfo.ipi_zone_chunk);
	if (chk == NULL) {
		return;
	}
	sctppcbinfo.ipi_count_chunk++;
	sctppcbinfo.ipi_gencnt_chunk++;
	chk->rec.chunk_id = SCTP_FORWARD_CUM_TSN;
	chk->asoc = asoc;
	MGETHDR(chk->data, M_DONTWAIT, MT_DATA);
	if (chk->data == NULL) {
		chk->whoTo->ref_count--;
		SCTP_ZONE_FREE(sctppcbinfo.ipi_zone_chunk, chk);
		sctppcbinfo.ipi_count_chunk--;
		if ((int)sctppcbinfo.ipi_count_chunk < 0) {
			panic("Chunk count is negative");
		}
		sctppcbinfo.ipi_gencnt_chunk++;
		return;
	}
	chk->data->m_data += SCTP_MIN_OVERHEAD;
	chk->sent = SCTP_DATAGRAM_UNSENT;
	chk->snd_count = 0;
	chk->whoTo = asoc->primary_destination;
	chk->whoTo->ref_count++;
	TAILQ_INSERT_TAIL(&asoc->control_send_queue, chk, sctp_next);
	asoc->ctrl_queue_cnt++;
 sctp_fill_in_rest:
	/* Here we go through and fill out the part that
	 * deals with stream/seq of the ones we skip.
	 */
	chk->data->m_pkthdr.len = chk->data->m_len = 0;
	{
		struct sctp_tmit_chunk *at, *tp1, *last;
		struct sctp_strseq *strseq;
		unsigned int cnt_of_space, i, ovh;
		unsigned int space_needed;
		unsigned int cnt_of_skipped = 0;
		TAILQ_FOREACH(at, &asoc->sent_queue, sctp_next) {
			if (at->sent != SCTP_FORWARD_TSN_SKIP) {
				/* no more to look at */
				break;
			}
			if (at->rec.data.rcv_flags & SCTP_DATA_UNORDERED) {
				/* We don't report these */
				continue;
			}
			cnt_of_skipped++;
		}
		space_needed = (sizeof(struct sctp_forward_tsn_chunk) +
				(cnt_of_skipped * sizeof(struct sctp_strseq)));
		if ((M_TRAILINGSPACE(chk->data) < (int)space_needed) &&
		    ((chk->data->m_flags & M_EXT) == 0)) {
			/* Need a M_EXT, get one and move
			 * fwdtsn to data area.
			 */
			MCLGET(chk->data, M_DONTWAIT);
		}
		cnt_of_space = M_TRAILINGSPACE(chk->data);

		if (stcb->sctp_ep->sctp_flags & SCTP_PCB_FLAGS_BOUND_V6) {
			ovh = SCTP_MIN_OVERHEAD;
		} else {
			ovh = SCTP_MIN_V4_OVERHEAD;
		}
		if (cnt_of_space > (asoc->smallest_mtu-ovh)) {
			/* trim to a mtu size */
			cnt_of_space = asoc->smallest_mtu - ovh;
		}
		if (cnt_of_space < space_needed) {
			/* ok we must trim down the chunk by lowering
			 * the advance peer ack point.
			 */
			cnt_of_skipped = (cnt_of_space-
					  ((sizeof(struct sctp_forward_tsn_chunk))/
 					    sizeof(struct sctp_strseq)));
			/* Go through and find the TSN that
			 * will be the one we report.
			 */
			at = TAILQ_FIRST(&asoc->sent_queue);
			for (i = 0; i < cnt_of_skipped; i++) {
				tp1 = TAILQ_NEXT(at, sctp_next);
				at = tp1;
			}
			last = at;
			/* last now points to last one I can report, update peer ack point */
			asoc->advanced_peer_ack_point = last->rec.data.TSN_seq;
			space_needed -= (cnt_of_skipped * sizeof(struct sctp_strseq));
		}
		chk->send_size = space_needed;
		/* Setup the chunk */
		fwdtsn = mtod(chk->data, struct sctp_forward_tsn_chunk *);
		fwdtsn->ch.chunk_length = htons(chk->send_size);
		fwdtsn->ch.chunk_flags = 0;
		fwdtsn->ch.chunk_type = SCTP_FORWARD_CUM_TSN;
		fwdtsn->new_cumulative_tsn = htonl(asoc->advanced_peer_ack_point);
		chk->send_size = (sizeof(struct sctp_forward_tsn_chunk) +
				  (cnt_of_skipped * sizeof(struct sctp_strseq)));
		chk->data->m_pkthdr.len = chk->data->m_len = chk->send_size;
		fwdtsn++;
		/* Move pointer to after the fwdtsn and transfer to
		 * the strseq pointer.
		 */
		strseq = (struct sctp_strseq *)fwdtsn;
		/*
		 * Now populate the strseq list. This is done blindly
		 * without pulling out duplicate stream info. This is
		 * inefficent but won't harm the process since the peer
		 * will look at these in sequence and will thus release
		 * anything. It could mean we exceed the PMTU and chop
		 * off some that we could have included.. but this is
		 * unlikely (aka 1432/4 would mean 300+ stream seq's would
		 * have to be reported in one FWD-TSN. With a bit of work
		 * we can later FIX this to optimize and pull out duplcates..
		 * but it does add more overhead. So for now... not!
		 */
		at = TAILQ_FIRST(&asoc->sent_queue);
		for (i = 0; i < cnt_of_skipped; i++) {
			tp1 = TAILQ_NEXT(at, sctp_next);
			if (at->rec.data.rcv_flags & SCTP_DATA_UNORDERED) {
				/* We don't report these */
				i--;
				at = tp1;
				continue;
			}
			strseq->stream = ntohs(at->rec.data.stream_number);
			strseq->sequence = ntohs(at->rec.data.stream_seq);
			strseq++;
			at = tp1;
		}
	}
	return;

}

void
sctp_send_sack(struct sctp_tcb *stcb)
{
	/*
	 * Queue up a SACK in the control queue. We must first check to
	 * see if a SACK is somehow on the control queue. If so, we will
	 * take and remove the old one.
	 */
	struct sctp_association *asoc;
	struct sctp_tmit_chunk *chk, *a_chk;
	struct sctp_sack_chunk *sack;
	struct sctp_gap_ack_block *gap_descriptor;
	uint32_t *dup;
	int start;
	unsigned int i, maxi, seeing_ones, m_size;
	unsigned int num_gap_blocks, space;

	start = maxi = 0;
	seeing_ones = 1;
	a_chk = NULL;
	asoc = &stcb->asoc;
	if (asoc->last_data_chunk_from == NULL) {
		/* Hmm we never received anything */
		return;
	}
	sctp_set_rwnd(stcb, asoc);
	TAILQ_FOREACH(chk, &asoc->control_send_queue, sctp_next) {
		if (chk->rec.chunk_id == SCTP_SELECTIVE_ACK) {
			/* Hmm, found a sack already on queue, remove it */
			TAILQ_REMOVE(&asoc->control_send_queue, chk, sctp_next);
			asoc->ctrl_queue_cnt++;
			a_chk = chk;
			if (a_chk->data)
				sctp_m_freem(a_chk->data);
			a_chk->data = NULL;
			sctp_free_remote_addr(a_chk->whoTo);
			a_chk->whoTo = NULL;
			break;
		}
	}
	if (a_chk == NULL) {
		a_chk = (struct sctp_tmit_chunk *)SCTP_ZONE_GET(sctppcbinfo.ipi_zone_chunk);
		if (a_chk == NULL) {
			/* No memory so we drop the idea, and set a timer */
			sctp_timer_stop(SCTP_TIMER_TYPE_RECV,
					stcb->sctp_ep, stcb, NULL);
			sctp_timer_start(SCTP_TIMER_TYPE_RECV,
					 stcb->sctp_ep, stcb, NULL);
			return;
		}
		sctppcbinfo.ipi_count_chunk++;
		sctppcbinfo.ipi_gencnt_chunk++;
		a_chk->rec.chunk_id = SCTP_SELECTIVE_ACK;
	}
	a_chk->asoc = asoc;
	a_chk->snd_count = 0;
	a_chk->send_size = 0;	/* fill in later */
	a_chk->sent = SCTP_DATAGRAM_UNSENT;
	m_size = (asoc->mapping_array_size << 3);

	if ((asoc->numduptsns) ||
	    (asoc->last_data_chunk_from->dest_state & SCTP_ADDR_NOT_REACHABLE)
		) {
		/* Ok, we have some duplicates or the destination for the
		 * sack is unreachable, lets see if we can select an alternate
		 * than asoc->last_data_chunk_from
		 */
		if ((!(asoc->last_data_chunk_from->dest_state &
		      SCTP_ADDR_NOT_REACHABLE)) &&
		    (asoc->used_alt_onsack > 2)) {
			/* We used an alt last time, don't this time */
			a_chk->whoTo = NULL;
		} else {
			asoc->used_alt_onsack++;
			a_chk->whoTo = sctp_find_alternate_net(stcb, asoc->last_data_chunk_from);
		}
		if (a_chk->whoTo == NULL) {
			/* Nope, no alternate */
			a_chk->whoTo = asoc->last_data_chunk_from;
			asoc->used_alt_onsack = 0;
		}
	} else {
		/* No duplicates so we use the last
		 * place we received data from.
		 */
#ifdef SCTP_DEBUG
		if (asoc->last_data_chunk_from == NULL) {
			printf("Huh, last_data_chunk_from is null when we want to sack??\n");
		}
#endif
		asoc->used_alt_onsack = 0;
		a_chk->whoTo = asoc->last_data_chunk_from;
	}
	if (a_chk->whoTo)
		a_chk->whoTo->ref_count++;

	/* Ok now lets formulate a MBUF with our sack */
	MGETHDR(a_chk->data, M_DONTWAIT, MT_DATA);
	if ((a_chk->data == NULL) ||
	    (a_chk->whoTo == NULL)) {
		/* rats, no mbuf memory */
		if (a_chk->data) {
			/* was a problem with the destination */
			sctp_m_freem(a_chk->data);
			a_chk->data = NULL;
		}
		a_chk->whoTo->ref_count--;
		SCTP_ZONE_FREE(sctppcbinfo.ipi_zone_chunk, a_chk);
		sctppcbinfo.ipi_count_chunk--;
		if ((int)sctppcbinfo.ipi_count_chunk < 0) {
			panic("Chunk count is negative");
		}
		sctppcbinfo.ipi_gencnt_chunk++;
		sctp_timer_stop(SCTP_TIMER_TYPE_RECV,
				stcb->sctp_ep, stcb, NULL);
		sctp_timer_start(SCTP_TIMER_TYPE_RECV,
				 stcb->sctp_ep, stcb, NULL);
		return;
	}
	/* First count the number of gap ack blocks we need */
	if (asoc->highest_tsn_inside_map == asoc->cumulative_tsn) {
		/* We know if there are none above the cum-ack we
		 * have everything with NO gaps
		 */
		num_gap_blocks = 0;
	} else {
		/* Ok we must count how many gaps we
		 * have.
		 */
		num_gap_blocks = 0;
		if (asoc->highest_tsn_inside_map >= asoc->mapping_array_base_tsn) {
			maxi = (asoc->highest_tsn_inside_map - asoc->mapping_array_base_tsn);
		} else {
			maxi = (asoc->highest_tsn_inside_map  + (MAX_TSN - asoc->mapping_array_base_tsn) + 1);
		}
		if (maxi > m_size) {
			/* impossible but who knows, someone is playing with us  :> */
#ifdef SCTP_DEBUG
			printf("GAK maxi:%d  > m_size:%d came out higher than allowed htsn:%u base:%u cumack:%u\n",
			       maxi,
			       m_size,
			       asoc->highest_tsn_inside_map,
			       asoc->mapping_array_base_tsn,
			       asoc->cumulative_tsn
			       );
#endif
			num_gap_blocks = 0;
			goto no_gaps_now;
		}
		if (asoc->cumulative_tsn >= asoc->mapping_array_base_tsn) {
			start = (asoc->cumulative_tsn - asoc->mapping_array_base_tsn);
		} else {
			/* Set it so we start at 0 */
			start = -1;
		}
		/* Ok move start up one to look at the NEXT past the cum-ack */
		start++;
		for (i = start; i <= maxi; i++) {
			if (seeing_ones) {
				/* while seeing ones I must
				 * transition back to 0 before
				 * finding the next gap and
				 * counting the segment.
				 */
				if (SCTP_IS_TSN_PRESENT(asoc->mapping_array, i) == 0) {
					seeing_ones = 0;
				}
			} else {
				if (SCTP_IS_TSN_PRESENT(asoc->mapping_array, i)) {
					seeing_ones = 1;
					num_gap_blocks++;
				}
			}
		}
	no_gaps_now:
		if (num_gap_blocks == 0) {
			/*
			 * Traveled all of the bits and NO one,
			 * must have reneged
			 */
			if (compare_with_wrap(asoc->cumulative_tsn, asoc->highest_tsn_inside_map, MAX_TSN)) {
			   asoc->highest_tsn_inside_map = asoc->cumulative_tsn;
#ifdef SCTP_MAP_LOGGING
			   sctp_log_map(0, 4, asoc->highest_tsn_inside_map, SCTP_MAP_SLIDE_RESULT);
#endif
			}
		}
	}

	/* Now calculate the space needed */
	space = (sizeof(struct sctp_sack_chunk) +
		 (num_gap_blocks * sizeof(struct sctp_gap_ack_block)) +
		 (asoc->numduptsns * sizeof(int32_t))
		);
	if (space > (asoc->smallest_mtu-SCTP_MAX_OVERHEAD)) {
		/* Reduce the size of the sack to fit */
		int calc, fit;
		calc = (asoc->smallest_mtu - SCTP_MAX_OVERHEAD);
		calc -= sizeof(struct sctp_gap_ack_block);
		fit = calc/sizeof(struct sctp_gap_ack_block);
		if (fit > (int)num_gap_blocks) {
			/* discard some dups */
			asoc->numduptsns = (fit - num_gap_blocks);
		} else {
			/* discard all dups and some gaps */
			num_gap_blocks = fit;
			asoc->numduptsns = 0;
		}
		/* recalc space */
		space = (sizeof(struct sctp_sack_chunk) +
			 (num_gap_blocks * sizeof(struct sctp_gap_ack_block)) +
			 (asoc->numduptsns * sizeof(int32_t))
			);

	}

	if ((space+SCTP_MIN_OVERHEAD) > MHLEN) {
		/* We need a cluster */
		MCLGET(a_chk->data, M_DONTWAIT);
		if ((a_chk->data->m_flags & M_EXT) != M_EXT) {
			/* can't get a cluster
			 * give up and try later.
			 */
			if (a_chk->data)
				sctp_m_freem(a_chk->data);
			a_chk->data = NULL;
			a_chk->whoTo->ref_count--;
			SCTP_ZONE_FREE(sctppcbinfo.ipi_zone_chunk, a_chk);
			sctppcbinfo.ipi_count_chunk--;
			if ((int)sctppcbinfo.ipi_count_chunk < 0) {
				panic("Chunk count is negative");
			}
			sctppcbinfo.ipi_gencnt_chunk++;
			sctp_timer_stop(SCTP_TIMER_TYPE_RECV,
					stcb->sctp_ep, stcb, NULL);
			sctp_timer_start(SCTP_TIMER_TYPE_RECV,
					 stcb->sctp_ep, stcb, NULL);
			return;
		}
	}

	/* ok, lets go through and fill it in */
	a_chk->data->m_data += SCTP_MIN_OVERHEAD;
	sack = mtod(a_chk->data, struct sctp_sack_chunk *);
	sack->ch.chunk_type = SCTP_SELECTIVE_ACK;
	sack->ch.chunk_flags = asoc->receiver_nonce_sum & SCTP_SACK_NONCE_SUM;
	sack->sack.cum_tsn_ack = htonl(asoc->cumulative_tsn);
	sack->sack.a_rwnd = htonl(asoc->my_rwnd);
	asoc->my_last_reported_rwnd = asoc->my_rwnd;
	sack->sack.num_gap_ack_blks = htons(num_gap_blocks);
	sack->sack.num_dup_tsns = htons(asoc->numduptsns);

	a_chk->send_size = (sizeof(struct sctp_sack_chunk) +
			    (num_gap_blocks * sizeof(struct sctp_gap_ack_block)) +
			    (asoc->numduptsns * sizeof(int32_t)));
	a_chk->data->m_pkthdr.len = a_chk->data->m_len = a_chk->send_size;
	sack->ch.chunk_length = htons(a_chk->send_size);

	gap_descriptor = (struct sctp_gap_ack_block *)((vaddr_t)sack + sizeof(struct sctp_sack_chunk));
	seeing_ones = 0;
	for (i = start; i <= maxi; i++) {
		if (num_gap_blocks == 0) {
			break;
		}
		if (seeing_ones) {
			/* while seeing Ones I must
			 * transition back to 0 before
			 * finding the next gap
			 */
			if (SCTP_IS_TSN_PRESENT(asoc->mapping_array, i) == 0) {
				gap_descriptor->end = htons(((uint16_t)(i-start)));
				gap_descriptor++;
				seeing_ones = 0;
				num_gap_blocks--;
			}
		} else {
			if (SCTP_IS_TSN_PRESENT(asoc->mapping_array, i)) {
				gap_descriptor->start = htons(((uint16_t)(i+1-start)));
				/* advance struct to next pointer */
				seeing_ones = 1;
			}
		}
	}
	if (num_gap_blocks) {
		/* special case where the array is all 1's
		 * to the end of the array.
		 */
		gap_descriptor->end = htons(((uint16_t)((i-start))));
		gap_descriptor++;
	}
	/* now we must add any dups we are going to report. */
	if (asoc->numduptsns) {
		dup = (uint32_t *)gap_descriptor;
		for (i = 0; i < asoc->numduptsns; i++) {
			*dup = htonl(asoc->dup_tsns[i]);
			dup++;
		}
		asoc->numduptsns = 0;
	}
	/* now that the chunk is prepared queue it to the control
	 * chunk queue.
	 */
	TAILQ_INSERT_TAIL(&asoc->control_send_queue, a_chk, sctp_next);
	asoc->ctrl_queue_cnt++;
	sctp_pegs[SCTP_PEG_SACKS_SENT]++;
	return;
}

void
sctp_send_abort_tcb(struct sctp_tcb *stcb, struct mbuf *operr)
{
	struct mbuf *m_abort;
	struct sctp_abort_msg *abort_m;
	int sz;
	abort_m = NULL;
	MGETHDR(m_abort, M_DONTWAIT, MT_HEADER);
	if (m_abort == NULL) {
		/* no mbuf's */
		return;
	}
	m_abort->m_data += SCTP_MIN_OVERHEAD;
	abort_m = mtod(m_abort, struct sctp_abort_msg *);
	m_abort->m_len = sizeof(struct sctp_abort_msg);
	m_abort->m_next = operr;
	sz = 0;
	if (operr) {
		struct mbuf *n;
		n = operr;
		while (n) {
			sz += n->m_len;
			n = n->m_next;
		}
	}
	abort_m->msg.ch.chunk_type = SCTP_ABORT_ASSOCIATION;
	abort_m->msg.ch.chunk_flags = 0;
	abort_m->msg.ch.chunk_length = htons(sizeof(struct sctp_abort_chunk) +
					     sz);
	abort_m->sh.src_port = stcb->sctp_ep->sctp_lport;
	abort_m->sh.dest_port = stcb->rport;
	abort_m->sh.v_tag = htonl(stcb->asoc.peer_vtag);
	abort_m->sh.checksum = 0;
	m_abort->m_pkthdr.len = m_abort->m_len + sz;
	m_reset_rcvif(m_abort);
	sctp_lowlevel_chunk_output(stcb->sctp_ep, stcb,
	    stcb->asoc.primary_destination,
	    rtcache_getdst(&stcb->asoc.primary_destination->ro),
	    m_abort, 1, 0, NULL, 0);
}

int
sctp_send_shutdown_complete(struct sctp_tcb *stcb,
			    struct sctp_nets *net)

{
	/* formulate and SEND a SHUTDOWN-COMPLETE */
	struct mbuf *m_shutdown_comp;
	struct sctp_shutdown_complete_msg *comp_cp;

	m_shutdown_comp = NULL;
	MGETHDR(m_shutdown_comp, M_DONTWAIT, MT_HEADER);
	if (m_shutdown_comp == NULL) {
		/* no mbuf's */
		return (-1);
	}
	m_shutdown_comp->m_data += sizeof(struct ip6_hdr);
	comp_cp = mtod(m_shutdown_comp, struct sctp_shutdown_complete_msg *);
	comp_cp->shut_cmp.ch.chunk_type = SCTP_SHUTDOWN_COMPLETE;
	comp_cp->shut_cmp.ch.chunk_flags = 0;
	comp_cp->shut_cmp.ch.chunk_length = htons(sizeof(struct sctp_shutdown_complete_chunk));
	comp_cp->sh.src_port = stcb->sctp_ep->sctp_lport;
	comp_cp->sh.dest_port = stcb->rport;
	comp_cp->sh.v_tag = htonl(stcb->asoc.peer_vtag);
	comp_cp->sh.checksum = 0;

	m_shutdown_comp->m_pkthdr.len = m_shutdown_comp->m_len = sizeof(struct sctp_shutdown_complete_msg);
	m_reset_rcvif(m_shutdown_comp);
	sctp_lowlevel_chunk_output(stcb->sctp_ep, stcb, net,
	    rtcache_getdst(&net->ro), m_shutdown_comp,
	    1, 0, NULL, 0);
	if ((stcb->sctp_ep->sctp_flags & SCTP_PCB_FLAGS_TCPTYPE) ||
	    (stcb->sctp_ep->sctp_flags & SCTP_PCB_FLAGS_IN_TCPPOOL)) {
		stcb->sctp_ep->sctp_flags &= ~SCTP_PCB_FLAGS_CONNECTED;
		stcb->sctp_ep->sctp_socket->so_snd.sb_cc = 0;
		soisdisconnected(stcb->sctp_ep->sctp_socket);
	}
	return (0);
}

int
sctp_send_shutdown_complete2(struct mbuf *m, int iphlen, struct sctphdr *sh)
{
	/* formulate and SEND a SHUTDOWN-COMPLETE */
	struct mbuf *mout;
	struct ip *iph, *iph_out;
	struct ip6_hdr *ip6, *ip6_out;
	int offset_out;
	struct sctp_shutdown_complete_msg *comp_cp;

	MGETHDR(mout, M_DONTWAIT, MT_HEADER);
	if (mout == NULL) {
		/* no mbuf's */
		return (-1);
	}
	iph = mtod(m, struct ip *);
	iph_out = NULL;
	ip6_out = NULL;
	offset_out = 0;
	if (iph->ip_v == IPVERSION) {
		mout->m_len = sizeof(struct ip) +
		    sizeof(struct sctp_shutdown_complete_msg);
		mout->m_next = NULL;
		iph_out = mtod(mout, struct ip *);

		/* Fill in the IP header for the ABORT */
		iph_out->ip_v = IPVERSION;
		iph_out->ip_hl = (sizeof(struct ip)/4);
		iph_out->ip_tos = (u_char)0;
		iph_out->ip_id = 0;
		iph_out->ip_off = 0;
		iph_out->ip_ttl = MAXTTL;
		iph_out->ip_p = IPPROTO_SCTP;
		iph_out->ip_src.s_addr = iph->ip_dst.s_addr;
		iph_out->ip_dst.s_addr = iph->ip_src.s_addr;

		/* let IP layer calculate this */
		iph_out->ip_sum = 0;
		offset_out += sizeof(*iph_out);
		comp_cp = (struct sctp_shutdown_complete_msg *)(
		    (vaddr_t)iph_out + offset_out);
	} else if (iph->ip_v == (IPV6_VERSION >> 4)) {
		ip6 = (struct ip6_hdr *)iph;
		mout->m_len = sizeof(struct ip6_hdr) +
		    sizeof(struct sctp_shutdown_complete_msg);
		mout->m_next = NULL;
		ip6_out = mtod(mout, struct ip6_hdr *);

		/* Fill in the IPv6 header for the ABORT */
		ip6_out->ip6_flow = ip6->ip6_flow;
		ip6_out->ip6_hlim = ip6_defhlim;
		ip6_out->ip6_nxt = IPPROTO_SCTP;
		ip6_out->ip6_src = ip6->ip6_dst;
		ip6_out->ip6_dst = ip6->ip6_src;
 		ip6_out->ip6_plen = mout->m_len;
		offset_out += sizeof(*ip6_out);
		comp_cp = (struct sctp_shutdown_complete_msg *)(
		    (vaddr_t)ip6_out + offset_out);
	} else {
		/* Currently not supported. */
		return (-1);
	}

	/* Now copy in and fill in the ABORT tags etc. */
	comp_cp->sh.src_port = sh->dest_port;
	comp_cp->sh.dest_port = sh->src_port;
	comp_cp->sh.checksum = 0;
	comp_cp->sh.v_tag = sh->v_tag;
	comp_cp->shut_cmp.ch.chunk_flags = SCTP_HAD_NO_TCB;
	comp_cp->shut_cmp.ch.chunk_type = SCTP_SHUTDOWN_COMPLETE;
	comp_cp->shut_cmp.ch.chunk_length = htons(sizeof(struct sctp_shutdown_complete_chunk));

	mout->m_pkthdr.len = mout->m_len;
	/* add checksum */
	if ((sctp_no_csum_on_loopback) && m_get_rcvif_NOMPSAFE(m) != NULL &&
	    m_get_rcvif_NOMPSAFE(m)->if_type == IFT_LOOP) {
		comp_cp->sh.checksum =  0;
	} else {
		comp_cp->sh.checksum = sctp_calculate_sum(mout, NULL, offset_out);
	}

	/* zap the rcvif, it should be null */
	m_reset_rcvif(mout);
	/* zap the stack pointer to the route */
	if (iph_out != NULL) {
		struct route ro;

		memset(&ro, 0, sizeof ro);
#ifdef SCTP_DEBUG
		if (sctp_debug_on & SCTP_DEBUG_OUTPUT2) {
			printf("sctp_shutdown_complete2 calling ip_output:\n");
			sctp_print_address_pkt(iph_out, &comp_cp->sh);
		}
#endif
		/* set IPv4 length */
		iph_out->ip_len = htons(mout->m_pkthdr.len);
		/* out it goes */
		ip_output(mout, 0, &ro, IP_RAWOUTPUT, NULL, NULL);
	} else if (ip6_out != NULL) {
		struct route ro;

		memset(&ro, 0, sizeof(ro));
#ifdef SCTP_DEBUG
		if (sctp_debug_on & SCTP_DEBUG_OUTPUT2) {
			printf("sctp_shutdown_complete2 calling ip6_output:\n");
			sctp_print_address_pkt((struct ip *)ip6_out,
			    &comp_cp->sh);
		}
#endif
		ip6_output(mout, NULL, &ro, 0, NULL, NULL, NULL);
	}
	sctp_pegs[SCTP_DATAGRAMS_SENT]++;
	return (0);
}

static struct sctp_nets *
sctp_select_hb_destination(struct sctp_tcb *stcb, struct timeval *now)
{
	struct sctp_nets *net, *hnet;
	int ms_goneby, highest_ms, state_overide=0;

	SCTP_GETTIME_TIMEVAL(now);
	highest_ms = 0;
	hnet = NULL;
	TAILQ_FOREACH(net, &stcb->asoc.nets, sctp_next) {
		if (
			((net->dest_state & SCTP_ADDR_NOHB) && ((net->dest_state & SCTP_ADDR_UNCONFIRMED) == 0)) ||
			(net->dest_state & SCTP_ADDR_OUT_OF_SCOPE)
			) {
			/* Skip this guy from consideration if HB is off AND its confirmed*/
#ifdef SCTP_DEBUG
			if (sctp_debug_on & SCTP_DEBUG_OUTPUT4) {
				printf("Skipping net:%p state:%d nohb/out-of-scope\n",
				       net, net->dest_state);
			}
#endif
			continue;
		}
		if (sctp_destination_is_reachable(stcb, (struct sockaddr *)&net->ro.ro_sa) == 0) {
			/* skip this dest net from consideration */
#ifdef SCTP_DEBUG
			if (sctp_debug_on & SCTP_DEBUG_OUTPUT4) {
				printf("Skipping net:%p reachable NOT\n",
				       net);
			}
#endif
			continue;
		}
		if (net->last_sent_time.tv_sec) {
			/* Sent to so we subtract */
			ms_goneby = (now->tv_sec - net->last_sent_time.tv_sec) * 1000;
		} else
			/* Never been sent to */
			ms_goneby = 0x7fffffff;
#ifdef SCTP_DEBUG
		if (sctp_debug_on & SCTP_DEBUG_OUTPUT4) {
			printf("net:%p ms_goneby:%d\n",
			       net, ms_goneby);
		}
#endif
		/* When the address state is unconfirmed but still considered reachable, we
		 * HB at a higher rate. Once it goes confirmed OR reaches the "unreachable"
		 * state, thenw we cut it back to HB at a more normal pace.
		 */
		if ((net->dest_state & (SCTP_ADDR_UNCONFIRMED|SCTP_ADDR_NOT_REACHABLE)) == SCTP_ADDR_UNCONFIRMED) {
			state_overide = 1;
		} else {
			state_overide = 0;
		}

		if ((((unsigned int)ms_goneby >= net->RTO) || (state_overide)) &&
		    (ms_goneby > highest_ms)) {
			highest_ms = ms_goneby;
			hnet = net;
#ifdef SCTP_DEBUG
			if (sctp_debug_on & SCTP_DEBUG_OUTPUT4) {
				printf("net:%p is the new high\n",
				       net);
			}
#endif
		}
	}
	if (hnet &&
	   ((hnet->dest_state & (SCTP_ADDR_UNCONFIRMED|SCTP_ADDR_NOT_REACHABLE)) == SCTP_ADDR_UNCONFIRMED)) {
		state_overide = 1;
	} else {
		state_overide = 0;
	}

	if (highest_ms && (((unsigned int)highest_ms >= hnet->RTO) || state_overide)) {
		/* Found the one with longest delay bounds
		 * OR it is unconfirmed and still not marked
		 * unreachable.
		 */
#ifdef SCTP_DEBUG
		if (sctp_debug_on & SCTP_DEBUG_OUTPUT4) {
			printf("net:%p is the hb winner -",
				hnet);
			if (hnet)
				sctp_print_address((struct sockaddr *)&hnet->ro.ro_sa);
			else
				printf(" none\n");
		}
#endif
		/* update the timer now */
		hnet->last_sent_time = *now;
		return (hnet);
	}
	/* Nothing to HB */
	return (NULL);
}

int
sctp_send_hb(struct sctp_tcb *stcb, int user_req, struct sctp_nets *u_net)
{
	struct sctp_tmit_chunk *chk;
	struct sctp_nets *net;
	struct sctp_heartbeat_chunk *hb;
	struct timeval now;
	struct sockaddr_in *sin;
	struct sockaddr_in6 *sin6;

	if (user_req == 0) {
		net = sctp_select_hb_destination(stcb, &now);
		if (net == NULL) {
			/* All our busy none to send to, just
			 * start the timer again.
			 */
			if (stcb->asoc.state == 0) {
				return (0);
			}
			sctp_timer_start(SCTP_TIMER_TYPE_HEARTBEAT,
					 stcb->sctp_ep,
					 stcb,
					 net);
			return (0);
		}
#ifndef SCTP_USE_ALLMAN_BURST
		else {
			/* found one idle.. decay cwnd on this one
			 * by 1/2 if none outstanding.
			 */

			if (net->flight_size == 0) {
				net->cwnd /= 2;
				if (net->addr_is_local) {
					if (net->cwnd < (net->mtu *4)) {
						net->cwnd = net->mtu * 4;
					}
				} else {
					if (net->cwnd < (net->mtu * 2)) {
						net->cwnd = net->mtu * 2;
					}
				}

			}

		}
#endif
	} else {
		net = u_net;
		if (net == NULL) {
			return (0);
		}
		SCTP_GETTIME_TIMEVAL(&now);
	}
	sin = (struct sockaddr_in *)&net->ro.ro_sa;
	if (sin->sin_family != AF_INET) {
		if (sin->sin_family != AF_INET6) {
			/* huh */
			return (0);
		}
	}
	chk = (struct sctp_tmit_chunk *)SCTP_ZONE_GET(sctppcbinfo.ipi_zone_chunk);
	if (chk == NULL) {
#ifdef SCTP_DEBUG
		if (sctp_debug_on & SCTP_DEBUG_OUTPUT4) {
			printf("Gak, can't get a chunk for hb\n");
		}
#endif
		return (0);
	}
	sctppcbinfo.ipi_gencnt_chunk++;
	sctppcbinfo.ipi_count_chunk++;
	chk->rec.chunk_id = SCTP_HEARTBEAT_REQUEST;
	chk->asoc = &stcb->asoc;
	chk->send_size = sizeof(struct sctp_heartbeat_chunk);
	MGETHDR(chk->data, M_DONTWAIT, MT_DATA);
	if (chk->data == NULL) {
		SCTP_ZONE_FREE(sctppcbinfo.ipi_zone_chunk, chk);
		sctppcbinfo.ipi_count_chunk--;
		if ((int)sctppcbinfo.ipi_count_chunk < 0) {
			panic("Chunk count is negative");
		}
		sctppcbinfo.ipi_gencnt_chunk++;
		return (0);
	}
	chk->data->m_data += SCTP_MIN_OVERHEAD;
	chk->data->m_pkthdr.len = chk->data->m_len = chk->send_size;
	chk->sent = SCTP_DATAGRAM_UNSENT;
	chk->snd_count = 0;
	chk->whoTo = net;
	chk->whoTo->ref_count++;
	/* Now we have a mbuf that we can fill in with the details */
	hb = mtod(chk->data, struct sctp_heartbeat_chunk *);

	/* fill out chunk header */
	hb->ch.chunk_type = SCTP_HEARTBEAT_REQUEST;
	hb->ch.chunk_flags = 0;
	hb->ch.chunk_length = htons(chk->send_size);
	/* Fill out hb parameter */
	hb->heartbeat.hb_info.ph.param_type = htons(SCTP_HEARTBEAT_INFO);
	hb->heartbeat.hb_info.ph.param_length = htons(sizeof(struct sctp_heartbeat_info_param));
	hb->heartbeat.hb_info.time_value_1 = now.tv_sec;
	hb->heartbeat.hb_info.time_value_2 = now.tv_usec;
	/* Did our user request this one, put it in */
	hb->heartbeat.hb_info.user_req = user_req;
	hb->heartbeat.hb_info.addr_family = sin->sin_family;
	hb->heartbeat.hb_info.addr_len = sin->sin_len;
	if (net->dest_state & SCTP_ADDR_UNCONFIRMED) {
		/* we only take from the entropy pool if the address is
		 * not confirmed.
		 */
 		net->heartbeat_random1 = hb->heartbeat.hb_info.random_value1 = sctp_select_initial_TSN(&stcb->sctp_ep->sctp_ep);
 		net->heartbeat_random2 = hb->heartbeat.hb_info.random_value2 = sctp_select_initial_TSN(&stcb->sctp_ep->sctp_ep);
	} else {
		net->heartbeat_random1 = hb->heartbeat.hb_info.random_value1 = 0;
		net->heartbeat_random2 = hb->heartbeat.hb_info.random_value2 = 0;
	}
	if (sin->sin_family == AF_INET) {
		memcpy(hb->heartbeat.hb_info.address, &sin->sin_addr, sizeof(sin->sin_addr));
	} else if (sin->sin_family == AF_INET6) {
		/* We leave the scope the way it is in our lookup table. */
		sin6 = (struct sockaddr_in6 *)&net->ro.ro_sa;
		memcpy(hb->heartbeat.hb_info.address, &sin6->sin6_addr, sizeof(sin6->sin6_addr));
	} else {
		/* huh compiler bug */
#ifdef SCTP_DEBUG
		if (sctp_debug_on & SCTP_DEBUG_OUTPUT1) {
			printf("Compiler bug bleeds a mbuf and a chunk\n");
		}
#endif
		return (0);
	}
	/* ok we have a destination that needs a beat */
	/* lets do the theshold management Qiaobing style */
	if (user_req == 0) {
		if (sctp_threshold_management(stcb->sctp_ep, stcb, net,
					      stcb->asoc.max_send_times)) {
			/* we have lost the association, in a way this
			 * is quite bad since we really are one less time
			 * since we really did not send yet. This is the
			 * down side to the Q's style as defined in the RFC
			 * and not my alternate style defined in the RFC.
			 */
			if (chk->data != NULL) {
				sctp_m_freem(chk->data);
				chk->data = NULL;
			}
			SCTP_ZONE_FREE(sctppcbinfo.ipi_zone_chunk, chk);
			sctppcbinfo.ipi_count_chunk--;
			if ((int)sctppcbinfo.ipi_count_chunk < 0) {
				panic("Chunk count is negative");
			}
			sctppcbinfo.ipi_gencnt_chunk++;
			return (-1);
		}
	}
	net->hb_responded = 0;
#ifdef SCTP_DEBUG
	if (sctp_debug_on & SCTP_DEBUG_OUTPUT4) {
		printf("Inserting chunk for HB\n");
	}
#endif
	TAILQ_INSERT_TAIL(&stcb->asoc.control_send_queue, chk, sctp_next);
	stcb->asoc.ctrl_queue_cnt++;
	sctp_pegs[SCTP_HB_SENT]++;
	/*
	 * Call directly med level routine to put out the chunk. It will
	 * always tumble out control chunks aka HB but it may even tumble
	 * out data too.
	 */
	if (user_req == 0) {
		/* Ok now lets start the HB timer if it is NOT a user req */
		sctp_timer_start(SCTP_TIMER_TYPE_HEARTBEAT, stcb->sctp_ep,
				 stcb, net);
	}
	return (1);
}

void
sctp_send_ecn_echo(struct sctp_tcb *stcb, struct sctp_nets *net,
		   uint32_t high_tsn)
{
	struct sctp_association *asoc;
	struct sctp_ecne_chunk *ecne;
	struct sctp_tmit_chunk *chk;
	asoc = &stcb->asoc;
	TAILQ_FOREACH(chk, &asoc->control_send_queue, sctp_next) {
		if (chk->rec.chunk_id == SCTP_ECN_ECHO) {
			/* found a previous ECN_ECHO update it if needed */
			ecne = mtod(chk->data, struct sctp_ecne_chunk *);
			ecne->tsn = htonl(high_tsn);
			return;
		}
	}
	/* nope could not find one to update so we must build one */
	chk = (struct sctp_tmit_chunk *)SCTP_ZONE_GET(sctppcbinfo.ipi_zone_chunk);
	if (chk == NULL) {
		return;
	}
	sctp_pegs[SCTP_ECNE_SENT]++;
	sctppcbinfo.ipi_count_chunk++;
	sctppcbinfo.ipi_gencnt_chunk++;
	chk->rec.chunk_id = SCTP_ECN_ECHO;
	chk->asoc = &stcb->asoc;
	chk->send_size = sizeof(struct sctp_ecne_chunk);
	MGETHDR(chk->data, M_DONTWAIT, MT_DATA);
	if (chk->data == NULL) {
		SCTP_ZONE_FREE(sctppcbinfo.ipi_zone_chunk, chk);
		sctppcbinfo.ipi_count_chunk--;
		if ((int)sctppcbinfo.ipi_count_chunk < 0) {
			panic("Chunk count is negative");
		}
		sctppcbinfo.ipi_gencnt_chunk++;
		return;
	}
	chk->data->m_data += SCTP_MIN_OVERHEAD;
	chk->data->m_pkthdr.len = chk->data->m_len = chk->send_size;
	chk->sent = SCTP_DATAGRAM_UNSENT;
	chk->snd_count = 0;
	chk->whoTo = net;
	chk->whoTo->ref_count++;
	ecne = mtod(chk->data, struct sctp_ecne_chunk *);
	ecne->ch.chunk_type = SCTP_ECN_ECHO;
	ecne->ch.chunk_flags = 0;
	ecne->ch.chunk_length = htons(sizeof(struct sctp_ecne_chunk));
	ecne->tsn = htonl(high_tsn);
	TAILQ_INSERT_TAIL(&stcb->asoc.control_send_queue, chk, sctp_next);
	asoc->ctrl_queue_cnt++;
}

void
sctp_send_packet_dropped(struct sctp_tcb *stcb, struct sctp_nets *net,
			 struct mbuf *m, int iphlen, int bad_crc)
{
	struct sctp_association *asoc;
	struct sctp_pktdrop_chunk *drp;
	struct sctp_tmit_chunk *chk;
	uint8_t *datap;
	int len;
	unsigned int small_one;
	struct ip *iph;

	long spc;
	asoc = &stcb->asoc;
	if (asoc->peer_supports_pktdrop == 0) {
		/* peer must declare support before I
		 * send one.
		 */
		return;
	}
	chk = (struct sctp_tmit_chunk *)SCTP_ZONE_GET(sctppcbinfo.ipi_zone_chunk);
	if (chk == NULL) {
		return;
	}
	sctppcbinfo.ipi_count_chunk++;
	sctppcbinfo.ipi_gencnt_chunk++;

	iph = mtod(m, struct ip *);
	if (iph == NULL) {
		return;
	}
	if (iph->ip_v == IPVERSION) {
		/* IPv4 */
#if defined(__FreeBSD__)
		len = chk->send_size = iph->ip_len;
#else
		len = chk->send_size = (iph->ip_len - iphlen);
#endif
	} else {
		struct ip6_hdr *ip6h;
		/* IPv6 */
		ip6h = mtod(m, struct ip6_hdr *);
		len = chk->send_size = htons(ip6h->ip6_plen);
	}
	if ((len+iphlen) > m->m_pkthdr.len) {
		/* huh */
		chk->send_size = len = m->m_pkthdr.len - iphlen;
	}
	chk->asoc = &stcb->asoc;
	MGETHDR(chk->data, M_DONTWAIT, MT_DATA);
	if (chk->data == NULL) {
	jump_out:
		SCTP_ZONE_FREE(sctppcbinfo.ipi_zone_chunk, chk);
		sctppcbinfo.ipi_count_chunk--;
		if ((int)sctppcbinfo.ipi_count_chunk < 0) {
			panic("Chunk count is negative");
		}
		sctppcbinfo.ipi_gencnt_chunk++;
		return;
	}
	if ((chk->send_size+sizeof(struct sctp_pktdrop_chunk)+SCTP_MIN_OVERHEAD) > MHLEN) {
		MCLGET(chk->data, M_DONTWAIT);
		if ((chk->data->m_flags & M_EXT) == 0) {
			/* Give up */
			sctp_m_freem(chk->data);
			chk->data = NULL;
			goto jump_out;
		}
	}
	chk->data->m_data += SCTP_MIN_OVERHEAD;
	drp = mtod(chk->data, struct sctp_pktdrop_chunk *);
	if (drp == NULL) {
		sctp_m_freem(chk->data);
		chk->data = NULL;
		goto jump_out;
	}
	small_one = asoc->smallest_mtu;
	if (small_one > MCLBYTES) {
		/* Only one cluster worth of data MAX */
		small_one = MCLBYTES;
	}
	chk->book_size = (chk->send_size + sizeof(struct sctp_pktdrop_chunk) +
			  sizeof(struct sctphdr) + SCTP_MED_OVERHEAD);
	if (chk->book_size > small_one) {
		drp->ch.chunk_flags = SCTP_PACKET_TRUNCATED;
		drp->trunc_len = htons(chk->send_size);
		chk->send_size = small_one - (SCTP_MED_OVERHEAD +
					     sizeof(struct sctp_pktdrop_chunk) +
					     sizeof(struct sctphdr));
		len = chk->send_size;
	} else {
		/* no truncation needed */
		drp->ch.chunk_flags = 0;
		drp->trunc_len = htons(0);
	}
	if (bad_crc) {
		drp->ch.chunk_flags |= SCTP_BADCRC;
	}
	chk->send_size += sizeof(struct sctp_pktdrop_chunk);
	chk->data->m_pkthdr.len = chk->data->m_len = chk->send_size;
	chk->sent = SCTP_DATAGRAM_UNSENT;
	chk->snd_count = 0;
	if (net) {
		/* we should hit here */
		chk->whoTo = net;
	} else {
		chk->whoTo = asoc->primary_destination;
	}
	chk->whoTo->ref_count++;
	chk->rec.chunk_id = SCTP_PACKET_DROPPED;
	drp->ch.chunk_type = SCTP_PACKET_DROPPED;
	drp->ch.chunk_length = htons(chk->send_size);
	spc = stcb->sctp_socket->so_rcv.sb_hiwat;
	if (spc < 0) {
		spc = 0;
	}
	drp->bottle_bw = htonl(spc);
	drp->current_onq = htonl(asoc->size_on_delivery_queue +
				 asoc->size_on_reasm_queue +
				 asoc->size_on_all_streams +
				 asoc->my_rwnd_control_len +
		                 stcb->sctp_socket->so_rcv.sb_cc);
	drp->reserved = 0;
	datap = drp->data;
        m_copydata(m, iphlen, len, datap);
	TAILQ_INSERT_TAIL(&stcb->asoc.control_send_queue, chk, sctp_next);
	asoc->ctrl_queue_cnt++;
}

void
sctp_send_cwr(struct sctp_tcb *stcb, struct sctp_nets *net, uint32_t high_tsn)
{
	struct sctp_association *asoc;
	struct sctp_cwr_chunk *cwr;
	struct sctp_tmit_chunk *chk;

	asoc = &stcb->asoc;
	TAILQ_FOREACH(chk, &asoc->control_send_queue, sctp_next) {
		if (chk->rec.chunk_id == SCTP_ECN_CWR) {
			/* found a previous ECN_CWR update it if needed */
			cwr = mtod(chk->data, struct sctp_cwr_chunk *);
			if (compare_with_wrap(high_tsn, ntohl(cwr->tsn),
					      MAX_TSN)) {
				cwr->tsn = htonl(high_tsn);
			}
			return;
		}
	}
	/* nope could not find one to update so we must build one */
	chk = (struct sctp_tmit_chunk *)SCTP_ZONE_GET(sctppcbinfo.ipi_zone_chunk);
	if (chk == NULL) {
		return;
	}
	sctppcbinfo.ipi_count_chunk++;
	sctppcbinfo.ipi_gencnt_chunk++;
	chk->rec.chunk_id = SCTP_ECN_CWR;
	chk->asoc = &stcb->asoc;
	chk->send_size = sizeof(struct sctp_cwr_chunk);
	MGETHDR(chk->data, M_DONTWAIT, MT_DATA);
	if (chk->data == NULL) {
		SCTP_ZONE_FREE(sctppcbinfo.ipi_zone_chunk, chk);
		sctppcbinfo.ipi_count_chunk--;
		if ((int)sctppcbinfo.ipi_count_chunk < 0) {
			panic("Chunk count is negative");
		}
		sctppcbinfo.ipi_gencnt_chunk++;
		return;
	}
	chk->data->m_data += SCTP_MIN_OVERHEAD;
	chk->data->m_pkthdr.len = chk->data->m_len = chk->send_size;
	chk->sent = SCTP_DATAGRAM_UNSENT;
	chk->snd_count = 0;
	chk->whoTo = net;
	chk->whoTo->ref_count++;
	cwr = mtod(chk->data, struct sctp_cwr_chunk *);
	cwr->ch.chunk_type = SCTP_ECN_CWR;
	cwr->ch.chunk_flags = 0;
	cwr->ch.chunk_length = htons(sizeof(struct sctp_cwr_chunk));
	cwr->tsn = htonl(high_tsn);
	TAILQ_INSERT_TAIL(&stcb->asoc.control_send_queue, chk, sctp_next);
	asoc->ctrl_queue_cnt++;
}
static void
sctp_reset_the_streams(struct sctp_tcb *stcb,
     struct sctp_stream_reset_request *req, int number_entries, uint16_t *list)
{
	int i;

	if (req->reset_flags & SCTP_RESET_ALL) {
		for (i=0; i<stcb->asoc.streamoutcnt; i++) {
			stcb->asoc.strmout[i].next_sequence_sent = 0;
		}
	} else if (number_entries) {
		for (i=0; i<number_entries; i++) {
			if (list[i] >= stcb->asoc.streamoutcnt) {
				/* no such stream */
				continue;
			}
			stcb->asoc.strmout[(list[i])].next_sequence_sent = 0;
		}
	}
	sctp_ulp_notify(SCTP_NOTIFY_STR_RESET_SEND, stcb, number_entries, (void *)list);
}

void
sctp_send_str_reset_ack(struct sctp_tcb *stcb,
     struct sctp_stream_reset_request *req)
{
	struct sctp_association *asoc;
	struct sctp_stream_reset_resp *strack;
	struct sctp_tmit_chunk *chk;
	uint32_t seq;
	int number_entries, i;
	uint8_t two_way=0, not_peer=0;
	uint16_t *list=NULL;

	asoc = &stcb->asoc;
	if (req->reset_flags & SCTP_RESET_ALL)
		number_entries = 0;
	else
		number_entries = (ntohs(req->ph.param_length) - sizeof(struct sctp_stream_reset_request)) / sizeof(uint16_t);

	chk = (struct sctp_tmit_chunk *)SCTP_ZONE_GET(sctppcbinfo.ipi_zone_chunk);
	if (chk == NULL) {
		return;
	}
	sctppcbinfo.ipi_count_chunk++;
	sctppcbinfo.ipi_gencnt_chunk++;
	chk->rec.chunk_id = SCTP_STREAM_RESET;
	chk->asoc = &stcb->asoc;
	chk->send_size = sizeof(struct sctp_stream_reset_resp) + (number_entries * sizeof(uint16_t));
	MGETHDR(chk->data, M_DONTWAIT, MT_DATA);
	if (chk->data == NULL) {
	strresp_jump_out:
		SCTP_ZONE_FREE(sctppcbinfo.ipi_zone_chunk, chk);
		sctppcbinfo.ipi_count_chunk--;
		if ((int)sctppcbinfo.ipi_count_chunk < 0) {
			panic("Chunk count is negative");
		}
		sctppcbinfo.ipi_gencnt_chunk++;
		return;
	}
	chk->data->m_data += SCTP_MIN_OVERHEAD;
	chk->data->m_pkthdr.len = chk->data->m_len = SCTP_SIZE32(chk->send_size);
	if (M_TRAILINGSPACE(chk->data) < (int)SCTP_SIZE32(chk->send_size)) {
		MCLGET(chk->data, M_DONTWAIT);
		if ((chk->data->m_flags & M_EXT) == 0) {
			/* Give up */
			sctp_m_freem(chk->data);
			chk->data = NULL;
			goto strresp_jump_out;
		}
		chk->data->m_data += SCTP_MIN_OVERHEAD;
	}
	if (M_TRAILINGSPACE(chk->data) < (int)SCTP_SIZE32(chk->send_size)) {
		/* can't do it, no room */
		/* Give up */
		sctp_m_freem(chk->data);
		chk->data = NULL;
		goto strresp_jump_out;

	}
	chk->sent = SCTP_DATAGRAM_UNSENT;
	chk->snd_count = 0;
	chk->whoTo = asoc->primary_destination;
	chk->whoTo->ref_count++;
	strack = mtod(chk->data, struct sctp_stream_reset_resp *);

	strack->ch.chunk_type = SCTP_STREAM_RESET;
	strack->ch.chunk_flags = 0;
	strack->ch.chunk_length = htons(chk->send_size);

	memset(strack->sr_resp.reset_pad, 0, sizeof(strack->sr_resp.reset_pad));

	strack->sr_resp.ph.param_type = ntohs(SCTP_STR_RESET_RESPONSE);
	strack->sr_resp.ph.param_length = htons((chk->send_size - sizeof(struct sctp_chunkhdr)));



	if (chk->send_size % 4) {
		/* need a padding for the end */
		int pad;
		uint8_t *end;
		end = (uint8_t *)((vaddr_t)strack + chk->send_size);
		pad = chk->send_size % 4;
		for (i = 0; i < pad; i++) {
			end[i] = 0;
		}
		chk->send_size += pad;
	}

        /* actual response */
	if (req->reset_flags & SCTP_RESET_YOUR) {
		strack->sr_resp.reset_flags = SCTP_RESET_PERFORMED;
	} else {
		strack->sr_resp.reset_flags = 0;
	}

	/* copied from reset request */
	strack->sr_resp.reset_req_seq_resp = req->reset_req_seq;
	seq = ntohl(req->reset_req_seq);

	list = req->list_of_streams;
	/* copy the un-converted network byte order streams */
	for (i=0; i<number_entries; i++) {
		strack->sr_resp.list_of_streams[i] = list[i];
	}
	if (asoc->str_reset_seq_in == seq) {
		/* is it the next expected? */
		asoc->str_reset_seq_in++;
		strack->sr_resp.reset_at_tsn = htonl(asoc->sending_seq);
		asoc->str_reset_sending_seq = asoc->sending_seq;
		if (number_entries) {
			uint16_t temp;
			/* convert them to host byte order */
			for (i=0 ; i<number_entries; i++) {
				temp = ntohs(list[i]);
				list[i] = temp;
			}
		}
		if (req->reset_flags & SCTP_RESET_YOUR) {
			/* reset my outbound streams */
			sctp_reset_the_streams(stcb, req , number_entries, list);
		}
		if (req->reset_flags & SCTP_RECIPRICAL) {
			/* reset peer too */
			sctp_send_str_reset_req(stcb, number_entries, list, two_way, not_peer);
		}

	} else {
		/* no its a retran so I must just ack and do nothing */
		strack->sr_resp.reset_at_tsn = htonl(asoc->str_reset_sending_seq);
	}
	strack->sr_resp.cumulative_tsn = htonl(asoc->cumulative_tsn);
	TAILQ_INSERT_TAIL(&asoc->control_send_queue,
			  chk,
			  sctp_next);
	asoc->ctrl_queue_cnt++;
}


void
sctp_send_str_reset_req(struct sctp_tcb *stcb,
     int number_entrys, uint16_t *list, uint8_t two_way, uint8_t not_peer)
{
	/* Send a stream reset request. The number_entrys may be 0 and list NULL
	 * if the request is to reset all streams. If two_way is true then we
	 * not only request a RESET of the received streams but we also
	 * request the peer to send a reset req to us too.
	 * Flag combinations in table:
	 *
	 *       two_way | not_peer  | = | Flags
	 *       ------------------------------
	 *         0     |    0      | = | SCTP_RESET_YOUR (just the peer)
	 *         1     |    0      | = | SCTP_RESET_YOUR | SCTP_RECIPRICAL (both sides)
	 *         0     |    1      | = | Not a Valid Request (not anyone)
	 *         1     |    1      | = | SCTP_RESET_RECIPRICAL (Just local host)
	 */
	struct sctp_association *asoc;
	struct sctp_stream_reset_req *strreq;
	struct sctp_tmit_chunk *chk;


	asoc = &stcb->asoc;
	if (asoc->stream_reset_outstanding) {
		/* Already one pending, must get ACK back
		 * to clear the flag.
		 */
		return;
	}

	if ((two_way == 0) && (not_peer == 1)) {
		/* not a valid request */
		return;
	}

	chk = (struct sctp_tmit_chunk *)SCTP_ZONE_GET(sctppcbinfo.ipi_zone_chunk);
	if (chk == NULL) {
		return;
	}
	sctppcbinfo.ipi_count_chunk++;
	sctppcbinfo.ipi_gencnt_chunk++;
	chk->rec.chunk_id = SCTP_STREAM_RESET;
	chk->asoc = &stcb->asoc;
	chk->send_size = sizeof(struct sctp_stream_reset_req) + (number_entrys * sizeof(uint16_t));
	MGETHDR(chk->data, M_DONTWAIT, MT_DATA);
	if (chk->data == NULL) {
	strreq_jump_out:
		SCTP_ZONE_FREE(sctppcbinfo.ipi_zone_chunk, chk);
		sctppcbinfo.ipi_count_chunk--;
		if ((int)sctppcbinfo.ipi_count_chunk < 0) {
			panic("Chunk count is negative");
		}
		sctppcbinfo.ipi_gencnt_chunk++;
		return;
	}
	chk->data->m_data += SCTP_MIN_OVERHEAD;
	chk->data->m_pkthdr.len = chk->data->m_len = SCTP_SIZE32(chk->send_size);
	if (M_TRAILINGSPACE(chk->data) < (int)SCTP_SIZE32(chk->send_size)) {
		MCLGET(chk->data, M_DONTWAIT);
		if ((chk->data->m_flags & M_EXT) == 0) {
			/* Give up */
			sctp_m_freem(chk->data);
			chk->data = NULL;
			goto strreq_jump_out;
		}
		chk->data->m_data += SCTP_MIN_OVERHEAD;
	}
	if (M_TRAILINGSPACE(chk->data) < (int)SCTP_SIZE32(chk->send_size)) {
		/* can't do it, no room */
		/* Give up */
		sctp_m_freem(chk->data);
		chk->data = NULL;
		goto strreq_jump_out;
	}
	chk->sent = SCTP_DATAGRAM_UNSENT;
	chk->snd_count = 0;
	chk->whoTo = asoc->primary_destination;
	chk->whoTo->ref_count++;

	strreq = mtod(chk->data, struct sctp_stream_reset_req *);
	strreq->ch.chunk_type = SCTP_STREAM_RESET;
	strreq->ch.chunk_flags = 0;
	strreq->ch.chunk_length = htons(chk->send_size);

	strreq->sr_req.ph.param_type = ntohs(SCTP_STR_RESET_REQUEST);
	strreq->sr_req.ph.param_length = htons((chk->send_size - sizeof(struct sctp_chunkhdr)));

	if (chk->send_size % 4) {
		/* need a padding for the end */
		int pad, i;
		uint8_t *end;
		end = (uint8_t *)((vaddr_t)strreq + chk->send_size);
		pad = chk->send_size % 4;
		for (i=0; i<pad; i++) {
			end[i] = 0;
		}
		chk->send_size += pad;
	}

	strreq->sr_req.reset_flags = 0;
	if (number_entrys == 0) {
		strreq->sr_req.reset_flags |= SCTP_RESET_ALL;
	}
	if (two_way == 0) {
		strreq->sr_req.reset_flags |= SCTP_RESET_YOUR;
	} else {
		if (not_peer == 0) {
			strreq->sr_req.reset_flags |= SCTP_RECIPRICAL | SCTP_RESET_YOUR;
		} else {
			strreq->sr_req.reset_flags |= SCTP_RECIPRICAL;
		}
	}
	memset(strreq->sr_req.reset_pad, 0, sizeof(strreq->sr_req.reset_pad));
	strreq->sr_req.reset_req_seq = htonl(asoc->str_reset_seq_out);
	if (number_entrys) {
		/* populate the specific entry's */
		int i;
		for (i=0; i < number_entrys; i++) {
			strreq->sr_req.list_of_streams[i] = htons(list[i]);
		}
	}
	TAILQ_INSERT_TAIL(&asoc->control_send_queue,
			  chk,
			  sctp_next);
	asoc->ctrl_queue_cnt++;
	sctp_timer_start(SCTP_TIMER_TYPE_STRRESET, stcb->sctp_ep, stcb, chk->whoTo);
	asoc->stream_reset_outstanding = 1;
}

void
sctp_send_abort(struct mbuf *m, int iphlen, struct sctphdr *sh, uint32_t vtag,
    struct mbuf *err_cause)
{
	/*
	 * Formulate the abort message, and send it back down.
	 */
	struct mbuf *mout;
	struct sctp_abort_msg *abm;
	struct ip *iph, *iph_out;
	struct ip6_hdr *ip6, *ip6_out;
	int iphlen_out;

	/* don't respond to ABORT with ABORT */
	if (sctp_is_there_an_abort_here(m, iphlen, &vtag)) {
		if (err_cause)
			sctp_m_freem(err_cause);
		return;
	}
	MGETHDR(mout, M_DONTWAIT, MT_HEADER);
	if (mout == NULL) {
		if (err_cause)
			sctp_m_freem(err_cause);
		return;
	}
	iph = mtod(m, struct ip *);
	iph_out = NULL;
	ip6_out = NULL;
	if (iph->ip_v == IPVERSION) {
		iph_out = mtod(mout, struct ip *);
		mout->m_len = sizeof(*iph_out) + sizeof(*abm);
		mout->m_next = err_cause;

		/* Fill in the IP header for the ABORT */
		iph_out->ip_v = IPVERSION;
		iph_out->ip_hl = (sizeof(struct ip) / 4);
		iph_out->ip_tos = (u_char)0;
		iph_out->ip_id = 0;
		iph_out->ip_off = 0;
		iph_out->ip_ttl = MAXTTL;
		iph_out->ip_p = IPPROTO_SCTP;
		iph_out->ip_src.s_addr = iph->ip_dst.s_addr;
		iph_out->ip_dst.s_addr = iph->ip_src.s_addr;
		/* let IP layer calculate this */
		iph_out->ip_sum = 0;

		iphlen_out = sizeof(*iph_out);
		abm = (struct sctp_abort_msg *)((vaddr_t)iph_out + iphlen_out);
	} else if (iph->ip_v == (IPV6_VERSION >> 4)) {
		ip6 = (struct ip6_hdr *)iph;
		ip6_out = mtod(mout, struct ip6_hdr *);
		mout->m_len = sizeof(*ip6_out) + sizeof(*abm);
		mout->m_next = err_cause;

		/* Fill in the IP6 header for the ABORT */
		ip6_out->ip6_flow = ip6->ip6_flow;
		ip6_out->ip6_hlim = ip6_defhlim;
		ip6_out->ip6_nxt = IPPROTO_SCTP;
		ip6_out->ip6_src = ip6->ip6_dst;
		ip6_out->ip6_dst = ip6->ip6_src;

		iphlen_out = sizeof(*ip6_out);
		abm = (struct sctp_abort_msg *)((vaddr_t)ip6_out + iphlen_out);
	} else {
		/* Currently not supported */
		return;
	}

	abm->sh.src_port = sh->dest_port;
	abm->sh.dest_port = sh->src_port;
	abm->sh.checksum = 0;
	if (vtag == 0) {
		abm->sh.v_tag = sh->v_tag;
		abm->msg.ch.chunk_flags = SCTP_HAD_NO_TCB;
	} else {
		abm->sh.v_tag = htonl(vtag);
		abm->msg.ch.chunk_flags = 0;
	}
	abm->msg.ch.chunk_type = SCTP_ABORT_ASSOCIATION;

	if (err_cause) {
		struct mbuf *m_tmp = err_cause;
		int err_len = 0;
		/* get length of the err_cause chain */
		while (m_tmp != NULL) {
			err_len += m_tmp->m_len;
			m_tmp = m_tmp->m_next;
		}
		mout->m_pkthdr.len = mout->m_len + err_len;
		if (err_len % 4) {
			/* need pad at end of chunk */
			u_int32_t cpthis=0;
			int padlen;
			padlen = 4 - (mout->m_pkthdr.len % 4);
			m_copyback(mout, mout->m_pkthdr.len, padlen, (void *)&cpthis);
		}
		abm->msg.ch.chunk_length = htons(sizeof(abm->msg.ch) + err_len);
	} else {
		mout->m_pkthdr.len = mout->m_len;
		abm->msg.ch.chunk_length = htons(sizeof(abm->msg.ch));
	}

	/* add checksum */
	if ((sctp_no_csum_on_loopback) && m_get_rcvif_NOMPSAFE(m) != NULL &&
	    m_get_rcvif_NOMPSAFE(m)->if_type == IFT_LOOP) {
		abm->sh.checksum =  0;
	} else {
		abm->sh.checksum = sctp_calculate_sum(mout, NULL, iphlen_out);
	}

	/* zap the rcvif, it should be null */
	m_reset_rcvif(mout);
	if (iph_out != NULL) {
		struct route ro;

		/* zap the stack pointer to the route */
		memset(&ro, 0, sizeof ro);
#ifdef SCTP_DEBUG
		if (sctp_debug_on & SCTP_DEBUG_OUTPUT2) {
                        printf("sctp_send_abort calling ip_output:\n");
			sctp_print_address_pkt(iph_out, &abm->sh);
                }
#endif
		/* set IPv4 length */
		iph_out->ip_len = htons(mout->m_pkthdr.len);
		/* out it goes */
		(void)ip_output(mout, 0, &ro, IP_RAWOUTPUT, NULL, NULL);
	} else if (ip6_out != NULL) {
		struct route ro;

		/* zap the stack pointer to the route */
		memset(&ro, 0, sizeof(ro));
#ifdef SCTP_DEBUG
		if (sctp_debug_on & SCTP_DEBUG_OUTPUT2) {
                        printf("sctp_send_abort calling ip6_output:\n");
			sctp_print_address_pkt((struct ip *)ip6_out, &abm->sh);
                }
#endif
		ip6_output(mout, NULL, &ro, 0, NULL, NULL, NULL);
	}
        sctp_pegs[SCTP_DATAGRAMS_SENT]++;
}

void
sctp_send_operr_to(struct mbuf *m, int iphlen,
		   struct mbuf *scm,
		   uint32_t vtag)
{
	struct sctphdr *ihdr;
	struct sctphdr *ohdr;
	struct sctp_chunkhdr *ophdr;

	struct ip *iph;
#ifdef SCTP_DEBUG
	struct sockaddr_in6 lsa6, fsa6;
#endif
	uint32_t val;
	iph = mtod(m, struct ip *);
	ihdr = (struct sctphdr *)((vaddr_t)iph + iphlen);
	if (!(scm->m_flags & M_PKTHDR)) {
		/* must be a pkthdr */
		printf("Huh, not a packet header in send_operr\n");
		m_freem(scm);
		return;
	}
	M_PREPEND(scm, (sizeof(struct sctphdr) + sizeof(struct sctp_chunkhdr)), M_DONTWAIT);
	if (scm == NULL) {
		/* can't send because we can't add a mbuf */
		return;
	}
	ohdr = mtod(scm, struct sctphdr *);
	ohdr->src_port = ihdr->dest_port;
	ohdr->dest_port = ihdr->src_port;
	ohdr->v_tag = vtag;
	ohdr->checksum = 0;
	ophdr = (struct sctp_chunkhdr *)(ohdr + 1);
	ophdr->chunk_type = SCTP_OPERATION_ERROR;
	ophdr->chunk_flags = 0;
	ophdr->chunk_length = htons(scm->m_pkthdr.len - sizeof(struct sctphdr));
	if (scm->m_pkthdr.len % 4) {
		/* need padding */
		u_int32_t cpthis=0;
		int padlen;
		padlen = 4 - (scm->m_pkthdr.len % 4);
		m_copyback(scm, scm->m_pkthdr.len, padlen, (void *)&cpthis);
	}
	if ((sctp_no_csum_on_loopback) && m_get_rcvif_NOMPSAFE(m) != NULL &&
	    m_get_rcvif_NOMPSAFE(m)->if_type == IFT_LOOP) {
		val = 0;
	} else {
		val = sctp_calculate_sum(scm, NULL, 0);
	}
	ohdr->checksum = val;
	if (iph->ip_v == IPVERSION) {
		/* V4 */
		struct ip *out;
		struct route ro;
		M_PREPEND(scm, sizeof(struct ip), M_DONTWAIT);
		if (scm == NULL)
			return;
		memset(&ro, 0, sizeof ro);
		out = mtod(scm, struct ip *);
		out->ip_v = iph->ip_v;
		out->ip_hl = (sizeof(struct ip)/4);
		out->ip_tos = iph->ip_tos;
		out->ip_id = iph->ip_id;
		out->ip_off = 0;
		out->ip_ttl = MAXTTL;
		out->ip_p = IPPROTO_SCTP;
		out->ip_sum = 0;
		out->ip_src = iph->ip_dst;
		out->ip_dst = iph->ip_src;
		out->ip_len = htons(scm->m_pkthdr.len);
		ip_output(scm, 0, &ro, IP_RAWOUTPUT, NULL, NULL);
		sctp_pegs[SCTP_DATAGRAMS_SENT]++;
	} else {
		/* V6 */
		struct route ro;
		struct ip6_hdr *out6, *in6;

		M_PREPEND(scm, sizeof(struct ip6_hdr), M_DONTWAIT);
		if (scm == NULL)
			return;
		memset(&ro, 0, sizeof ro);
		in6 = mtod(m, struct ip6_hdr *);
		out6 = mtod(scm, struct ip6_hdr *);
		out6->ip6_flow = in6->ip6_flow;
		out6->ip6_hlim = ip6_defhlim;
		out6->ip6_nxt = IPPROTO_SCTP;
		out6->ip6_src = in6->ip6_dst;
		out6->ip6_dst = in6->ip6_src;

#ifdef SCTP_DEBUG
		memset(&lsa6, 0, sizeof(lsa6));
		lsa6.sin6_len = sizeof(lsa6);
		lsa6.sin6_family = AF_INET6;
		lsa6.sin6_addr = out6->ip6_src;
		memset(&fsa6, 0, sizeof(fsa6));
		fsa6.sin6_len = sizeof(fsa6);
		fsa6.sin6_family = AF_INET6;
		fsa6.sin6_addr = out6->ip6_dst;
		if (sctp_debug_on & SCTP_DEBUG_OUTPUT2) {
			printf("sctp_operr_to calling ipv6 output:\n");
			printf("src: ");
			sctp_print_address((struct sockaddr *)&lsa6);
			printf("dst ");
			sctp_print_address((struct sockaddr *)&fsa6);
		}
#endif /* SCTP_DEBUG */
		ip6_output(scm, NULL, &ro, 0, NULL, NULL, NULL);
		sctp_pegs[SCTP_DATAGRAMS_SENT]++;
	}
}

static int
sctp_copy_one(struct mbuf *m, struct uio *uio, int cpsz, int resv_upfront, int *mbcnt)
{
	int left, cancpy, willcpy, error;
	left = cpsz;

	if (m == NULL) {
		/* TSNH */
		*mbcnt = 0;
		return (ENOMEM);
	}
	m->m_len = 0;
	if ((left+resv_upfront) > (int)MHLEN) {
		MCLGET(m, M_WAIT);
		if (m == NULL) {
			*mbcnt = 0;
			return (ENOMEM);
		}
		if ((m->m_flags & M_EXT) == 0) {
			*mbcnt = 0;
			return (ENOMEM);
		}
		*mbcnt += m->m_ext.ext_size;
	}
	*mbcnt += MSIZE;
	cancpy = M_TRAILINGSPACE(m);
	willcpy = uimin(cancpy, left);
	if ((willcpy + resv_upfront) > cancpy) {
		willcpy -= resv_upfront;
	}
	while (left > 0) {
		/* Align data to the end */
		if ((m->m_flags & M_EXT) == 0) {
			m_align(m, willcpy);
		} else {
			MC_ALIGN(m, willcpy);
		}
		error = uiomove(mtod(m, void *), willcpy, uio);
		if (error) {
			return (error);
		}
		m->m_len = willcpy;
		m->m_nextpkt = 0;
		left -= willcpy;
		if (left > 0) {
			MGET(m->m_next, M_WAIT, MT_DATA);
			if (m->m_next == NULL) {
				*mbcnt = 0;
				return (ENOMEM);
			}
			m = m->m_next;
			m->m_len = 0;
			*mbcnt += MSIZE;
			if (left > (int)MHLEN) {
				MCLGET(m, M_WAIT);
				if (m == NULL) {
					*mbcnt = 0;
					return (ENOMEM);
				}
				if ((m->m_flags & M_EXT) == 0) {
					*mbcnt = 0;
					return (ENOMEM);
				}
				*mbcnt += m->m_ext.ext_size;
			}
			cancpy = M_TRAILINGSPACE(m);
			willcpy = uimin(cancpy, left);
		}
	}
	return (0);
}

static int
sctp_copy_it_in(struct sctp_inpcb *inp,
		struct sctp_tcb *stcb,
		struct sctp_association *asoc,
		struct sctp_nets *net,
		struct sctp_sndrcvinfo *srcv,
		struct uio *uio,
		int flags)
{
	/* This routine must be very careful in
	 * its work. Protocol processing is
	 * up and running so care must be taken to
	 * spl...() when you need to do something
	 * that may effect the stcb/asoc. The sb is
	 * locked however. When data is copied the
	 * protocol processing should be enabled since
	 * this is a slower operation...
	 */
	struct socket *so;
	int error = 0;
	int frag_size, mbcnt = 0, mbcnt_e = 0;
	unsigned int sndlen;
	unsigned int tot_demand;
	int tot_out, dataout;
	struct sctp_tmit_chunk *chk;
	struct mbuf *mm;
	struct sctp_stream_out *strq;
	uint32_t my_vtag;
	int resv_in_first;

	so = stcb->sctp_socket;
	solock(so);
	chk = NULL;
	mm = NULL;

	sndlen = uio->uio_resid;
	/* lock the socket buf */
	error = sblock(&so->so_snd, SBLOCKWAIT(flags));
	if (error)
		goto out_locked;

#ifdef SCTP_DEBUG
	printf("sctp_copy_it_in: %d\n", sndlen);
#endif
	/* will it ever fit ? */
	if (sndlen > so->so_snd.sb_hiwat) {
		/* It will NEVER fit */
		error = EMSGSIZE;
		goto release;
	}
	/* Do I need to block? */
	if ((so->so_snd.sb_hiwat <
	    (sndlen + asoc->total_output_queue_size)) ||
	    (asoc->chunks_on_out_queue > sctp_max_chunks_on_queue) ||
	    (asoc->total_output_mbuf_queue_size >
	    so->so_snd.sb_mbmax)
	) {
		/* prune any prsctp bufs out */
		if (asoc->peer_supports_prsctp) {
			sctp_prune_prsctp(stcb, asoc, srcv, sndlen);
		}
		/*
		 * We store off a pointer to the endpoint.
		 * Since on return from this we must check to
		 * see if an so_error is set. If so we may have
		 * been reset and our stcb destroyed. Returning
		 * an error will flow back to the user...
		 */
		while ((so->so_snd.sb_hiwat <
		    (sndlen + asoc->total_output_queue_size)) ||
		    (asoc->chunks_on_out_queue >
		    sctp_max_chunks_on_queue) ||
		    (asoc->total_output_mbuf_queue_size >
		    so->so_snd.sb_mbmax)
		) {
			if ((so->so_state & SS_NBIO)
#if defined(__FreeBSD__) && __FreeBSD_version >= 500000
			    || (flags & MSG_NBIO)
#endif
				) {
				/* Non-blocking io in place */
				error = EWOULDBLOCK;
				goto release;
			}
			inp->sctp_tcb_at_block = (void *)stcb;
			inp->error_on_block = 0;
#ifdef SCTP_BLK_LOGGING
			sctp_log_block(SCTP_BLOCK_LOG_INTO_BLK,
			    so, asoc);
#endif
			sbunlock(&so->so_snd);
			SCTP_TCB_UNLOCK(stcb);
			error = sbwait(&so->so_snd);
			SCTP_INP_RLOCK(inp);
			if ((inp->sctp_flags & SCTP_PCB_FLAGS_SOCKET_GONE) ||
			    (inp->sctp_flags & SCTP_PCB_FLAGS_SOCKET_GONE)) {
				/* Should I really unlock ? */
				SCTP_INP_RUNLOCK(inp);
				error = EFAULT;
				goto out_locked;
			}
			SCTP_TCB_LOCK(stcb);
			SCTP_INP_RUNLOCK(inp);

			inp->sctp_tcb_at_block = 0;
#ifdef SCTP_BLK_LOGGING
			sctp_log_block(SCTP_BLOCK_LOG_OUTOF_BLK,
			    so, asoc);
#endif
			if (inp->error_on_block) {
				/*
				 * if our asoc was killed, the free code
				 * (in sctp_pcb.c) will save a error in
				 * here for us
				 */
 				error = inp->error_on_block;
				goto out_locked;
			}
			if (error) {
				goto out_locked;
			}
			/* did we encounter a socket error? */
			if (so->so_error) {
				error = so->so_error;
				goto out_locked;
			}
			error = sblock(&so->so_snd, M_WAITOK);
			if (error) {
				/* Can't aquire the lock */
				goto out_locked;
			}
#if defined(__FreeBSD__) && __FreeBSD_version >= 502115
			if (so->so_rcv.sb_state & SBS_CANTSENDMORE) {
#else
			if (so->so_state & SS_CANTSENDMORE) {
#endif
				/* The socket is now set not to sendmore.. its gone */
				error = EPIPE;
				goto release;
			}
			if (so->so_error) {
				error = so->so_error;
				goto release;
			}
			if (asoc->peer_supports_prsctp) {
				sctp_prune_prsctp(stcb, asoc, srcv, sndlen);
			}
		}
	}
	dataout = tot_out = uio->uio_resid;
 	if (inp->sctp_flags & SCTP_PCB_FLAGS_BOUND_V6) {
		resv_in_first = SCTP_MED_OVERHEAD;
	} else {
		resv_in_first = SCTP_MED_V4_OVERHEAD;
	}

	/* Are we aborting? */
	if (srcv->sinfo_flags & SCTP_ABORT) {
		if ((SCTP_GET_STATE(asoc) != SCTP_STATE_COOKIE_WAIT) &&
		    (SCTP_GET_STATE(asoc) != SCTP_STATE_COOKIE_ECHOED)) {
			/* It has to be up before we abort */
			/* how big is the user initiated abort? */

			/* I wonder about doing a MGET without a splnet set.
			 * it is done that way in the sosend code so I guess
			 * it is ok :-0
			 */
 			MGETHDR(mm, M_WAIT, MT_DATA);
			if (mm) {
				struct sctp_paramhdr *ph;

				tot_demand = (tot_out + sizeof(struct sctp_paramhdr));
				if (tot_demand > MHLEN) {
					if (tot_demand > MCLBYTES) {
						/* truncate user data */
						tot_demand = MCLBYTES;
						tot_out = tot_demand - sizeof(struct sctp_paramhdr);
					}
					MCLGET(mm, M_WAIT);
					if ((mm->m_flags & M_EXT) == 0) {
						/* truncate further */
						tot_demand = MHLEN;
						tot_out = tot_demand - sizeof(struct sctp_paramhdr);
					}
				}
				/* now move forward the data pointer */
				ph = mtod(mm, struct sctp_paramhdr *);
				ph->param_type = htons(SCTP_CAUSE_USER_INITIATED_ABT);
				ph->param_length = htons((sizeof(struct sctp_paramhdr) + tot_out));
				ph++;
				mm->m_pkthdr.len = tot_out + sizeof(struct sctp_paramhdr);
				mm->m_len = mm->m_pkthdr.len;
				error = uiomove((void *)ph, (int)tot_out, uio);
				if (error) {
					/*
					 * Here if we can't get his data we
					 * still abort we just don't get to
					 * send the users note :-0
					 */
					sctp_m_freem(mm);
					mm = NULL;
				}
			}
			sbunlock(&so->so_snd);
			sctp_abort_an_association(stcb->sctp_ep, stcb,
						  SCTP_RESPONSE_TO_USER_REQ,
						  mm);
			mm = NULL;
			goto out_locked;
		}
		goto release;
	}

	/* Now can we send this? */
	if ((SCTP_GET_STATE(asoc) == SCTP_STATE_SHUTDOWN_SENT) ||
	    (SCTP_GET_STATE(asoc) == SCTP_STATE_SHUTDOWN_ACK_SENT) ||
	    (SCTP_GET_STATE(asoc) == SCTP_STATE_SHUTDOWN_RECEIVED) ||
	    (asoc->state & SCTP_STATE_SHUTDOWN_PENDING)) {
		/* got data while shutting down */
		error = ECONNRESET;
		goto release;
 	}
 	/* Is the stream no. valid? */
	if (srcv->sinfo_stream >= asoc->streamoutcnt) {
 		/* Invalid stream number */
		error = EINVAL;
		goto release;
 	}
	if (asoc->strmout == NULL) {
		/* huh? software error */
#ifdef SCTP_DEBUG
 		if (sctp_debug_on & SCTP_DEBUG_OUTPUT1) {
 			printf("software error in sctp_copy_it_in\n");
 		}
#endif
		error = EFAULT;
		goto release;
	}
	if ((srcv->sinfo_flags & SCTP_EOF) &&
	    (stcb->sctp_ep->sctp_flags & SCTP_PCB_FLAGS_UDPTYPE) &&
	    (tot_out == 0)) {
		sounlock(so);
		goto zap_by_it_now;
	}
 	if (tot_out == 0) {
 		/* not allowed */
 		error = EMSGSIZE;
		goto release;
 	}
	/* save off the tag */
	my_vtag = asoc->my_vtag;
	strq = &asoc->strmout[srcv->sinfo_stream];
	/* First lets figure out the "chunking" point */
	frag_size = sctp_get_frag_point(stcb, asoc);

	/* two choices here, it all fits in one chunk or
	 * we need multiple chunks.
	 */
	sounlock(so);
	if (tot_out <= frag_size) {
		/* no need to setup a template */
		chk = (struct sctp_tmit_chunk *)SCTP_ZONE_GET(sctppcbinfo.ipi_zone_chunk);
		if (chk == NULL) {
			error = ENOMEM;
			goto release;
		}
		sctppcbinfo.ipi_count_chunk++;
		sctppcbinfo.ipi_gencnt_chunk++;
		asoc->chunks_on_out_queue++;
		MGETHDR(mm, M_WAIT, MT_DATA);
		if (mm == NULL) {
			error = ENOMEM;
			goto clean_up;
		}
		error = sctp_copy_one(mm, uio, tot_out, resv_in_first, &mbcnt_e);
		if (error)
			goto clean_up;
		sctp_prepare_chunk(chk, stcb, srcv, strq, net);
		chk->mbcnt = mbcnt_e;
		mbcnt += mbcnt_e;
		mbcnt_e = 0;
		mm->m_pkthdr.len = tot_out;
		chk->data = mm;
		mm = NULL;

		/* the actual chunk flags */
		chk->rec.data.rcv_flags |= SCTP_DATA_NOT_FRAG;
		chk->whoTo->ref_count++;

		/* fix up the send_size if it is not present */
		chk->send_size = tot_out;
		chk->book_size = chk->send_size;
		/* ok, we are commited */
		if ((srcv->sinfo_flags & SCTP_UNORDERED) == 0) {
			/* bump the ssn if we are unordered. */
			strq->next_sequence_sent++;
		}
		if (chk->flags & SCTP_PR_SCTP_BUFFER) {
			asoc->sent_queue_cnt_removeable++;
		}
		solock(so);
		if ((asoc->state == 0) ||
		    (my_vtag != asoc->my_vtag) ||
		    (so != inp->sctp_socket) ||
		    (inp->sctp_socket == 0)) {
			/* connection was aborted */
			sounlock(so);
			error = ECONNRESET;
			goto clean_up;
		}
		asoc->stream_queue_cnt++;
		TAILQ_INSERT_TAIL(&strq->outqueue, chk, sctp_next);
		/* now check if this stream is on the wheel */
		if ((strq->next_spoke.tqe_next == NULL) &&
		    (strq->next_spoke.tqe_prev == NULL)) {
			/* Insert it on the wheel since it is not
			 * on it currently
			 */
			sctp_insert_on_wheel(asoc, strq);
		}
		sounlock(so);
clean_up:
		if (error) {
			SCTP_ZONE_FREE(sctppcbinfo.ipi_zone_chunk, chk);
			sctppcbinfo.ipi_count_chunk--;
			if ((int)sctppcbinfo.ipi_count_chunk < 0) {
				panic("Chunk count is negative");
			}
			goto release;
		}
	} else {
		/* we need to setup a template */
		struct sctp_tmit_chunk template;
		struct sctpchunk_listhead tmp;

		/* setup the template */
		sctp_prepare_chunk(&template, stcb, srcv, strq, net);

		/* Prepare the temp list */
		TAILQ_INIT(&tmp);

		/* Template is complete, now time for the work */
		while (tot_out > 0) {
			/* Get a chunk */
 			chk = (struct sctp_tmit_chunk *)SCTP_ZONE_GET(sctppcbinfo.ipi_zone_chunk);
			if (chk == NULL) {
				/*
				 * ok we must spin through and dump anything
				 * we have allocated and then jump to the
				 * no_membad
				 */
				error = ENOMEM;
			}
			sctppcbinfo.ipi_count_chunk++;
			asoc->chunks_on_out_queue++;

			sctppcbinfo.ipi_gencnt_chunk++;
			*chk = template;
			chk->whoTo->ref_count++;
			MGETHDR(chk->data, M_WAIT, MT_DATA);
			if (chk->data == NULL) {
				error = ENOMEM;
				goto temp_clean_up;
			}
			tot_demand = uimin(tot_out, frag_size);
			error = sctp_copy_one(chk->data, uio, tot_demand , resv_in_first, &mbcnt_e);
			if (error)
				goto temp_clean_up;
			/* now fix the chk->send_size */
			chk->mbcnt = mbcnt_e;
			mbcnt += mbcnt_e;
			mbcnt_e = 0;
			chk->send_size = tot_demand;
			chk->data->m_pkthdr.len = tot_demand;
			chk->book_size = chk->send_size;
			if (chk->flags & SCTP_PR_SCTP_BUFFER) {
				asoc->sent_queue_cnt_removeable++;
			}
			TAILQ_INSERT_TAIL(&tmp, chk, sctp_next);
			tot_out -= tot_demand;
		}
		/* Now the tmp list holds all chunks and data */
		if ((srcv->sinfo_flags & SCTP_UNORDERED) == 0) {
			/* bump the ssn if we are unordered. */
			strq->next_sequence_sent++;
		}
		/* Mark the first/last flags. This will
		 * result int a 3 for a single item on the list
		 */
		chk = TAILQ_FIRST(&tmp);
		chk->rec.data.rcv_flags |= SCTP_DATA_FIRST_FRAG;
		chk = TAILQ_LAST(&tmp, sctpchunk_listhead);
		chk->rec.data.rcv_flags |= SCTP_DATA_LAST_FRAG;

		/* now move it to the streams actual queue */
		/* first stop protocol processing */
		mutex_enter(softnet_lock);
		if ((asoc->state == 0) ||
		    (my_vtag != asoc->my_vtag) ||
		    (so != inp->sctp_socket) ||
		    (inp->sctp_socket == 0)) {
			/* connection was aborted */
			mutex_exit(softnet_lock);
			error = ECONNRESET;
			goto temp_clean_up;
		}
		chk = TAILQ_FIRST(&tmp);
		while (chk) {
			chk->data->m_nextpkt = 0;
			TAILQ_REMOVE(&tmp, chk, sctp_next);
			asoc->stream_queue_cnt++;
			TAILQ_INSERT_TAIL(&strq->outqueue, chk, sctp_next);
			chk = TAILQ_FIRST(&tmp);
		}
		/* now check if this stream is on the wheel */
		if ((strq->next_spoke.tqe_next == NULL) &&
		    (strq->next_spoke.tqe_prev == NULL)) {
			/* Insert it on the wheel since it is not
			 * on it currently
			 */
			sctp_insert_on_wheel(asoc, strq);
		}
		/* Ok now we can allow pping */
		mutex_exit(softnet_lock);
temp_clean_up:
		if (error) {
			chk = TAILQ_FIRST(&tmp);
			while (chk) {
				if (chk->data) {
					sctp_m_freem(chk->data);
					chk->data = NULL;
				}
				TAILQ_REMOVE(&tmp, chk, sctp_next);
				SCTP_ZONE_FREE(sctppcbinfo.ipi_zone_chunk, chk);
				sctppcbinfo.ipi_count_chunk--;
				asoc->chunks_on_out_queue--;
				if ((int)sctppcbinfo.ipi_count_chunk < 0) {
					panic("Chunk count is negative");
				}
				sctppcbinfo.ipi_gencnt_chunk++;
				chk = TAILQ_FIRST(&tmp);
			}
			goto release;
		}
	}
zap_by_it_now:
#ifdef SCTP_MBCNT_LOGGING
	sctp_log_mbcnt(SCTP_LOG_MBCNT_INCREASE,
		       asoc->total_output_queue_size,
		       dataout,
		       asoc->total_output_mbuf_queue_size,
		       mbcnt);
#endif
	solock(so);
	asoc->total_output_queue_size += dataout;
	asoc->total_output_mbuf_queue_size += mbcnt;
	if ((stcb->sctp_ep->sctp_flags & SCTP_PCB_FLAGS_TCPTYPE) ||
	    (stcb->sctp_ep->sctp_flags & SCTP_PCB_FLAGS_IN_TCPPOOL)) {
		so->so_snd.sb_cc += dataout;
		so->so_snd.sb_mbcnt += mbcnt;
	}
	if ((srcv->sinfo_flags & SCTP_EOF) &&
	    (stcb->sctp_ep->sctp_flags & SCTP_PCB_FLAGS_UDPTYPE)
		) {
		int some_on_streamwheel = 0;
		error = 0;
		if (!TAILQ_EMPTY(&asoc->out_wheel)) {
			/* Check to see if some data queued */
			struct sctp_stream_out *outs;
			TAILQ_FOREACH(outs, &asoc->out_wheel, next_spoke) {
				if (!TAILQ_EMPTY(&outs->outqueue)) {
					some_on_streamwheel = 1;
					break;
				}
			}
		}
		if (TAILQ_EMPTY(&asoc->send_queue) &&
		    TAILQ_EMPTY(&asoc->sent_queue) &&
		    (some_on_streamwheel == 0)) {
			/* there is nothing queued to send, so I'm done... */
			if ((SCTP_GET_STATE(asoc) != SCTP_STATE_SHUTDOWN_SENT) &&
			    (SCTP_GET_STATE(asoc) != SCTP_STATE_SHUTDOWN_ACK_SENT)) {
				/* only send SHUTDOWN the first time through */
#ifdef SCTP_DEBUG
				if (sctp_debug_on & SCTP_DEBUG_OUTPUT4) {
					printf("%s:%d sends a shutdown\n",
					       __FILE__,
					       __LINE__
						);
				}
#endif
				sctp_send_shutdown(stcb, stcb->asoc.primary_destination);
				asoc->state = SCTP_STATE_SHUTDOWN_SENT;
				sctp_timer_start(SCTP_TIMER_TYPE_SHUTDOWN, stcb->sctp_ep, stcb,
						 asoc->primary_destination);
				sctp_timer_start(SCTP_TIMER_TYPE_SHUTDOWNGUARD, stcb->sctp_ep, stcb,
						 asoc->primary_destination);
			}
		} else {
			/*
			 * we still got (or just got) data to send, so set
			 * SHUTDOWN_PENDING
			 */
			/*
			 * XXX sockets draft says that SCTP_EOF should be sent
			 * with no data.  currently, we will allow user data
			 * to be sent first and move to SHUTDOWN-PENDING
			 */
			asoc->state |= SCTP_STATE_SHUTDOWN_PENDING;
		}
	}
#ifdef SCTP_DEBUG
	if (sctp_debug_on & SCTP_DEBUG_OUTPUT2) {
		printf("++total out:%d total_mbuf_out:%d\n",
		       (int)asoc->total_output_queue_size,
		       (int)asoc->total_output_mbuf_queue_size);
	}
#endif

release:
	sbunlock(&so->so_snd);
out_locked:
	sounlock(so);

	if (mm)
		sctp_m_freem(mm);
	return (error);
}


int
sctp_sosend(struct socket *so, struct sockaddr *addr, struct uio *uio,
	    struct mbuf *top, struct mbuf *control, int flags, struct lwp *p)
{
	int error, use_rcvinfo;
	int queue_only = 0, queue_only_for_init=0;
	int un_sent = 0;
	int now_filled=0;
	struct sctp_inpcb *inp;
 	struct sctp_tcb *stcb=NULL;
	struct sctp_sndrcvinfo srcv;
	struct timeval now;
	struct sctp_nets *net;
	struct sctp_association *asoc;
	struct sctp_inpcb *t_inp;
	int create_lock_applied = 0;

	error = use_rcvinfo = 0;
	net = NULL;
	stcb = NULL;
	asoc = NULL;
	t_inp = inp = (struct sctp_inpcb *)so->so_pcb;

	solock(so);
	if ((inp->sctp_flags & SCTP_PCB_FLAGS_TCPTYPE) &&
	    (inp->sctp_flags & SCTP_PCB_FLAGS_ACCEPTING)) {
		/* The listner can NOT send */
		error = EFAULT;
		sounlock(so);
		goto out;
	}
	if (addr) {
		SCTP_ASOC_CREATE_LOCK(inp);
		if ((inp->sctp_flags & SCTP_PCB_FLAGS_SOCKET_GONE) ||
		    (inp->sctp_flags & SCTP_PCB_FLAGS_SOCKET_GONE)) {
			/* Should I really unlock ? */
			error = EFAULT;
			sounlock(so);
			goto out;

		}
		create_lock_applied = 1;
		if (((inp->sctp_flags & SCTP_PCB_FLAGS_BOUND_V6) == 0) &&
		    (addr->sa_family == AF_INET6)) {
			error = EINVAL;
			sounlock(so);
			goto out;
		}
	}
	/* now we must find the assoc */
	if (inp->sctp_flags & SCTP_PCB_FLAGS_CONNECTED) {
		SCTP_INP_RLOCK(inp);
		stcb = LIST_FIRST(&inp->sctp_asoc_list);
		if (stcb == NULL) {
			SCTP_INP_RUNLOCK(inp);
			error = ENOTCONN;
			sounlock(so);
			goto out;
		}
		SCTP_TCB_LOCK(stcb);
		SCTP_INP_RUNLOCK(inp);
		net = stcb->asoc.primary_destination;
	}
#ifdef SCTP_DEBUG
	printf("sctp_sosend: get control\n");
#endif
	/* get control */
	if (control) {
		/* process cmsg snd/rcv info (maybe a assoc-id) */
		if (sctp_find_cmsg(SCTP_SNDRCV, (void *)&srcv, control,
				   sizeof(srcv))) {
			/* got one */
			if (srcv.sinfo_flags & SCTP_SENDALL) {
				/* its a sendall */
				sctppcbinfo.mbuf_track--;
				sctp_m_freem(control);

				if (create_lock_applied) {
					SCTP_ASOC_CREATE_UNLOCK(inp);
					create_lock_applied = 0;
				}
				return (sctp_sendall(inp, uio, top, &srcv));
			}
			use_rcvinfo = 1;
		}
	}
#ifdef SCTP_DEBUG
	printf("sctp_sosend: doing lookup\n");
#endif
	if (stcb == NULL) {
		/* Need to do a lookup */
		if (use_rcvinfo && srcv.sinfo_assoc_id) {
			stcb = sctp_findassociation_ep_asocid(inp, srcv.sinfo_assoc_id);
			/*
			 * Question: Should I error here if the assoc_id is
			 * no longer valid? i.e. I can't find it?
			 */
			if ((stcb) &&
			    (addr != NULL)) {
				/* Must locate the net structure */
				net = sctp_findnet(stcb, addr);
			}
		}
		if (stcb == NULL) {
			if (addr != NULL) {
				/* Since we did not use findep we must
				 * increment it, and if we don't find a
				 * tcb decrement it.
				 */
				SCTP_INP_WLOCK(inp);
				SCTP_INP_INCR_REF(inp);
				SCTP_INP_WUNLOCK(inp);
				stcb = sctp_findassociation_ep_addr(&t_inp, addr, &net, NULL, NULL);
				if (stcb == NULL) {
					SCTP_INP_WLOCK(inp);
					SCTP_INP_DECR_REF(inp);
					SCTP_INP_WUNLOCK(inp);
				}
			}
		}
	}
	if ((stcb == NULL) &&
	    (inp->sctp_flags & SCTP_PCB_FLAGS_TCPTYPE)) {
		error = ENOTCONN;
		sounlock(so);
		goto out;
	} else if ((stcb == NULL) && (addr == NULL)) {
		error = ENOENT;
		sounlock(so);
		goto out;
	} else if (stcb == NULL) {
		/* UDP style, we must go ahead and start the INIT process */
		if ((use_rcvinfo) &&
		    (srcv.sinfo_flags & SCTP_ABORT)) {
			/* User asks to abort a non-existant asoc */
			error = ENOENT;
			sounlock(so);
			goto out;
		}
		/* get an asoc/stcb struct */
		stcb = sctp_aloc_assoc(inp, addr, 1, &error, 0);
		if (stcb == NULL) {
			/* Error is setup for us in the call */
			sounlock(so);
			goto out;
		}
		if (create_lock_applied) {
			SCTP_ASOC_CREATE_UNLOCK(inp);
			create_lock_applied = 0;
		} else {
			printf("Huh-3? create lock should have been on??\n");
		}
		/* Turn on queue only flag to prevent data from being sent */
 		queue_only = 1;
		asoc = &stcb->asoc;
		asoc->state = SCTP_STATE_COOKIE_WAIT;
		SCTP_GETTIME_TIMEVAL(&asoc->time_entered);
		if (control) {
			/* see if a init structure exists in cmsg headers */
			struct sctp_initmsg initm;
			int i;
			if (sctp_find_cmsg(SCTP_INIT, (void *)&initm, control, sizeof(initm))) {
				/* we have an INIT override of the default */
				if (initm.sinit_max_attempts)
					asoc->max_init_times = initm.sinit_max_attempts;
				if (initm.sinit_num_ostreams)
					asoc->pre_open_streams = initm.sinit_num_ostreams;
				if (initm.sinit_max_instreams)
					asoc->max_inbound_streams = initm.sinit_max_instreams;
				if (initm.sinit_max_init_timeo)
					asoc->initial_init_rto_max = initm.sinit_max_init_timeo;
				if (asoc->streamoutcnt < asoc->pre_open_streams) {
					/* Default is NOT correct */
#ifdef SCTP_DEBUG
					if (sctp_debug_on & SCTP_DEBUG_OUTPUT1) {
						printf("Ok, defout:%d pre_open:%d\n",
						       asoc->streamoutcnt, asoc->pre_open_streams);
					}
#endif
					free(asoc->strmout, M_PCB);
					asoc->strmout = NULL;
					asoc->streamoutcnt = asoc->pre_open_streams;

					/* What happesn if this fails? .. we panic ...*/
					asoc->strmout = malloc(
					       asoc->streamoutcnt *
					       sizeof(struct sctp_stream_out),
					       M_PCB, M_WAIT);
					for (i = 0; i < asoc->streamoutcnt; i++) {
						/*
						 * inbound side must be set to 0xffff,
						 * also NOTE when we get the INIT-ACK
						 * back (for INIT sender) we MUST
						 * reduce the count (streamoutcnt) but
						 * first check if we sent to any of the
						 * upper streams that were dropped (if
						 * some were). Those that were dropped
						 * must be notified to the upper layer
						 * as failed to send.
						 */
						asoc->strmout[i].next_sequence_sent = 0x0;
						TAILQ_INIT(&asoc->strmout[i].outqueue);
						asoc->strmout[i].stream_no = i;
						asoc->strmout[i].next_spoke.tqe_next = 0;
						asoc->strmout[i].next_spoke.tqe_prev = 0;
					}
				}
			}

		}
		/* out with the INIT */
		queue_only_for_init = 1;
		sctp_send_initiate(inp, stcb);
		/*
		 * we may want to dig in after this call and adjust the MTU
		 * value. It defaulted to 1500 (constant) but the ro structure
		 * may now have an update and thus we may need to change it
		 * BEFORE we append the message.
		 */
		net = stcb->asoc.primary_destination;
		asoc = &stcb->asoc;
	} else {
		asoc = &stcb->asoc;
	}
	if (create_lock_applied) {
		SCTP_ASOC_CREATE_UNLOCK(inp);
		create_lock_applied = 0;
	}
	if ((SCTP_GET_STATE(asoc) == SCTP_STATE_COOKIE_WAIT) ||
	    (SCTP_GET_STATE(asoc) == SCTP_STATE_COOKIE_ECHOED)) {
		queue_only = 1;
	}
	if (use_rcvinfo == 0) {
		/* Grab the default stuff from the asoc */
		srcv = stcb->asoc.def_send;
	}
	/* we are now done with all control */
	if (control) {
		sctp_m_freem(control);
		control = NULL;
	}

	if ((SCTP_GET_STATE(asoc) == SCTP_STATE_SHUTDOWN_SENT) ||
	    (SCTP_GET_STATE(asoc) == SCTP_STATE_SHUTDOWN_RECEIVED) ||
	    (SCTP_GET_STATE(asoc) == SCTP_STATE_SHUTDOWN_ACK_SENT) ||
	    (asoc->state & SCTP_STATE_SHUTDOWN_PENDING)) {
		if ((use_rcvinfo) &&
		    (srcv.sinfo_flags & SCTP_ABORT)) {
			;
		} else {
			error = ECONNRESET;
			sounlock(so);
			goto out;
		}
	}
	/* Ok, we will attempt a msgsnd :> */
#if 0	/* XXX */
	if (p)
		p->p_stats->p_ru.ru_msgsnd++;
#endif

	if (stcb) {
		if (net && ((srcv.sinfo_flags & SCTP_ADDR_OVER))) {
			/* we take the override or the unconfirmed */
			;
		} else {
			net = stcb->asoc.primary_destination;
		}
	}

#ifdef SCTP_DEBUG
	printf("sctp_sosend: before copying in %p\n", top);
#endif
	if (top == NULL) {
		/* Must copy it all in from user land. The
		 * socket buf is locked but we don't suspend
		 * protocol processing until we are ready to
		 * send/queue it.
		 */
		sounlock(so);
#ifdef SCTP_DEBUG
		printf("sctp_sosend: before cii\n");
#endif
		error = sctp_copy_it_in(inp, stcb, asoc, net, &srcv, uio, flags);
#ifdef SCTP_DEBUG
		printf("sctp_sosend: after cii\n");
#endif
		if (error)
			goto out;
	} else {
		/* Here we must either pull in the user data to chunk
		 * buffers, or use top to do a msg_append.
		 */
 		error = sctp_msg_append(stcb, net, top, &srcv, flags);
		sounlock(so);
		if (error)
			goto out;
		/* zap the top since it is now being used */
		top = 0;
	}
#ifdef SCTP_DEBUG
	printf("sctp_sosend: after copying in\n");
#endif
	if (net->flight_size > net->cwnd) {
		sctp_pegs[SCTP_SENDTO_FULL_CWND]++;
		queue_only = 1;

	} else if (asoc->ifp_had_enobuf) {
		sctp_pegs[SCTP_QUEONLY_BURSTLMT]++;
		queue_only = 1;
 	} else {
		un_sent = ((stcb->asoc.total_output_queue_size - stcb->asoc.total_flight) +
			   ((stcb->asoc.chunks_on_out_queue - stcb->asoc.total_flight_count) * sizeof(struct sctp_data_chunk)) +
			   SCTP_MED_OVERHEAD);

		if (((inp->sctp_flags & SCTP_PCB_FLAGS_NODELAY) == 0) &&
		    (stcb->asoc.total_flight > 0) &&
		    (un_sent < (int)stcb->asoc.smallest_mtu)) {

			/* Ok, Nagle is set on and we have data outstanding. Don't
			 * send anything and let SACKs drive out the data unless we
			 * have a "full" segment to send.
			 */
			sctp_pegs[SCTP_NAGLE_NOQ]++;
			queue_only = 1;
		} else {
			sctp_pegs[SCTP_NAGLE_OFF]++;
		}
	}
	if (queue_only_for_init) {
		/* It is possible to have a turn around of the
		 * INIT/INIT-ACK/COOKIE before I have a chance to
		 * copy in the data. In such a case I DO want to
		 * send it out by reversing the queue only flag.
		 */
		if ((SCTP_GET_STATE(asoc) != SCTP_STATE_COOKIE_WAIT) ||
		    (SCTP_GET_STATE(asoc) != SCTP_STATE_COOKIE_ECHOED)) {
			/* yep, reverse it */
			queue_only = 0;
		}
 	}

#ifdef SCTP_DEBUG
	printf("sctp_sosend: before sending chunk\n");
#endif
	if ((queue_only == 0) && (stcb->asoc.peers_rwnd  && un_sent)) {
		/* we can attempt to send too.*/
#ifdef SCTP_DEBUG
		if (sctp_debug_on & SCTP_DEBUG_OUTPUT1) {
			printf("USR Send calls sctp_chunk_output\n");
		}
#endif
		solock(so);
		sctp_pegs[SCTP_OUTPUT_FRM_SND]++;
		sctp_chunk_output(inp, stcb, 0);
		sounlock(so);
	} else if ((queue_only == 0) &&
		   (stcb->asoc.peers_rwnd == 0) &&
		   (stcb->asoc.total_flight == 0)) {
		/* We get to have a probe outstanding */
		solock(so);
		sctp_from_user_send = 1;
		sctp_chunk_output(inp, stcb, 0);
		sctp_from_user_send = 0;
		sounlock(so);

	} else if (!TAILQ_EMPTY(&stcb->asoc.control_send_queue)) {
		int num_out, reason, cwnd_full;
		/* Here we do control only */
		solock(so);
		sctp_med_chunk_output(inp, stcb, &stcb->asoc, &num_out,
				      &reason, 1, &cwnd_full, 1, &now, &now_filled);
		sounlock(so);
	}
#ifdef SCTP_DEBUG
	if (sctp_debug_on & SCTP_DEBUG_OUTPUT1) {
		printf("USR Send complete qo:%d prw:%d unsent:%d tf:%d cooq:%d toqs:%d \n",
		       queue_only, stcb->asoc.peers_rwnd, un_sent,
		       stcb->asoc.total_flight, stcb->asoc.chunks_on_out_queue,
		       stcb->asoc.total_output_queue_size);
	}
#endif
 out:
	if (create_lock_applied) {
		SCTP_ASOC_CREATE_UNLOCK(inp);
		create_lock_applied = 0;
	}
	if (stcb) {
		SCTP_TCB_UNLOCK(stcb);
	}
	if (top)
		sctp_m_freem(top);
	if (control)
		sctp_m_freem(control);
	return (error);
}<|MERGE_RESOLUTION|>--- conflicted
+++ resolved
@@ -1,8 +1,4 @@
-<<<<<<< HEAD
-/*	$NetBSD: sctp_output.c,v 1.19 2019/11/13 02:51:22 ozaki-r Exp $ */
-=======
 /*	$NetBSD: sctp_output.c,v 1.20 2019/12/03 03:25:28 msaitoh Exp $ */
->>>>>>> 275f442f
 /*	$KAME: sctp_output.c,v 1.48 2005/06/16 18:29:24 jinmei Exp $	*/
 
 /*
@@ -34,11 +30,7 @@
  * SUCH DAMAGE.
  */
 #include <sys/cdefs.h>
-<<<<<<< HEAD
-__KERNEL_RCSID(0, "$NetBSD: sctp_output.c,v 1.19 2019/11/13 02:51:22 ozaki-r Exp $");
-=======
 __KERNEL_RCSID(0, "$NetBSD: sctp_output.c,v 1.20 2019/12/03 03:25:28 msaitoh Exp $");
->>>>>>> 275f442f
 
 #ifdef _KERNEL_OPT
 #include "opt_ipsec.h"
