<<<<<<< HEAD
/*	$NetBSD: tcp_usrreq.c,v 1.227 2020/10/17 08:50:38 mlelstv Exp $	*/
=======
/*	$NetBSD: tcp_usrreq.c,v 1.228 2020/11/23 00:52:53 chs Exp $	*/
>>>>>>> ba48e27f

/*
 * Copyright (C) 1995, 1996, 1997, and 1998 WIDE Project.
 * All rights reserved.
 *
 * Redistribution and use in source and binary forms, with or without
 * modification, are permitted provided that the following conditions
 * are met:
 * 1. Redistributions of source code must retain the above copyright
 *    notice, this list of conditions and the following disclaimer.
 * 2. Redistributions in binary form must reproduce the above copyright
 *    notice, this list of conditions and the following disclaimer in the
 *    documentation and/or other materials provided with the distribution.
 * 3. Neither the name of the project nor the names of its contributors
 *    may be used to endorse or promote products derived from this software
 *    without specific prior written permission.
 *
 * THIS SOFTWARE IS PROVIDED BY THE PROJECT AND CONTRIBUTORS ``AS IS'' AND
 * ANY EXPRESS OR IMPLIED WARRANTIES, INCLUDING, BUT NOT LIMITED TO, THE
 * IMPLIED WARRANTIES OF MERCHANTABILITY AND FITNESS FOR A PARTICULAR PURPOSE
 * ARE DISCLAIMED.  IN NO EVENT SHALL THE PROJECT OR CONTRIBUTORS BE LIABLE
 * FOR ANY DIRECT, INDIRECT, INCIDENTAL, SPECIAL, EXEMPLARY, OR CONSEQUENTIAL
 * DAMAGES (INCLUDING, BUT NOT LIMITED TO, PROCUREMENT OF SUBSTITUTE GOODS
 * OR SERVICES; LOSS OF USE, DATA, OR PROFITS; OR BUSINESS INTERRUPTION)
 * HOWEVER CAUSED AND ON ANY THEORY OF LIABILITY, WHETHER IN CONTRACT, STRICT
 * LIABILITY, OR TORT (INCLUDING NEGLIGENCE OR OTHERWISE) ARISING IN ANY WAY
 * OUT OF THE USE OF THIS SOFTWARE, EVEN IF ADVISED OF THE POSSIBILITY OF
 * SUCH DAMAGE.
 */

/*-
 * Copyright (c) 1997, 1998, 2005, 2006 The NetBSD Foundation, Inc.
 * All rights reserved.
 *
 * This code is derived from software contributed to The NetBSD Foundation
 * by Jason R. Thorpe and Kevin M. Lahey of the Numerical Aerospace Simulation
 * Facility, NASA Ames Research Center.
 * This code is derived from software contributed to The NetBSD Foundation
 * by Charles M. Hannum.
 * This code is derived from software contributed to The NetBSD Foundation
 * by Rui Paulo.
 *
 * Redistribution and use in source and binary forms, with or without
 * modification, are permitted provided that the following conditions
 * are met:
 * 1. Redistributions of source code must retain the above copyright
 *    notice, this list of conditions and the following disclaimer.
 * 2. Redistributions in binary form must reproduce the above copyright
 *    notice, this list of conditions and the following disclaimer in the
 *    documentation and/or other materials provided with the distribution.
 *
 * THIS SOFTWARE IS PROVIDED BY THE NETBSD FOUNDATION, INC. AND CONTRIBUTORS
 * ``AS IS'' AND ANY EXPRESS OR IMPLIED WARRANTIES, INCLUDING, BUT NOT LIMITED
 * TO, THE IMPLIED WARRANTIES OF MERCHANTABILITY AND FITNESS FOR A PARTICULAR
 * PURPOSE ARE DISCLAIMED.  IN NO EVENT SHALL THE FOUNDATION OR CONTRIBUTORS
 * BE LIABLE FOR ANY DIRECT, INDIRECT, INCIDENTAL, SPECIAL, EXEMPLARY, OR
 * CONSEQUENTIAL DAMAGES (INCLUDING, BUT NOT LIMITED TO, PROCUREMENT OF
 * SUBSTITUTE GOODS OR SERVICES; LOSS OF USE, DATA, OR PROFITS; OR BUSINESS
 * INTERRUPTION) HOWEVER CAUSED AND ON ANY THEORY OF LIABILITY, WHETHER IN
 * CONTRACT, STRICT LIABILITY, OR TORT (INCLUDING NEGLIGENCE OR OTHERWISE)
 * ARISING IN ANY WAY OUT OF THE USE OF THIS SOFTWARE, EVEN IF ADVISED OF THE
 * POSSIBILITY OF SUCH DAMAGE.
 */

/*
 * Copyright (c) 1982, 1986, 1988, 1993, 1995
 *	The Regents of the University of California.  All rights reserved.
 *
 * Redistribution and use in source and binary forms, with or without
 * modification, are permitted provided that the following conditions
 * are met:
 * 1. Redistributions of source code must retain the above copyright
 *    notice, this list of conditions and the following disclaimer.
 * 2. Redistributions in binary form must reproduce the above copyright
 *    notice, this list of conditions and the following disclaimer in the
 *    documentation and/or other materials provided with the distribution.
 * 3. Neither the name of the University nor the names of its contributors
 *    may be used to endorse or promote products derived from this software
 *    without specific prior written permission.
 *
 * THIS SOFTWARE IS PROVIDED BY THE REGENTS AND CONTRIBUTORS ``AS IS'' AND
 * ANY EXPRESS OR IMPLIED WARRANTIES, INCLUDING, BUT NOT LIMITED TO, THE
 * IMPLIED WARRANTIES OF MERCHANTABILITY AND FITNESS FOR A PARTICULAR PURPOSE
 * ARE DISCLAIMED.  IN NO EVENT SHALL THE REGENTS OR CONTRIBUTORS BE LIABLE
 * FOR ANY DIRECT, INDIRECT, INCIDENTAL, SPECIAL, EXEMPLARY, OR CONSEQUENTIAL
 * DAMAGES (INCLUDING, BUT NOT LIMITED TO, PROCUREMENT OF SUBSTITUTE GOODS
 * OR SERVICES; LOSS OF USE, DATA, OR PROFITS; OR BUSINESS INTERRUPTION)
 * HOWEVER CAUSED AND ON ANY THEORY OF LIABILITY, WHETHER IN CONTRACT, STRICT
 * LIABILITY, OR TORT (INCLUDING NEGLIGENCE OR OTHERWISE) ARISING IN ANY WAY
 * OUT OF THE USE OF THIS SOFTWARE, EVEN IF ADVISED OF THE POSSIBILITY OF
 * SUCH DAMAGE.
 *
 *	@(#)tcp_usrreq.c	8.5 (Berkeley) 6/21/95
 */

/*
 * TCP protocol interface to socket abstraction.
 */

#include <sys/cdefs.h>
<<<<<<< HEAD
__KERNEL_RCSID(0, "$NetBSD: tcp_usrreq.c,v 1.227 2020/10/17 08:50:38 mlelstv Exp $");
=======
__KERNEL_RCSID(0, "$NetBSD: tcp_usrreq.c,v 1.228 2020/11/23 00:52:53 chs Exp $");
>>>>>>> ba48e27f

#ifdef _KERNEL_OPT
#include "opt_inet.h"
#include "opt_tcp_debug.h"
#include "opt_mbuftrace.h"
#include "opt_tcp_space.h"
#include "opt_net_mpsafe.h"
#endif

#include <sys/param.h>
#include <sys/systm.h>
#include <sys/kernel.h>
#include <sys/mbuf.h>
#include <sys/socket.h>
#include <sys/socketvar.h>
#include <sys/protosw.h>
#include <sys/errno.h>
#include <sys/stat.h>
#include <sys/proc.h>
#include <sys/domain.h>
#include <sys/sysctl.h>
#include <sys/kauth.h>
#include <sys/kernel.h>
#include <sys/uidinfo.h>

#include <net/if.h>

#include <netinet/in.h>
#include <netinet/in_systm.h>
#include <netinet/in_var.h>
#include <netinet/ip.h>
#include <netinet/in_pcb.h>
#include <netinet/ip_var.h>
#include <netinet/in_offload.h>

#ifdef INET6
#include <netinet/ip6.h>
#include <netinet6/in6_pcb.h>
#include <netinet6/ip6_var.h>
#include <netinet6/scope6_var.h>
#endif

#include <netinet/tcp.h>
#include <netinet/tcp_fsm.h>
#include <netinet/tcp_seq.h>
#include <netinet/tcp_timer.h>
#include <netinet/tcp_var.h>
#include <netinet/tcp_private.h>
#include <netinet/tcp_congctl.h>
#include <netinet/tcp_debug.h>
#include <netinet/tcp_vtw.h>

static int
tcp_debug_capture(struct tcpcb *tp, int req)
{
#ifdef TCP_DEBUG
	return tp->t_state;
#endif
	return 0;
}

static inline void
tcp_debug_trace(struct socket *so, struct tcpcb *tp, int ostate, int req)
{
#ifdef TCP_DEBUG
	if (tp && (so->so_options & SO_DEBUG))
		tcp_trace(TA_USER, ostate, tp, NULL, req);
#endif
}

static int
tcp_getpcb(struct socket *so, struct inpcb **inp,
    struct in6pcb **in6p, struct tcpcb **tp)
{

	KASSERT(solocked(so));

	/*
	 * When a TCP is attached to a socket, then there will be
	 * a (struct inpcb) pointed at by the socket, and this
	 * structure will point at a subsidary (struct tcpcb).
	 */
	switch (so->so_proto->pr_domain->dom_family) {
	case PF_INET:
		*inp = sotoinpcb(so);
		if (*inp == NULL)
			return EINVAL;
		*tp = intotcpcb(*inp);
		break;
#ifdef INET6
	case PF_INET6:
		*in6p = sotoin6pcb(so);
		if (*in6p == NULL)
			return EINVAL;
		*tp = in6totcpcb(*in6p);
		break;
#endif
	default:
		return EAFNOSUPPORT;
	}

	KASSERT(tp != NULL);

	return 0;
}

static void
change_keepalive(struct socket *so, struct tcpcb *tp)
{
	tp->t_maxidle = tp->t_keepcnt * MIN(tp->t_keepintvl,
	    TCP_TIMER_MAXTICKS / tp->t_keepcnt);
	TCP_TIMER_DISARM(tp, TCPT_KEEP);
	TCP_TIMER_DISARM(tp, TCPT_2MSL);

	if (tp->t_state == TCPS_SYN_RECEIVED ||
	    tp->t_state == TCPS_SYN_SENT) {
		TCP_TIMER_ARM(tp, TCPT_KEEP, tp->t_keepinit);
	} else if (so->so_options & SO_KEEPALIVE &&
	    tp->t_state <= TCPS_CLOSE_WAIT) {
		TCP_TIMER_ARM(tp, TCPT_KEEP, tp->t_keepintvl);
	} else {
		TCP_TIMER_ARM(tp, TCPT_KEEP, tp->t_keepidle);
	}

	if ((tp->t_state == TCPS_FIN_WAIT_2) && (tp->t_maxidle > 0))
		TCP_TIMER_ARM(tp, TCPT_2MSL, tp->t_maxidle);
}

/*
 * Export TCP internal state information via a struct tcp_info, based on the
 * Linux 2.6 API.  Not ABI compatible as our constants are mapped differently
 * (TCP state machine, etc).  We export all information using FreeBSD-native
 * constants -- for example, the numeric values for tcpi_state will differ
 * from Linux.
 */
static void
tcp_fill_info(struct tcpcb *tp, struct tcp_info *ti)
{

	bzero(ti, sizeof(*ti));

	ti->tcpi_state = tp->t_state;
	if ((tp->t_flags & TF_REQ_TSTMP) && (tp->t_flags & TF_RCVD_TSTMP))
		ti->tcpi_options |= TCPI_OPT_TIMESTAMPS;
	if (tp->t_flags & TF_SACK_PERMIT)
		ti->tcpi_options |= TCPI_OPT_SACK;
	if ((tp->t_flags & TF_REQ_SCALE) && (tp->t_flags & TF_RCVD_SCALE)) {
		ti->tcpi_options |= TCPI_OPT_WSCALE;
		ti->tcpi_snd_wscale = tp->snd_scale;
		ti->tcpi_rcv_wscale = tp->rcv_scale;
	}
	if (tp->t_flags & TF_ECN_PERMIT) {
		ti->tcpi_options |= TCPI_OPT_ECN;
	}

	ti->tcpi_rto = tp->t_rxtcur * tick;
	ti->tcpi_last_data_recv = (long)(getticks() -
					 (int)tp->t_rcvtime) * tick;
	ti->tcpi_rtt = ((u_int64_t)tp->t_srtt * tick / PR_SLOWHZ)
	                   >> (TCP_RTT_SHIFT + 2);
	ti->tcpi_rttvar = ((u_int64_t)tp->t_rttvar * tick / PR_SLOWHZ)
	                   >> (TCP_RTTVAR_SHIFT + 2);

	ti->tcpi_snd_ssthresh = tp->snd_ssthresh;
	/* Linux API wants these in # of segments, apparently */
	ti->tcpi_snd_cwnd = tp->snd_cwnd / tp->t_segsz;
	ti->tcpi_snd_wnd = tp->snd_wnd / tp->t_segsz;

	/*
	 * FreeBSD-specific extension fields for tcp_info.
	 */
	ti->tcpi_rcv_space = tp->rcv_wnd;
	ti->tcpi_rcv_nxt = tp->rcv_nxt;
	ti->tcpi_snd_bwnd = 0;		/* Unused, kept for compat. */
	ti->tcpi_snd_nxt = tp->snd_nxt;
	ti->tcpi_snd_mss = tp->t_segsz;
	ti->tcpi_rcv_mss = tp->t_segsz;
#ifdef TF_TOE
	if (tp->t_flags & TF_TOE)
		ti->tcpi_options |= TCPI_OPT_TOE;
#endif
	/* From the redundant department of redundancies... */
	ti->__tcpi_retransmits = ti->__tcpi_retrans =
		ti->tcpi_snd_rexmitpack = tp->t_sndrexmitpack;

	ti->tcpi_rcv_ooopack = tp->t_rcvoopack;
	ti->tcpi_snd_zerowin = tp->t_sndzerowin;
}

int
tcp_ctloutput(int op, struct socket *so, struct sockopt *sopt)
{
	int error = 0, s;
	struct inpcb *inp;
#ifdef INET6
	struct in6pcb *in6p;
#endif
	struct tcpcb *tp;
	struct tcp_info ti;
	u_int ui;
	int family;	/* family of the socket */
	int level, optname, optval;

	level = sopt->sopt_level;
	optname = sopt->sopt_name;

	family = so->so_proto->pr_domain->dom_family;

	s = splsoftnet();
	switch (family) {
	case PF_INET:
		inp = sotoinpcb(so);
#ifdef INET6
		in6p = NULL;
#endif
		break;
#ifdef INET6
	case PF_INET6:
		inp = NULL;
		in6p = sotoin6pcb(so);
		break;
#endif
	default:
		splx(s);
		panic("%s: af %d", __func__, family);
	}
#ifndef INET6
	if (inp == NULL)
#else
	if (inp == NULL && in6p == NULL)
#endif
	{
		splx(s);
		return ECONNRESET;
	}
	if (level != IPPROTO_TCP) {
		switch (family) {
		case PF_INET:
			error = ip_ctloutput(op, so, sopt);
			break;
#ifdef INET6
		case PF_INET6:
			error = ip6_ctloutput(op, so, sopt);
			break;
#endif
		}
		splx(s);
		return error;
	}
	if (inp)
		tp = intotcpcb(inp);
#ifdef INET6
	else if (in6p)
		tp = in6totcpcb(in6p);
#endif
	else
		tp = NULL;

	switch (op) {
	case PRCO_SETOPT:
		switch (optname) {
#ifdef TCP_SIGNATURE
		case TCP_MD5SIG:
			error = sockopt_getint(sopt, &optval);
			if (error)
				break;
			if (optval > 0)
				tp->t_flags |= TF_SIGNATURE;
			else
				tp->t_flags &= ~TF_SIGNATURE;
			break;
#endif /* TCP_SIGNATURE */

		case TCP_NODELAY:
			error = sockopt_getint(sopt, &optval);
			if (error)
				break;
			if (optval)
				tp->t_flags |= TF_NODELAY;
			else
				tp->t_flags &= ~TF_NODELAY;
			break;

		case TCP_MAXSEG:
			error = sockopt_getint(sopt, &optval);
			if (error)
				break;
			if (optval > 0 && optval <= tp->t_peermss)
				tp->t_peermss = optval; /* limit on send size */
			else
				error = EINVAL;
			break;
#ifdef notyet
		case TCP_CONGCTL:
			/* XXX string overflow XXX */
			error = tcp_congctl_select(tp, sopt->sopt_data);
			break;
#endif

		case TCP_KEEPIDLE:
			error = sockopt_get(sopt, &ui, sizeof(ui));
			if (error)
				break;
			if (ui > 0 && ui <= TCP_TIMER_MAXTICKS) {
				tp->t_keepidle = ui;
				change_keepalive(so, tp);
			} else
				error = EINVAL;
			break;

		case TCP_KEEPINTVL:
			error = sockopt_get(sopt, &ui, sizeof(ui));
			if (error)
				break;
			if (ui > 0 && ui <= TCP_TIMER_MAXTICKS) {
				tp->t_keepintvl = ui;
				change_keepalive(so, tp);
			} else
				error = EINVAL;
			break;

		case TCP_KEEPCNT:
			error = sockopt_get(sopt, &ui, sizeof(ui));
			if (error)
				break;
			if (ui > 0 && ui <= TCP_TIMER_MAXTICKS) {
				tp->t_keepcnt = ui;
				change_keepalive(so, tp);
			} else
				error = EINVAL;
			break;

		case TCP_KEEPINIT:
			error = sockopt_get(sopt, &ui, sizeof(ui));
			if (error)
				break;
			if (ui > 0 && ui <= TCP_TIMER_MAXTICKS) {
				tp->t_keepinit = ui;
				change_keepalive(so, tp);
			} else
				error = EINVAL;
			break;

		default:
			error = ENOPROTOOPT;
			break;
		}
		break;

	case PRCO_GETOPT:
		switch (optname) {
#ifdef TCP_SIGNATURE
		case TCP_MD5SIG:
			optval = (tp->t_flags & TF_SIGNATURE) ? 1 : 0;
			goto setval;
#endif
		case TCP_NODELAY:
			optval = tp->t_flags & TF_NODELAY;
			goto setval;
		case TCP_MAXSEG:
			optval = tp->t_peermss;
			goto setval;
		case TCP_INFO:
			tcp_fill_info(tp, &ti);
			error = sockopt_set(sopt, &ti, sizeof ti);
			break;
#ifdef notyet
		case TCP_CONGCTL:
			break;
#endif
		case TCP_KEEPIDLE:
			optval = tp->t_keepidle;
			goto setval;
		case TCP_KEEPINTVL:
			optval = tp->t_keepintvl;
			goto setval;
		case TCP_KEEPCNT:
			optval = tp->t_keepcnt;
			goto setval;
		case TCP_KEEPINIT:
			optval = tp->t_keepcnt;
setval:			error = sockopt_set(sopt, &optval, sizeof(optval));
			break;
		default:
			error = ENOPROTOOPT;
			break;
		}
		break;
	}
	splx(s);
	return error;
}

#ifndef TCP_SENDSPACE
#define	TCP_SENDSPACE	1024*32
#endif
int	tcp_sendspace = TCP_SENDSPACE;
#ifndef TCP_RECVSPACE
#define	TCP_RECVSPACE	1024*32
#endif
int	tcp_recvspace = TCP_RECVSPACE;

/*
 * tcp_attach: attach TCP protocol to socket, allocating internet protocol
 * control block, TCP control block, buffer space and entering LISTEN state
 * if to accept connections.
 */
static int
tcp_attach(struct socket *so, int proto)
{
	struct tcpcb *tp;
	struct inpcb *inp;
#ifdef INET6
	struct in6pcb *in6p;
#endif
	int s, error, family;

	/* Assign the lock (must happen even if we will error out). */
	s = splsoftnet();
	sosetlock(so);
	KASSERT(solocked(so));

	family = so->so_proto->pr_domain->dom_family;
	switch (family) {
	case PF_INET:
		inp = sotoinpcb(so);
#ifdef INET6
		in6p = NULL;
#endif
		break;
#ifdef INET6
	case PF_INET6:
		inp = NULL;
		in6p = sotoin6pcb(so);
		break;
#endif
	default:
		error = EAFNOSUPPORT;
		goto out;
	}

	KASSERT(inp == NULL);
#ifdef INET6
	KASSERT(in6p == NULL);
#endif

#ifdef MBUFTRACE
	so->so_mowner = &tcp_sock_mowner;
	so->so_rcv.sb_mowner = &tcp_sock_rx_mowner;
	so->so_snd.sb_mowner = &tcp_sock_tx_mowner;
#endif
	if (so->so_snd.sb_hiwat == 0 || so->so_rcv.sb_hiwat == 0) {
		error = soreserve(so, tcp_sendspace, tcp_recvspace);
		if (error)
			goto out;
	}

	so->so_rcv.sb_flags |= SB_AUTOSIZE;
	so->so_snd.sb_flags |= SB_AUTOSIZE;

	switch (family) {
	case PF_INET:
		error = in_pcballoc(so, &tcbtable);
		if (error)
			goto out;
		inp = sotoinpcb(so);
#ifdef INET6
		in6p = NULL;
#endif
		break;
#ifdef INET6
	case PF_INET6:
		error = in6_pcballoc(so, &tcbtable);
		if (error)
			goto out;
		inp = NULL;
		in6p = sotoin6pcb(so);
		break;
#endif
	default:
		error = EAFNOSUPPORT;
		goto out;
	}
	if (inp)
		tp = tcp_newtcpcb(family, (void *)inp);
#ifdef INET6
	else if (in6p)
		tp = tcp_newtcpcb(family, (void *)in6p);
#endif
	else
		tp = NULL;

	if (tp == NULL) {
		int nofd = so->so_state & SS_NOFDREF;	/* XXX */

		so->so_state &= ~SS_NOFDREF;	/* don't free the socket yet */
		if (inp)
			in_pcbdetach(inp);
#ifdef INET6
		if (in6p)
			in6_pcbdetach(in6p);
#endif
		so->so_state |= nofd;
		error = ENOBUFS;
		goto out;
	}
	tp->t_state = TCPS_CLOSED;
	if ((so->so_options & SO_LINGER) && so->so_linger == 0) {
		so->so_linger = TCP_LINGERTIME;
	}
out:
	KASSERT(solocked(so));
	splx(s);
	return error;
}

static void
tcp_detach(struct socket *so)
{
	struct inpcb *inp = NULL;
	struct in6pcb *in6p = NULL;
	struct tcpcb *tp = NULL;
	int s;

	if (tcp_getpcb(so, &inp, &in6p, &tp) != 0)
		return;

	s = splsoftnet();
	(void)tcp_disconnect1(tp);
	splx(s);
}

static int
tcp_accept(struct socket *so, struct sockaddr *nam)
{
	struct inpcb *inp = NULL;
	struct in6pcb *in6p = NULL;
	struct tcpcb *tp = NULL;
	int ostate = 0;
	int error = 0;
	int s;

	if ((error = tcp_getpcb(so, &inp, &in6p, &tp)) != 0)
		return error;

	ostate = tcp_debug_capture(tp, PRU_ACCEPT);

	/*
	 * Accept a connection.  Essentially all the work is
	 * done at higher levels; just return the address
	 * of the peer, storing through addr.
	 */
	s = splsoftnet();
	if (inp) {
		in_setpeeraddr(inp, (struct sockaddr_in *)nam);
	}
#ifdef INET6
	if (in6p) {
		in6_setpeeraddr(in6p, (struct sockaddr_in6 *)nam);
	}
#endif
	tcp_debug_trace(so, tp, ostate, PRU_ACCEPT);
	splx(s);

	return 0;
}

static int
tcp_bind(struct socket *so, struct sockaddr *nam, struct lwp *l)
{
	struct inpcb *inp = NULL;
	struct in6pcb *in6p = NULL;
	struct sockaddr_in *sin = (struct sockaddr_in *)nam;
#ifdef INET6
	struct sockaddr_in6 *sin6 = (struct sockaddr_in6 *)nam;
#endif /* INET6 */
	struct tcpcb *tp = NULL;
	int s;
	int error = 0;
	int ostate = 0;

	if ((error = tcp_getpcb(so, &inp, &in6p, &tp)) != 0)
		return error;

	ostate = tcp_debug_capture(tp, PRU_BIND);

	/*
	 * Give the socket an address.
	 */
	s = splsoftnet();
	switch (so->so_proto->pr_domain->dom_family) {
	case PF_INET:
		error = in_pcbbind(inp, sin, l);
		break;
#ifdef INET6
	case PF_INET6:
		error = in6_pcbbind(in6p, sin6, l);
		if (!error) {
			/* mapped addr case */
			if (IN6_IS_ADDR_V4MAPPED(&in6p->in6p_laddr))
				tp->t_family = AF_INET;
			else
				tp->t_family = AF_INET6;
		}
		break;
#endif
	}
	tcp_debug_trace(so, tp, ostate, PRU_BIND);
	splx(s);

	return error;
}

static int
tcp_listen(struct socket *so, struct lwp *l)
{
	struct inpcb *inp = NULL;
	struct in6pcb *in6p = NULL;
	struct tcpcb *tp = NULL;
	int error = 0;
	int ostate = 0;
	int s;

	if ((error = tcp_getpcb(so, &inp, &in6p, &tp)) != 0)
		return error;

	ostate = tcp_debug_capture(tp, PRU_LISTEN);

	/*
	 * Prepare to accept connections.
	 */
	s = splsoftnet();
	if (inp && inp->inp_lport == 0) {
		error = in_pcbbind(inp, NULL, l);
		if (error)
			goto release;
	}
#ifdef INET6
	if (in6p && in6p->in6p_lport == 0) {
		error = in6_pcbbind(in6p, NULL, l);
		if (error)
			goto release;
	}
#endif
	tp->t_state = TCPS_LISTEN;

release:
	tcp_debug_trace(so, tp, ostate, PRU_LISTEN);
	splx(s);

	return error;
}

static int
tcp_connect(struct socket *so, struct sockaddr *nam, struct lwp *l)
{
	struct inpcb *inp = NULL;
	struct in6pcb *in6p = NULL;
	struct tcpcb *tp = NULL;
	int s;
	int error = 0;
	int ostate = 0;

	if ((error = tcp_getpcb(so, &inp, &in6p, &tp)) != 0)
		return error;

	ostate = tcp_debug_capture(tp, PRU_CONNECT);

	/*
	 * Initiate connection to peer.
	 * Create a template for use in transmissions on this connection.
	 * Enter SYN_SENT state, and mark socket as connecting.
	 * Start keep-alive timer, and seed output sequence space.
	 * Send initial segment on connection.
	 */
	s = splsoftnet();

	if (inp) {
		if (inp->inp_lport == 0) {
			error = in_pcbbind(inp, NULL, l);
			if (error)
				goto release;
		}
		error = in_pcbconnect(inp, (struct sockaddr_in *)nam, l);
	}
#ifdef INET6
	if (in6p) {
		if (in6p->in6p_lport == 0) {
			error = in6_pcbbind(in6p, NULL, l);
			if (error)
				goto release;
		}
		error = in6_pcbconnect(in6p, (struct sockaddr_in6 *)nam, l);
		if (!error) {
			/* mapped addr case */
			if (IN6_IS_ADDR_V4MAPPED(&in6p->in6p_faddr))
				tp->t_family = AF_INET;
			else
				tp->t_family = AF_INET6;
		}
	}
#endif
	if (error)
		goto release;
	tp->t_template = tcp_template(tp);
	if (tp->t_template == 0) {
		if (inp)
			in_pcbdisconnect(inp);
#ifdef INET6
		if (in6p)
			in6_pcbdisconnect(in6p);
#endif
		error = ENOBUFS;
		goto release;
	}
	/*
	 * Compute window scaling to request.
	 * XXX: This should be moved to tcp_output().
	 */
	while (tp->request_r_scale < TCP_MAX_WINSHIFT &&
	    (TCP_MAXWIN << tp->request_r_scale) < sb_max)
		tp->request_r_scale++;
	soisconnecting(so);
	TCP_STATINC(TCP_STAT_CONNATTEMPT);
	tp->t_state = TCPS_SYN_SENT;
	TCP_TIMER_ARM(tp, TCPT_KEEP, tp->t_keepinit);
	tp->iss = tcp_new_iss(tp, 0);
	tcp_sendseqinit(tp);
	error = tcp_output(tp);

release:
	tcp_debug_trace(so, tp, ostate, PRU_CONNECT);
	splx(s);

	return error;
}

static int
tcp_connect2(struct socket *so, struct socket *so2)
{
	struct inpcb *inp = NULL;
	struct in6pcb *in6p = NULL;
	struct tcpcb *tp = NULL;
	int error = 0;
	int ostate = 0;

	KASSERT(solocked(so));

	if ((error = tcp_getpcb(so, &inp, &in6p, &tp)) != 0)
		return error;

	ostate = tcp_debug_capture(tp, PRU_CONNECT2);

	tcp_debug_trace(so, tp, ostate, PRU_CONNECT2);

	return EOPNOTSUPP;
}

static int
tcp_disconnect(struct socket *so)
{
	struct inpcb *inp = NULL;
	struct in6pcb *in6p = NULL;
	struct tcpcb *tp = NULL;
	int error = 0;
	int ostate = 0;
	int s;

	if ((error = tcp_getpcb(so, &inp, &in6p, &tp)) != 0)
		return error;

	ostate = tcp_debug_capture(tp, PRU_DISCONNECT);

	/*
	 * Initiate disconnect from peer.
	 * If connection never passed embryonic stage, just drop;
	 * else if don't need to let data drain, then can just drop anyways,
	 * else have to begin TCP shutdown process: mark socket disconnecting,
	 * drain unread data, state switch to reflect user close, and
	 * send segment (e.g. FIN) to peer.  Socket will be really disconnected
	 * when peer sends FIN and acks ours.
	 *
	 * SHOULD IMPLEMENT LATER PRU_CONNECT VIA REALLOC TCPCB.
	 */
	s = splsoftnet();
	tp = tcp_disconnect1(tp);
	tcp_debug_trace(so, tp, ostate, PRU_DISCONNECT);
	splx(s);

	return error;
}

static int
tcp_shutdown(struct socket *so)
{
	struct inpcb *inp = NULL;
	struct in6pcb *in6p = NULL;
	struct tcpcb *tp = NULL;
	int error = 0;
	int ostate = 0;
	int s;

	if ((error = tcp_getpcb(so, &inp, &in6p, &tp)) != 0)
		return error;

	ostate = tcp_debug_capture(tp, PRU_SHUTDOWN);
	/*
	 * Mark the connection as being incapable of further output.
	 */
	s = splsoftnet();
	socantsendmore(so);
	tp = tcp_usrclosed(tp);
	if (tp)
		error = tcp_output(tp);
	tcp_debug_trace(so, tp, ostate, PRU_SHUTDOWN);
	splx(s);

	return error;
}

static int
tcp_abort(struct socket *so)
{
	struct inpcb *inp = NULL;
	struct in6pcb *in6p = NULL;
	struct tcpcb *tp = NULL;
	int error = 0;
	int ostate = 0;
	int s;

	if ((error = tcp_getpcb(so, &inp, &in6p, &tp)) != 0)
		return error;

	ostate = tcp_debug_capture(tp, PRU_ABORT);

	/*
	 * Abort the TCP.
	 */
	s = splsoftnet();
	tp = tcp_drop(tp, ECONNABORTED);
	tcp_debug_trace(so, tp, ostate, PRU_ABORT);
	splx(s);

	return error;
}

static int
tcp_ioctl(struct socket *so, u_long cmd, void *nam, struct ifnet *ifp)
{
	switch (so->so_proto->pr_domain->dom_family) {
	case PF_INET:
		return in_control(so, cmd, nam, ifp);
#ifdef INET6
	case PF_INET6:
		return in6_control(so, cmd, nam, ifp);
#endif
	default:
		return EAFNOSUPPORT;
	}
}

static int
tcp_stat(struct socket *so, struct stat *ub)
{
	KASSERT(solocked(so));

	/* stat: don't bother with a blocksize.  */
	return 0;
}

static int
tcp_peeraddr(struct socket *so, struct sockaddr *nam)
{
	struct inpcb *inp = NULL;
	struct in6pcb *in6p = NULL;
	struct tcpcb *tp = NULL;
	int ostate = 0;
	int error = 0;
	int s;

	if ((error = tcp_getpcb(so, &inp, &in6p, &tp)) != 0)
		return error;

	ostate = tcp_debug_capture(tp, PRU_PEERADDR);

	s = splsoftnet();
	if (inp) {
		in_setpeeraddr(inp, (struct sockaddr_in *)nam);
	}
#ifdef INET6
	if (in6p) {
		in6_setpeeraddr(in6p, (struct sockaddr_in6 *)nam);
	}
#endif
	tcp_debug_trace(so, tp, ostate, PRU_PEERADDR);
	splx(s);

	return 0;
}

static int
tcp_sockaddr(struct socket *so, struct sockaddr *nam)
{
	struct inpcb *inp = NULL;
	struct in6pcb *in6p = NULL;
	struct tcpcb *tp = NULL;
	int ostate = 0;
	int error = 0;
	int s;

	if ((error = tcp_getpcb(so, &inp, &in6p, &tp)) != 0)
		return error;

	ostate = tcp_debug_capture(tp, PRU_SOCKADDR);

	s = splsoftnet();
	if (inp) {
		in_setsockaddr(inp, (struct sockaddr_in *)nam);
	}
#ifdef INET6
	if (in6p) {
		in6_setsockaddr(in6p, (struct sockaddr_in6 *)nam);
	}
#endif
	tcp_debug_trace(so, tp, ostate, PRU_SOCKADDR);
	splx(s);

	return 0;
}

static int
tcp_rcvd(struct socket *so, int flags, struct lwp *l)
{
	struct inpcb *inp = NULL;
	struct in6pcb *in6p = NULL;
	struct tcpcb *tp = NULL;
	int ostate = 0;
	int error = 0;
	int s;

	if ((error = tcp_getpcb(so, &inp, &in6p, &tp)) != 0)
		return error;

	ostate = tcp_debug_capture(tp, PRU_RCVD);

	/*
	 * After a receive, possibly send window update to peer.
	 *
	 * soreceive() calls this function when a user receives
	 * ancillary data on a listening socket. We don't call
	 * tcp_output in such a case, since there is no header
	 * template for a listening socket and hence the kernel
	 * will panic.
	 */
	s = splsoftnet();
	if ((so->so_state & (SS_ISCONNECTED|SS_ISCONNECTING)) != 0)
		(void) tcp_output(tp);
	splx(s);

	tcp_debug_trace(so, tp, ostate, PRU_RCVD);

	return 0;
}

static int
tcp_recvoob(struct socket *so, struct mbuf *m, int flags)
{
	struct inpcb *inp = NULL;
	struct in6pcb *in6p = NULL;
	struct tcpcb *tp = NULL;
	int ostate = 0;
	int error = 0;
	int s;

	if ((error = tcp_getpcb(so, &inp, &in6p, &tp)) != 0)
		return error;

	ostate = tcp_debug_capture(tp, PRU_RCVOOB);

	s = splsoftnet();
	if ((so->so_oobmark == 0 &&
	    (so->so_state & SS_RCVATMARK) == 0) ||
	    so->so_options & SO_OOBINLINE ||
	    tp->t_oobflags & TCPOOB_HADDATA) {
		splx(s);
		return EINVAL;
	}

	if ((tp->t_oobflags & TCPOOB_HAVEDATA) == 0) {
		splx(s);
		return EWOULDBLOCK;
	}

	m->m_len = 1;
	*mtod(m, char *) = tp->t_iobc;
	if ((flags & MSG_PEEK) == 0) {
		tp->t_oobflags ^= (TCPOOB_HAVEDATA | TCPOOB_HADDATA);
		so->so_state &= ~SS_POLLRDBAND;
	}

	tcp_debug_trace(so, tp, ostate, PRU_RCVOOB);
	splx(s);

	return 0;
}

static int
tcp_send(struct socket *so, struct mbuf *m, struct sockaddr *nam,
    struct mbuf *control, struct lwp *l)
{
	struct inpcb *inp = NULL;
	struct in6pcb *in6p = NULL;
	struct tcpcb *tp = NULL;
	int ostate = 0;
	int error = 0;
	int s;

	if ((error = tcp_getpcb(so, &inp, &in6p, &tp)) != 0)
		return error;

	ostate = tcp_debug_capture(tp, PRU_SEND);

	/*
	 * Do a send by putting data in output queue and updating urgent
	 * marker if URG set.  Possibly send more data.
	 */
	s = splsoftnet();
	if (control && control->m_len) {
		m_freem(control);
		m_freem(m);
		tcp_debug_trace(so, tp, ostate, PRU_SEND);
		splx(s);
		return EINVAL;
	}

	sbappendstream(&so->so_snd, m);
	error = tcp_output(tp);
	tcp_debug_trace(so, tp, ostate, PRU_SEND);
	splx(s);

	return error;
}

static int
tcp_sendoob(struct socket *so, struct mbuf *m, struct mbuf *control)
{
	struct inpcb *inp = NULL;
	struct in6pcb *in6p = NULL;
	struct tcpcb *tp = NULL;
	int ostate = 0;
	int error = 0;
	int s;

	if ((error = tcp_getpcb(so, &inp, &in6p, &tp)) != 0) {
		m_freem(m);
		m_freem(control);
		return error;
	}

	ostate = tcp_debug_capture(tp, PRU_SENDOOB);

	s = splsoftnet();
	if (sbspace_oob(&so->so_snd) == 0) {
		m_freem(m);
		m_freem(control);
		splx(s);
		return ENOBUFS;
	}
	/*
	 * According to RFC961 (Assigned Protocols),
	 * the urgent pointer points to the last octet
	 * of urgent data.  We continue, however,
	 * to consider it to indicate the first octet
	 * of data past the urgent section.
	 * Otherwise, snd_up should be one lower.
	 */
	sbappendstream(&so->so_snd, m);
	tp->snd_up = tp->snd_una + so->so_snd.sb_cc;
	tp->t_force = 1;
	error = tcp_output(tp);
	tp->t_force = 0;
	tcp_debug_trace(so, tp, ostate, PRU_SENDOOB);
	splx(s);
	m_freem(control);

	return error;
}

static int
tcp_purgeif(struct socket *so, struct ifnet *ifp)
{
	int s;
	int error = 0;

	s = splsoftnet();

	mutex_enter(softnet_lock);
	switch (so->so_proto->pr_domain->dom_family) {
	case PF_INET:
		in_pcbpurgeif0(&tcbtable, ifp);
#ifdef NET_MPSAFE
		mutex_exit(softnet_lock);
#endif
		in_purgeif(ifp);
#ifdef NET_MPSAFE
		mutex_enter(softnet_lock);
#endif
		in_pcbpurgeif(&tcbtable, ifp);
		break;
#ifdef INET6
	case PF_INET6:
		in6_pcbpurgeif0(&tcbtable, ifp);
#ifdef NET_MPSAFE
		mutex_exit(softnet_lock);
#endif
		in6_purgeif(ifp);
#ifdef NET_MPSAFE
		mutex_enter(softnet_lock);
#endif
		in6_pcbpurgeif(&tcbtable, ifp);
		break;
#endif
	default:
		error = EAFNOSUPPORT;
		break;
	}
	mutex_exit(softnet_lock);
	splx(s);

	return error;
}

/*
 * Initiate (or continue) disconnect.
 * If embryonic state, just send reset (once).
 * If in ``let data drain'' option and linger null, just drop.
 * Otherwise (hard), mark socket disconnecting and drop
 * current input data; switch states based on user close, and
 * send segment to peer (with FIN).
 */
struct tcpcb *
tcp_disconnect1(struct tcpcb *tp)
{
	struct socket *so;

	if (tp->t_inpcb)
		so = tp->t_inpcb->inp_socket;
#ifdef INET6
	else if (tp->t_in6pcb)
		so = tp->t_in6pcb->in6p_socket;
#endif
	else
		so = NULL;

	if (TCPS_HAVEESTABLISHED(tp->t_state) == 0)
		tp = tcp_close(tp);
	else if ((so->so_options & SO_LINGER) && so->so_linger == 0)
		tp = tcp_drop(tp, 0);
	else {
		soisdisconnecting(so);
		sbflush(&so->so_rcv);
		tp = tcp_usrclosed(tp);
		if (tp)
			(void) tcp_output(tp);
	}
	return tp;
}

/*
 * User issued close, and wish to trail through shutdown states:
 * if never received SYN, just forget it.  If got a SYN from peer,
 * but haven't sent FIN, then go to FIN_WAIT_1 state to send peer a FIN.
 * If already got a FIN from peer, then almost done; go to LAST_ACK
 * state.  In all other cases, have already sent FIN to peer (e.g.
 * after PRU_SHUTDOWN), and just have to play tedious game waiting
 * for peer to send FIN or not respond to keep-alives, etc.
 * We can let the user exit from the close as soon as the FIN is acked.
 */
struct tcpcb *
tcp_usrclosed(struct tcpcb *tp)
{

	switch (tp->t_state) {

	case TCPS_CLOSED:
	case TCPS_LISTEN:
	case TCPS_SYN_SENT:
		tp->t_state = TCPS_CLOSED;
		tp = tcp_close(tp);
		break;

	case TCPS_SYN_RECEIVED:
	case TCPS_ESTABLISHED:
		tp->t_state = TCPS_FIN_WAIT_1;
		break;

	case TCPS_CLOSE_WAIT:
		tp->t_state = TCPS_LAST_ACK;
		break;
	}
	if (tp && tp->t_state >= TCPS_FIN_WAIT_2) {
		struct socket *so;
		if (tp->t_inpcb)
			so = tp->t_inpcb->inp_socket;
#ifdef INET6
		else if (tp->t_in6pcb)
			so = tp->t_in6pcb->in6p_socket;
#endif
		else
			so = NULL;
		if (so)
			soisdisconnected(so);
		/*
		 * If we are in FIN_WAIT_2, we arrived here because the
		 * application did a shutdown of the send side.  Like the
		 * case of a transition from FIN_WAIT_1 to FIN_WAIT_2 after
		 * a full close, we start a timer to make sure sockets are
		 * not left in FIN_WAIT_2 forever.
		 */
		if ((tp->t_state == TCPS_FIN_WAIT_2) && (tp->t_maxidle > 0))
			TCP_TIMER_ARM(tp, TCPT_2MSL, tp->t_maxidle);
		else if (tp->t_state == TCPS_TIME_WAIT
			 && ((tp->t_inpcb
			      && (tcp4_vtw_enable & 1)
			      && vtw_add(AF_INET, tp))
			     ||
			     (tp->t_in6pcb
			      && (tcp6_vtw_enable & 1)
			      && vtw_add(AF_INET6, tp)))) {
			tp = 0;
		}
	}
	return tp;
}

/*
 * sysctl helper routine for net.inet.ip.mssdflt.  it can't be less
 * than 32.
 */
static int
sysctl_net_inet_tcp_mssdflt(SYSCTLFN_ARGS)
{
	int error, mssdflt;
	struct sysctlnode node;

	mssdflt = tcp_mssdflt;
	node = *rnode;
	node.sysctl_data = &mssdflt;
	error = sysctl_lookup(SYSCTLFN_CALL(&node));
	if (error || newp == NULL)
		return error;

	if (mssdflt < 32)
		return EINVAL;
	tcp_mssdflt = mssdflt;

	mutex_enter(softnet_lock);
	tcp_tcpcb_template();
	mutex_exit(softnet_lock);

	return 0;
}

/*
 * sysctl helper for TCP CB template update
 */
static int
sysctl_update_tcpcb_template(SYSCTLFN_ARGS)
{
	int t, error;
	struct sysctlnode node;

	/* follow procedures in sysctl(9) manpage */
	t = *(int *)rnode->sysctl_data;
	node = *rnode;
	node.sysctl_data = &t;
	error = sysctl_lookup(SYSCTLFN_CALL(&node));
	if (error || newp == NULL)
		return error;

	if (t < 0)
		return EINVAL;

	*(int *)rnode->sysctl_data = t;

	mutex_enter(softnet_lock);
	tcp_tcpcb_template();
	mutex_exit(softnet_lock);

	return 0;
}

/*
 * sysctl helper routine for setting port related values under
 * net.inet.ip and net.inet6.ip6.  does basic range checking and does
 * additional checks for each type.  this code has placed in
 * tcp_input.c since INET and INET6 both use the same tcp code.
 *
 * this helper is not static so that both inet and inet6 can use it.
 */
int
sysctl_net_inet_ip_ports(SYSCTLFN_ARGS)
{
	int error, tmp;
	int apmin, apmax;
#ifndef IPNOPRIVPORTS
	int lpmin, lpmax;
#endif /* IPNOPRIVPORTS */
	struct sysctlnode node;

	if (namelen != 0)
		return EINVAL;

	switch (name[-3]) {
	    case PF_INET:
		apmin = anonportmin;
		apmax = anonportmax;
#ifndef IPNOPRIVPORTS
		lpmin = lowportmin;
		lpmax = lowportmax;
#endif /* IPNOPRIVPORTS */
		break;
#ifdef INET6
	    case PF_INET6:
		apmin = ip6_anonportmin;
		apmax = ip6_anonportmax;
#ifndef IPNOPRIVPORTS
		lpmin = ip6_lowportmin;
		lpmax = ip6_lowportmax;
#endif /* IPNOPRIVPORTS */
		break;
#endif /* INET6 */
	    default:
		return EINVAL;
	}

	/*
	 * insert temporary copy into node, perform lookup on
	 * temporary, then restore pointer
	 */
	node = *rnode;
	tmp = *(int*)rnode->sysctl_data;
	node.sysctl_data = &tmp;
	error = sysctl_lookup(SYSCTLFN_CALL(&node));
	if (error || newp == NULL)
		return error;

	/*
	 * simple port range check
	 */
	if (tmp < 0 || tmp > 65535)
		return EINVAL;

	/*
	 * per-node range checks
	 */
	switch (rnode->sysctl_num) {
	case IPCTL_ANONPORTMIN:
	case IPV6CTL_ANONPORTMIN:
		if (tmp >= apmax)
			return EINVAL;
#ifndef IPNOPRIVPORTS
		if (tmp < IPPORT_RESERVED)
                        return EINVAL;
#endif /* IPNOPRIVPORTS */
		break;

	case IPCTL_ANONPORTMAX:
	case IPV6CTL_ANONPORTMAX:
                if (apmin >= tmp)
			return EINVAL;
#ifndef IPNOPRIVPORTS
		if (tmp < IPPORT_RESERVED)
                        return EINVAL;
#endif /* IPNOPRIVPORTS */
		break;

#ifndef IPNOPRIVPORTS
	case IPCTL_LOWPORTMIN:
	case IPV6CTL_LOWPORTMIN:
		if (tmp >= lpmax ||
		    tmp > IPPORT_RESERVEDMAX ||
		    tmp < IPPORT_RESERVEDMIN)
			return EINVAL;
		break;

	case IPCTL_LOWPORTMAX:
	case IPV6CTL_LOWPORTMAX:
		if (lpmin >= tmp ||
		    tmp > IPPORT_RESERVEDMAX ||
		    tmp < IPPORT_RESERVEDMIN)
			return EINVAL;
		break;
#endif /* IPNOPRIVPORTS */

	default:
		return EINVAL;
	}

	*(int*)rnode->sysctl_data = tmp;

	return 0;
}

static inline int
copyout_uid(struct socket *sockp, void *oldp, size_t *oldlenp)
{
	if (oldp) {
		size_t sz;
		uid_t uid;
		int error;

		if (sockp->so_cred == NULL)
			return EPERM;

		uid = kauth_cred_geteuid(sockp->so_cred);
		sz = MIN(sizeof(uid), *oldlenp);
		if ((error = copyout(&uid, oldp, sz)) != 0)
			return error;
	}
	*oldlenp = sizeof(uid_t);
	return 0;
}

static inline int
inet4_ident_core(struct in_addr raddr, u_int rport,
    struct in_addr laddr, u_int lport,
    void *oldp, size_t *oldlenp,
    struct lwp *l, int dodrop)
{
	struct inpcb *inp;
	struct socket *sockp;

	inp = in_pcblookup_connect(&tcbtable, raddr, rport, laddr, lport, 0);

	if (inp == NULL || (sockp = inp->inp_socket) == NULL)
		return ESRCH;

	if (dodrop) {
		struct tcpcb *tp;
		int error;

		if (inp == NULL || (tp = intotcpcb(inp)) == NULL ||
		    (inp->inp_socket->so_options & SO_ACCEPTCONN) != 0)
			return ESRCH;

		error = kauth_authorize_network(l->l_cred, KAUTH_NETWORK_SOCKET,
		    KAUTH_REQ_NETWORK_SOCKET_DROP, inp->inp_socket, tp, NULL);
		if (error)
			return error;

		(void)tcp_drop(tp, ECONNABORTED);
		return 0;
	}

	return copyout_uid(sockp, oldp, oldlenp);
}

#ifdef INET6
static inline int
inet6_ident_core(struct in6_addr *raddr, u_int rport,
    struct in6_addr *laddr, u_int lport,
    void *oldp, size_t *oldlenp,
    struct lwp *l, int dodrop)
{
	struct in6pcb *in6p;
	struct socket *sockp;

	in6p = in6_pcblookup_connect(&tcbtable, raddr, rport, laddr, lport, 0, 0);

	if (in6p == NULL || (sockp = in6p->in6p_socket) == NULL)
		return ESRCH;

	if (dodrop) {
		struct tcpcb *tp;
		int error;

		if (in6p == NULL || (tp = in6totcpcb(in6p)) == NULL ||
		    (in6p->in6p_socket->so_options & SO_ACCEPTCONN) != 0)
			return ESRCH;

		error = kauth_authorize_network(l->l_cred, KAUTH_NETWORK_SOCKET,
		    KAUTH_REQ_NETWORK_SOCKET_DROP, in6p->in6p_socket, tp, NULL);
		if (error)
			return error;

		(void)tcp_drop(tp, ECONNABORTED);
		return 0;
	}

	return copyout_uid(sockp, oldp, oldlenp);
}
#endif

/*
 * sysctl helper routine for the net.inet.tcp.drop and
 * net.inet6.tcp6.drop nodes.
 */
#define sysctl_net_inet_tcp_drop sysctl_net_inet_tcp_ident

/*
 * sysctl helper routine for the net.inet.tcp.ident and
 * net.inet6.tcp6.ident nodes.  contains backwards compat code for the
 * old way of looking up the ident information for ipv4 which involves
 * stuffing the port/addr pairs into the mib lookup.
 */
static int
sysctl_net_inet_tcp_ident(SYSCTLFN_ARGS)
{
	struct sockaddr_in *si4[2];
#ifdef INET6
	struct sockaddr_in6 *si6[2];
#endif
	struct sockaddr_storage sa[2];
	int error, pf, dodrop;

	dodrop = name[-1] == TCPCTL_DROP;
	if (dodrop) {
		if (oldp != NULL || *oldlenp != 0)
			return EINVAL;
		if (newp == NULL)
			return EPERM;
		if (newlen < sizeof(sa))
			return ENOMEM;
	}
	if (namelen != 4 && namelen != 0)
		return EINVAL;
	if (name[-2] != IPPROTO_TCP)
		return EINVAL;
	pf = name[-3];

	/* old style lookup, ipv4 only */
	if (namelen == 4) {
		struct in_addr laddr, raddr;
		u_int lport, rport;

		if (pf != PF_INET)
			return EPROTONOSUPPORT;
		raddr.s_addr = (uint32_t)name[0];
		rport = (u_int)name[1];
		laddr.s_addr = (uint32_t)name[2];
		lport = (u_int)name[3];

		mutex_enter(softnet_lock);
		error = inet4_ident_core(raddr, rport, laddr, lport,
		    oldp, oldlenp, l, dodrop);
		mutex_exit(softnet_lock);
		return error;
	}

	if (newp == NULL || newlen != sizeof(sa))
		return EINVAL;
	error = copyin(newp, &sa, newlen);
	if (error)
		return error;

	/*
	 * requested families must match
	 */
	if (pf != sa[0].ss_family || sa[0].ss_family != sa[1].ss_family)
		return EINVAL;

	switch (pf) {
#ifdef INET6
	case PF_INET6:
		si6[0] = (struct sockaddr_in6*)&sa[0];
		si6[1] = (struct sockaddr_in6*)&sa[1];
		if (si6[0]->sin6_len != sizeof(*si6[0]) ||
		    si6[1]->sin6_len != sizeof(*si6[1]))
			return EINVAL;

		if (!IN6_IS_ADDR_V4MAPPED(&si6[0]->sin6_addr) &&
		    !IN6_IS_ADDR_V4MAPPED(&si6[1]->sin6_addr)) {
			error = sa6_embedscope(si6[0], ip6_use_defzone);
			if (error)
				return error;
			error = sa6_embedscope(si6[1], ip6_use_defzone);
			if (error)
				return error;

			mutex_enter(softnet_lock);
			error = inet6_ident_core(&si6[0]->sin6_addr,
			    si6[0]->sin6_port, &si6[1]->sin6_addr,
			    si6[1]->sin6_port, oldp, oldlenp, l, dodrop);
			mutex_exit(softnet_lock);
			return error;
		}

		if (IN6_IS_ADDR_V4MAPPED(&si6[0]->sin6_addr) !=
		    IN6_IS_ADDR_V4MAPPED(&si6[1]->sin6_addr))
			return EINVAL;

		in6_sin6_2_sin_in_sock((struct sockaddr *)&sa[0]);
		in6_sin6_2_sin_in_sock((struct sockaddr *)&sa[1]);
#endif /* INET6 */
		/*FALLTHROUGH*/
	case PF_INET:
		si4[0] = (struct sockaddr_in*)&sa[0];
		si4[1] = (struct sockaddr_in*)&sa[1];
		if (si4[0]->sin_len != sizeof(*si4[0]) ||
		    si4[0]->sin_len != sizeof(*si4[1]))
			return EINVAL;

		mutex_enter(softnet_lock);
		error = inet4_ident_core(si4[0]->sin_addr, si4[0]->sin_port,
		    si4[1]->sin_addr, si4[1]->sin_port,
		    oldp, oldlenp, l, dodrop);
		mutex_exit(softnet_lock);
		return error;
	default:
		return EPROTONOSUPPORT;
	}
}

/*
 * sysctl helper for the inet and inet6 pcblists.  handles tcp/udp and
 * inet/inet6, as well as raw pcbs for each.  specifically not
 * declared static so that raw sockets and udp/udp6 can use it as
 * well.
 */
int
sysctl_inpcblist(SYSCTLFN_ARGS)
{
	const bool allowaddr = get_expose_address(curproc);
	struct sockaddr_in *in;
	const struct inpcb *inp;
#ifdef INET6
	struct sockaddr_in6 *in6;
	const struct in6pcb *in6p;
#endif
	struct inpcbtable *pcbtbl = __UNCONST(rnode->sysctl_data);
	const struct inpcb_hdr *inph;
	struct tcpcb *tp;
	struct kinfo_pcb pcb;
	char *dp;
	size_t len, needed, elem_size, out_size;
	int error, elem_count, pf, proto, pf2;

	if (namelen != 4)
		return EINVAL;

	if (oldp != NULL) {
		    len = *oldlenp;
		    elem_size = name[2];
		    elem_count = name[3];
		    if (elem_size != sizeof(pcb))
			    return EINVAL;
	} else {
		    len = 0;
		    elem_count = INT_MAX;
		    elem_size = sizeof(pcb);
	}
	error = 0;
	dp = oldp;
	out_size = elem_size;
	needed = 0;

	if (namelen == 1 && name[0] == CTL_QUERY)
		return (sysctl_query(SYSCTLFN_CALL(rnode)));

	if (name - oname != 4)
		return EINVAL;

	pf = oname[1];
	proto = oname[2];
	pf2 = (oldp != NULL) ? pf : 0;

	mutex_enter(softnet_lock);

	TAILQ_FOREACH(inph, &pcbtbl->inpt_queue, inph_queue) {
		inp = (const struct inpcb *)inph;
#ifdef INET6
		in6p = (const struct in6pcb *)inph;
#endif

		if (inph->inph_af != pf)
			continue;

		if (kauth_authorize_network(l->l_cred, KAUTH_NETWORK_SOCKET,
		    KAUTH_REQ_NETWORK_SOCKET_CANSEE, inph->inph_socket, NULL,
		    NULL) != 0)
			continue;

		memset(&pcb, 0, sizeof(pcb));

		pcb.ki_family = pf;
		pcb.ki_type = proto;

		switch (pf2) {
		case 0:
			/* just probing for size */
			break;
		case PF_INET:
			pcb.ki_family = inp->inp_socket->so_proto->
			    pr_domain->dom_family;
			pcb.ki_type = inp->inp_socket->so_proto->
			    pr_type;
			pcb.ki_protocol = inp->inp_socket->so_proto->
			    pr_protocol;
			pcb.ki_pflags = inp->inp_flags;

			pcb.ki_sostate = inp->inp_socket->so_state;
			pcb.ki_prstate = inp->inp_state;
			if (proto == IPPROTO_TCP) {
				tp = intotcpcb(inp);
				pcb.ki_tstate = tp->t_state;
				pcb.ki_tflags = tp->t_flags;
			}

			COND_SET_VALUE(pcb.ki_pcbaddr,
			    PTRTOUINT64(inp), allowaddr);
			COND_SET_VALUE(pcb.ki_ppcbaddr,
			    PTRTOUINT64(inp->inp_ppcb), allowaddr);
			COND_SET_VALUE(pcb.ki_sockaddr,
			    PTRTOUINT64(inp->inp_socket), allowaddr);

			pcb.ki_rcvq = inp->inp_socket->so_rcv.sb_cc;
			pcb.ki_sndq = inp->inp_socket->so_snd.sb_cc;

			in = satosin(&pcb.ki_src);
			in->sin_len = sizeof(*in);
			in->sin_family = pf;
			in->sin_port = inp->inp_lport;
			in->sin_addr = inp->inp_laddr;
			if (pcb.ki_prstate >= INP_CONNECTED) {
				in = satosin(&pcb.ki_dst);
				in->sin_len = sizeof(*in);
				in->sin_family = pf;
				in->sin_port = inp->inp_fport;
				in->sin_addr = inp->inp_faddr;
			}
			break;
#ifdef INET6
		case PF_INET6:
			pcb.ki_family = in6p->in6p_socket->so_proto->
			    pr_domain->dom_family;
			pcb.ki_type = in6p->in6p_socket->so_proto->pr_type;
			pcb.ki_protocol = in6p->in6p_socket->so_proto->
			    pr_protocol;
			pcb.ki_pflags = in6p->in6p_flags;

			pcb.ki_sostate = in6p->in6p_socket->so_state;
			pcb.ki_prstate = in6p->in6p_state;
			if (proto == IPPROTO_TCP) {
				tp = in6totcpcb(in6p);
				pcb.ki_tstate = tp->t_state;
				pcb.ki_tflags = tp->t_flags;
			}

			COND_SET_VALUE(pcb.ki_pcbaddr,
			    PTRTOUINT64(in6p), allowaddr);
			COND_SET_VALUE(pcb.ki_ppcbaddr,
			    PTRTOUINT64(in6p->in6p_ppcb), allowaddr);
			COND_SET_VALUE(pcb.ki_sockaddr,
			    PTRTOUINT64(in6p->in6p_socket), allowaddr);

			pcb.ki_rcvq = in6p->in6p_socket->so_rcv.sb_cc;
			pcb.ki_sndq = in6p->in6p_socket->so_snd.sb_cc;

			in6 = satosin6(&pcb.ki_src);
			in6->sin6_len = sizeof(*in6);
			in6->sin6_family = pf;
			in6->sin6_port = in6p->in6p_lport;
			in6->sin6_flowinfo = in6p->in6p_flowinfo;
			in6->sin6_addr = in6p->in6p_laddr;
			in6->sin6_scope_id = 0; /* XXX? */

			if (pcb.ki_prstate >= IN6P_CONNECTED) {
				in6 = satosin6(&pcb.ki_dst);
				in6->sin6_len = sizeof(*in6);
				in6->sin6_family = pf;
				in6->sin6_port = in6p->in6p_fport;
				in6->sin6_flowinfo = in6p->in6p_flowinfo;
				in6->sin6_addr = in6p->in6p_faddr;
				in6->sin6_scope_id = 0; /* XXX? */
			}
			break;
#endif
		}

		if (len >= elem_size && elem_count > 0) {
			error = copyout(&pcb, dp, out_size);
			if (error) {
				mutex_exit(softnet_lock);
				return error;
			}
			dp += elem_size;
			len -= elem_size;
		}
		needed += elem_size;
		if (elem_count > 0 && elem_count != INT_MAX)
			elem_count--;
	}

	*oldlenp = needed;
	if (oldp == NULL)
		*oldlenp += PCB_SLOP * sizeof(struct kinfo_pcb);

	mutex_exit(softnet_lock);

	return error;
}

static int
sysctl_tcp_congctl(SYSCTLFN_ARGS)
{
	struct sysctlnode node;
	int error;
	char newname[TCPCC_MAXLEN];

	strlcpy(newname, tcp_congctl_global_name, sizeof(newname) - 1);

	node = *rnode;
	node.sysctl_data = newname;
	node.sysctl_size = sizeof(newname);

	error = sysctl_lookup(SYSCTLFN_CALL(&node));

	if (error ||
	    newp == NULL ||
	    strncmp(newname, tcp_congctl_global_name, sizeof(newname)) == 0)
		return error;

	mutex_enter(softnet_lock);
	error = tcp_congctl_select(NULL, newname);
	mutex_exit(softnet_lock);

	return error;
}

static int
sysctl_tcp_init_win(SYSCTLFN_ARGS)
{
	int error;
	u_int iw;
	struct sysctlnode node;

	iw = *(u_int *)rnode->sysctl_data;
	node = *rnode;
	node.sysctl_data = &iw;
	node.sysctl_size = sizeof(iw);
	error = sysctl_lookup(SYSCTLFN_CALL(&node));
	if (error || newp == NULL)
		return error;

	if (iw >= __arraycount(tcp_init_win_max))
		return EINVAL;
	*(u_int *)rnode->sysctl_data = iw;
	return 0;
}

static int
sysctl_tcp_keep(SYSCTLFN_ARGS)
{
	int error;
	u_int tmp;
	struct sysctlnode node;

	node = *rnode;
	tmp = *(u_int *)rnode->sysctl_data;
	node.sysctl_data = &tmp;

	error = sysctl_lookup(SYSCTLFN_CALL(&node));
	if (error || newp == NULL)
		return error;

	if (!(tmp > 0 && tmp <= TCP_TIMER_MAXTICKS))
		return EINVAL;

	mutex_enter(softnet_lock);

	*(u_int *)rnode->sysctl_data = tmp;
	tcp_tcpcb_template();	/* update the template */

	mutex_exit(softnet_lock);
	return 0;
}

static int
sysctl_net_inet_tcp_stats(SYSCTLFN_ARGS)
{

	return (NETSTAT_SYSCTL(tcpstat_percpu, TCP_NSTATS));
}

/*
 * this (second stage) setup routine is a replacement for tcp_sysctl()
 * (which is currently used for ipv4 and ipv6)
 */
static void
sysctl_net_inet_tcp_setup2(struct sysctllog **clog, int pf, const char *pfname,
			   const char *tcpname)
{
	const struct sysctlnode *sack_node;
	const struct sysctlnode *abc_node;
	const struct sysctlnode *ecn_node;
	const struct sysctlnode *congctl_node;
	const struct sysctlnode *mslt_node;
	const struct sysctlnode *vtw_node;
#ifdef TCP_DEBUG
	extern struct tcp_debug tcp_debug[TCP_NDEBUG];
	extern int tcp_debx;
#endif

	sysctl_createv(clog, 0, NULL, NULL,
		       CTLFLAG_PERMANENT,
		       CTLTYPE_NODE, pfname, NULL,
		       NULL, 0, NULL, 0,
		       CTL_NET, pf, CTL_EOL);
	sysctl_createv(clog, 0, NULL, NULL,
		       CTLFLAG_PERMANENT,
		       CTLTYPE_NODE, tcpname,
		       SYSCTL_DESCR("TCP related settings"),
		       NULL, 0, NULL, 0,
		       CTL_NET, pf, IPPROTO_TCP, CTL_EOL);

	sysctl_createv(clog, 0, NULL, NULL,
		       CTLFLAG_PERMANENT|CTLFLAG_READWRITE,
		       CTLTYPE_INT, "rfc1323",
		       SYSCTL_DESCR("Enable RFC1323 TCP extensions"),
		       sysctl_update_tcpcb_template, 0, &tcp_do_rfc1323, 0,
		       CTL_NET, pf, IPPROTO_TCP, TCPCTL_RFC1323, CTL_EOL);
	sysctl_createv(clog, 0, NULL, NULL,
		       CTLFLAG_PERMANENT|CTLFLAG_READWRITE,
		       CTLTYPE_INT, "sendspace",
		       SYSCTL_DESCR("Default TCP send buffer size"),
		       NULL, 0, &tcp_sendspace, 0,
		       CTL_NET, pf, IPPROTO_TCP, TCPCTL_SENDSPACE, CTL_EOL);
	sysctl_createv(clog, 0, NULL, NULL,
		       CTLFLAG_PERMANENT|CTLFLAG_READWRITE,
		       CTLTYPE_INT, "recvspace",
		       SYSCTL_DESCR("Default TCP receive buffer size"),
		       NULL, 0, &tcp_recvspace, 0,
		       CTL_NET, pf, IPPROTO_TCP, TCPCTL_RECVSPACE, CTL_EOL);
	sysctl_createv(clog, 0, NULL, NULL,
		       CTLFLAG_PERMANENT|CTLFLAG_READWRITE,
		       CTLTYPE_INT, "mssdflt",
		       SYSCTL_DESCR("Default maximum segment size"),
		       sysctl_net_inet_tcp_mssdflt, 0, &tcp_mssdflt, 0,
		       CTL_NET, pf, IPPROTO_TCP, TCPCTL_MSSDFLT, CTL_EOL);
	sysctl_createv(clog, 0, NULL, NULL,
		       CTLFLAG_PERMANENT|CTLFLAG_READWRITE,
		       CTLTYPE_INT, "minmss",
		       SYSCTL_DESCR("Lower limit for TCP maximum segment size"),
		       NULL, 0, &tcp_minmss, 0,
		       CTL_NET, pf, IPPROTO_TCP, CTL_CREATE, CTL_EOL);
	sysctl_createv(clog, 0, NULL, NULL,
		       CTLFLAG_PERMANENT|CTLFLAG_READWRITE,
		       CTLTYPE_INT, "msl",
		       SYSCTL_DESCR("Maximum Segment Life"),
		       NULL, 0, &tcp_msl, 0,
		       CTL_NET, pf, IPPROTO_TCP, TCPCTL_MSL, CTL_EOL);
	sysctl_createv(clog, 0, NULL, NULL,
		       CTLFLAG_PERMANENT|CTLFLAG_READWRITE,
		       CTLTYPE_INT, "syn_cache_limit",
		       SYSCTL_DESCR("Maximum number of entries in the TCP "
				    "compressed state engine"),
		       NULL, 0, &tcp_syn_cache_limit, 0,
		       CTL_NET, pf, IPPROTO_TCP, TCPCTL_SYN_CACHE_LIMIT,
		       CTL_EOL);
	sysctl_createv(clog, 0, NULL, NULL,
		       CTLFLAG_PERMANENT|CTLFLAG_READWRITE,
		       CTLTYPE_INT, "syn_bucket_limit",
		       SYSCTL_DESCR("Maximum number of entries per hash "
				    "bucket in the TCP compressed state "
				    "engine"),
		       NULL, 0, &tcp_syn_bucket_limit, 0,
		       CTL_NET, pf, IPPROTO_TCP, TCPCTL_SYN_BUCKET_LIMIT,
		       CTL_EOL);
#if 0 /* obsoleted */
	sysctl_createv(clog, 0, NULL, NULL,
		       CTLFLAG_PERMANENT|CTLFLAG_READWRITE,
		       CTLTYPE_INT, "syn_cache_interval",
		       SYSCTL_DESCR("TCP compressed state engine's timer interval"),
		       NULL, 0, &tcp_syn_cache_interval, 0,
		       CTL_NET, pf, IPPROTO_TCP, TCPCTL_SYN_CACHE_INTER,
		       CTL_EOL);
#endif
	sysctl_createv(clog, 0, NULL, NULL,
		       CTLFLAG_PERMANENT|CTLFLAG_READWRITE,
		       CTLTYPE_INT, "init_win",
		       SYSCTL_DESCR("Initial TCP congestion window"),
		       sysctl_tcp_init_win, 0, &tcp_init_win, 0,
		       CTL_NET, pf, IPPROTO_TCP, TCPCTL_INIT_WIN, CTL_EOL);
	sysctl_createv(clog, 0, NULL, NULL,
		       CTLFLAG_PERMANENT|CTLFLAG_READWRITE,
		       CTLTYPE_INT, "mss_ifmtu",
		       SYSCTL_DESCR("Use interface MTU for calculating MSS"),
		       NULL, 0, &tcp_mss_ifmtu, 0,
		       CTL_NET, pf, IPPROTO_TCP, TCPCTL_MSS_IFMTU, CTL_EOL);
	sysctl_createv(clog, 0, NULL, &sack_node,
		       CTLFLAG_PERMANENT,
		       CTLTYPE_NODE, "sack",
		       SYSCTL_DESCR("RFC2018 Selective ACKnowledgement tunables"),
		       NULL, 0, NULL, 0,
		       CTL_NET, pf, IPPROTO_TCP, TCPCTL_SACK, CTL_EOL);

	/* Congctl subtree */
	sysctl_createv(clog, 0, NULL, &congctl_node,
		       CTLFLAG_PERMANENT,
		       CTLTYPE_NODE, "congctl",
		       SYSCTL_DESCR("TCP Congestion Control"),
	    	       NULL, 0, NULL, 0,
		       CTL_NET, pf, IPPROTO_TCP, CTL_CREATE, CTL_EOL);
	sysctl_createv(clog, 0, &congctl_node, NULL,
		       CTLFLAG_PERMANENT,
		       CTLTYPE_STRING, "available",
		       SYSCTL_DESCR("Available Congestion Control Mechanisms"),
		       NULL, 0, tcp_congctl_avail, 0, CTL_CREATE, CTL_EOL);
	sysctl_createv(clog, 0, &congctl_node, NULL,
		       CTLFLAG_PERMANENT|CTLFLAG_READWRITE,
		       CTLTYPE_STRING, "selected",
		       SYSCTL_DESCR("Selected Congestion Control Mechanism"),
		       sysctl_tcp_congctl, 0, NULL, TCPCC_MAXLEN,
		       CTL_CREATE, CTL_EOL);

	sysctl_createv(clog, 0, NULL, NULL,
		       CTLFLAG_PERMANENT|CTLFLAG_READWRITE,
		       CTLTYPE_INT, "win_scale",
		       SYSCTL_DESCR("Use RFC1323 window scale options"),
		       sysctl_update_tcpcb_template, 0, &tcp_do_win_scale, 0,
		       CTL_NET, pf, IPPROTO_TCP, TCPCTL_WSCALE, CTL_EOL);
	sysctl_createv(clog, 0, NULL, NULL,
		       CTLFLAG_PERMANENT|CTLFLAG_READWRITE,
		       CTLTYPE_INT, "timestamps",
		       SYSCTL_DESCR("Use RFC1323 time stamp options"),
		       sysctl_update_tcpcb_template, 0, &tcp_do_timestamps, 0,
		       CTL_NET, pf, IPPROTO_TCP, TCPCTL_TSTAMP, CTL_EOL);
	sysctl_createv(clog, 0, NULL, NULL,
		       CTLFLAG_PERMANENT|CTLFLAG_READWRITE,
		       CTLTYPE_INT, "cwm",
		       SYSCTL_DESCR("Hughes/Touch/Heidemann Congestion Window "
				    "Monitoring"),
		       NULL, 0, &tcp_cwm, 0,
		       CTL_NET, pf, IPPROTO_TCP, TCPCTL_CWM, CTL_EOL);
	sysctl_createv(clog, 0, NULL, NULL,
		       CTLFLAG_PERMANENT|CTLFLAG_READWRITE,
		       CTLTYPE_INT, "cwm_burstsize",
		       SYSCTL_DESCR("Congestion Window Monitoring allowed "
				    "burst count in packets"),
		       NULL, 0, &tcp_cwm_burstsize, 0,
		       CTL_NET, pf, IPPROTO_TCP, TCPCTL_CWM_BURSTSIZE,
		       CTL_EOL);
	sysctl_createv(clog, 0, NULL, NULL,
		       CTLFLAG_PERMANENT|CTLFLAG_READWRITE,
		       CTLTYPE_INT, "ack_on_push",
		       SYSCTL_DESCR("Immediately return ACK when PSH is "
				    "received"),
		       NULL, 0, &tcp_ack_on_push, 0,
		       CTL_NET, pf, IPPROTO_TCP, TCPCTL_ACK_ON_PUSH, CTL_EOL);
	sysctl_createv(clog, 0, NULL, NULL,
		       CTLFLAG_PERMANENT|CTLFLAG_READWRITE,
		       CTLTYPE_INT, "keepidle",
		       SYSCTL_DESCR("Allowed connection idle ticks before a "
				    "keepalive probe is sent"),
		       sysctl_tcp_keep, 0, &tcp_keepidle, 0,
		       CTL_NET, pf, IPPROTO_TCP, TCPCTL_KEEPIDLE, CTL_EOL);
	sysctl_createv(clog, 0, NULL, NULL,
		       CTLFLAG_PERMANENT|CTLFLAG_READWRITE,
		       CTLTYPE_INT, "keepintvl",
		       SYSCTL_DESCR("Ticks before next keepalive probe is sent"),
		       sysctl_tcp_keep, 0, &tcp_keepintvl, 0,
		       CTL_NET, pf, IPPROTO_TCP, TCPCTL_KEEPINTVL, CTL_EOL);
	sysctl_createv(clog, 0, NULL, NULL,
		       CTLFLAG_PERMANENT|CTLFLAG_READWRITE,
		       CTLTYPE_INT, "keepcnt",
		       SYSCTL_DESCR("Number of keepalive probes to send"),
		       sysctl_tcp_keep, 0, &tcp_keepcnt, 0,
		       CTL_NET, pf, IPPROTO_TCP, TCPCTL_KEEPCNT, CTL_EOL);
	sysctl_createv(clog, 0, NULL, NULL,
		       CTLFLAG_PERMANENT|CTLFLAG_IMMEDIATE,
		       CTLTYPE_INT, "slowhz",
		       SYSCTL_DESCR("Keepalive ticks per second"),
		       NULL, PR_SLOWHZ, NULL, 0,
		       CTL_NET, pf, IPPROTO_TCP, TCPCTL_SLOWHZ, CTL_EOL);
	sysctl_createv(clog, 0, NULL, NULL,
		       CTLFLAG_PERMANENT|CTLFLAG_READWRITE,
		       CTLTYPE_INT, "log_refused",
		       SYSCTL_DESCR("Log refused TCP connections"),
		       NULL, 0, &tcp_log_refused, 0,
		       CTL_NET, pf, IPPROTO_TCP, TCPCTL_LOG_REFUSED, CTL_EOL);
#if 0 /* obsoleted */
	sysctl_createv(clog, 0, NULL, NULL,
		       CTLFLAG_PERMANENT|CTLFLAG_READWRITE,
		       CTLTYPE_INT, "rstratelimit", NULL,
		       NULL, 0, &tcp_rst_ratelim, 0,
		       CTL_NET, pf, IPPROTO_TCP, TCPCTL_RSTRATELIMIT, CTL_EOL);
#endif
	sysctl_createv(clog, 0, NULL, NULL,
		       CTLFLAG_PERMANENT|CTLFLAG_READWRITE,
		       CTLTYPE_INT, "rstppslimit",
		       SYSCTL_DESCR("Maximum number of RST packets to send "
				    "per second"),
		       NULL, 0, &tcp_rst_ppslim, 0,
		       CTL_NET, pf, IPPROTO_TCP, TCPCTL_RSTPPSLIMIT, CTL_EOL);
	sysctl_createv(clog, 0, NULL, NULL,
		       CTLFLAG_PERMANENT|CTLFLAG_READWRITE,
		       CTLTYPE_INT, "delack_ticks",
		       SYSCTL_DESCR("Number of ticks to delay sending an ACK"),
		       NULL, 0, &tcp_delack_ticks, 0,
		       CTL_NET, pf, IPPROTO_TCP, TCPCTL_DELACK_TICKS, CTL_EOL);
	sysctl_createv(clog, 0, NULL, NULL,
		       CTLFLAG_PERMANENT|CTLFLAG_READWRITE,
		       CTLTYPE_INT, "init_win_local",
		       SYSCTL_DESCR("Initial TCP window size (in segments)"),
		       sysctl_tcp_init_win, 0, &tcp_init_win_local, 0,
		       CTL_NET, pf, IPPROTO_TCP, TCPCTL_INIT_WIN_LOCAL,
		       CTL_EOL);
	sysctl_createv(clog, 0, NULL, NULL,
		       CTLFLAG_PERMANENT|CTLFLAG_READWRITE,
		       CTLTYPE_STRUCT, "ident",
		       SYSCTL_DESCR("RFC1413 Identification Protocol lookups"),
		       sysctl_net_inet_tcp_ident, 0, NULL, sizeof(uid_t),
		       CTL_NET, pf, IPPROTO_TCP, TCPCTL_IDENT, CTL_EOL);
	sysctl_createv(clog, 0, NULL, NULL,
		       CTLFLAG_PERMANENT|CTLFLAG_READWRITE,
		       CTLTYPE_INT, "do_loopback_cksum",
		       SYSCTL_DESCR("Perform TCP checksum on loopback"),
		       NULL, 0, &tcp_do_loopback_cksum, 0,
		       CTL_NET, pf, IPPROTO_TCP, TCPCTL_LOOPBACKCKSUM,
		       CTL_EOL);
	sysctl_createv(clog, 0, NULL, NULL,
		       CTLFLAG_PERMANENT,
		       CTLTYPE_STRUCT, "pcblist",
		       SYSCTL_DESCR("TCP protocol control block list"),
		       sysctl_inpcblist, 0, &tcbtable, 0,
		       CTL_NET, pf, IPPROTO_TCP, CTL_CREATE,
		       CTL_EOL);
	sysctl_createv(clog, 0, NULL, NULL,
		       CTLFLAG_PERMANENT|CTLFLAG_READWRITE,
		       CTLTYPE_INT, "keepinit",
		       SYSCTL_DESCR("Ticks before initial tcp connection times out"),
		       sysctl_tcp_keep, 0, &tcp_keepinit, 0,
		       CTL_NET, pf, IPPROTO_TCP, CTL_CREATE, CTL_EOL);

	/* TCP socket buffers auto-sizing nodes */
	sysctl_createv(clog, 0, NULL, NULL,
		       CTLFLAG_PERMANENT|CTLFLAG_READWRITE,
		       CTLTYPE_INT, "recvbuf_auto",
		       SYSCTL_DESCR("Enable automatic receive "
		           "buffer sizing (experimental)"),
		       NULL, 0, &tcp_do_autorcvbuf, 0,
		       CTL_NET, pf, IPPROTO_TCP, CTL_CREATE, CTL_EOL);
	sysctl_createv(clog, 0, NULL, NULL,
		       CTLFLAG_PERMANENT|CTLFLAG_READWRITE,
		       CTLTYPE_INT, "recvbuf_inc",
		       SYSCTL_DESCR("Incrementor step size of "
		           "automatic receive buffer"),
		       NULL, 0, &tcp_autorcvbuf_inc, 0,
		       CTL_NET, pf, IPPROTO_TCP, CTL_CREATE, CTL_EOL);
	sysctl_createv(clog, 0, NULL, NULL,
		       CTLFLAG_PERMANENT|CTLFLAG_READWRITE,
		       CTLTYPE_INT, "recvbuf_max",
		       SYSCTL_DESCR("Max size of automatic receive buffer"),
		       NULL, 0, &tcp_autorcvbuf_max, 0,
		       CTL_NET, pf, IPPROTO_TCP, CTL_CREATE, CTL_EOL);

	sysctl_createv(clog, 0, NULL, NULL,
		       CTLFLAG_PERMANENT|CTLFLAG_READWRITE,
		       CTLTYPE_INT, "sendbuf_auto",
		       SYSCTL_DESCR("Enable automatic send "
		           "buffer sizing (experimental)"),
		       NULL, 0, &tcp_do_autosndbuf, 0,
		       CTL_NET, pf, IPPROTO_TCP, CTL_CREATE, CTL_EOL);
	sysctl_createv(clog, 0, NULL, NULL,
		       CTLFLAG_PERMANENT|CTLFLAG_READWRITE,
		       CTLTYPE_INT, "sendbuf_inc",
		       SYSCTL_DESCR("Incrementor step size of "
		           "automatic send buffer"),
		       NULL, 0, &tcp_autosndbuf_inc, 0,
		       CTL_NET, pf, IPPROTO_TCP, CTL_CREATE, CTL_EOL);
	sysctl_createv(clog, 0, NULL, NULL,
		       CTLFLAG_PERMANENT|CTLFLAG_READWRITE,
		       CTLTYPE_INT, "sendbuf_max",
		       SYSCTL_DESCR("Max size of automatic send buffer"),
		       NULL, 0, &tcp_autosndbuf_max, 0,
		       CTL_NET, pf, IPPROTO_TCP, CTL_CREATE, CTL_EOL);

	/* ECN subtree */
	sysctl_createv(clog, 0, NULL, &ecn_node,
	    	       CTLFLAG_PERMANENT,
		       CTLTYPE_NODE, "ecn",
	    	       SYSCTL_DESCR("RFC3168 Explicit Congestion Notification"),
	    	       NULL, 0, NULL, 0,
		       CTL_NET, pf, IPPROTO_TCP, CTL_CREATE, CTL_EOL);
	sysctl_createv(clog, 0, &ecn_node, NULL,
	    	       CTLFLAG_PERMANENT|CTLFLAG_READWRITE,
		       CTLTYPE_INT, "enable",
		       SYSCTL_DESCR("Enable TCP Explicit Congestion "
			   "Notification"),
	    	       NULL, 0, &tcp_do_ecn, 0, CTL_CREATE, CTL_EOL);
	sysctl_createv(clog, 0, &ecn_node, NULL,
	    	       CTLFLAG_PERMANENT|CTLFLAG_READWRITE,
		       CTLTYPE_INT, "maxretries",
		       SYSCTL_DESCR("Number of times to retry ECN setup "
			       "before disabling ECN on the connection"),
	    	       NULL, 0, &tcp_ecn_maxretries, 0, CTL_CREATE, CTL_EOL);

	/* SACK gets its own little subtree. */
	sysctl_createv(clog, 0, NULL, &sack_node,
		       CTLFLAG_PERMANENT|CTLFLAG_READWRITE,
		       CTLTYPE_INT, "enable",
		       SYSCTL_DESCR("Enable RFC2018 Selective ACKnowledgement"),
		       NULL, 0, &tcp_do_sack, 0,
		       CTL_NET, pf, IPPROTO_TCP, TCPCTL_SACK, CTL_CREATE, CTL_EOL);
	sysctl_createv(clog, 0, NULL, &sack_node,
		       CTLFLAG_PERMANENT|CTLFLAG_READWRITE,
		       CTLTYPE_INT, "maxholes",
		       SYSCTL_DESCR("Maximum number of TCP SACK holes allowed per connection"),
		       NULL, 0, &tcp_sack_tp_maxholes, 0,
		       CTL_NET, pf, IPPROTO_TCP, TCPCTL_SACK, CTL_CREATE, CTL_EOL);
	sysctl_createv(clog, 0, NULL, &sack_node,
		       CTLFLAG_PERMANENT|CTLFLAG_READWRITE,
		       CTLTYPE_INT, "globalmaxholes",
		       SYSCTL_DESCR("Global maximum number of TCP SACK holes"),
		       NULL, 0, &tcp_sack_globalmaxholes, 0,
		       CTL_NET, pf, IPPROTO_TCP, TCPCTL_SACK, CTL_CREATE, CTL_EOL);
	sysctl_createv(clog, 0, NULL, &sack_node,
		       CTLFLAG_PERMANENT,
		       CTLTYPE_INT, "globalholes",
		       SYSCTL_DESCR("Global number of TCP SACK holes"),
		       NULL, 0, &tcp_sack_globalholes, 0,
		       CTL_NET, pf, IPPROTO_TCP, TCPCTL_SACK, CTL_CREATE, CTL_EOL);

	sysctl_createv(clog, 0, NULL, NULL,
		       CTLFLAG_PERMANENT,
		       CTLTYPE_STRUCT, "stats",
		       SYSCTL_DESCR("TCP statistics"),
		       sysctl_net_inet_tcp_stats, 0, NULL, 0,
		       CTL_NET, pf, IPPROTO_TCP, TCPCTL_STATS,
		       CTL_EOL);
        sysctl_createv(clog, 0, NULL, NULL,
                       CTLFLAG_PERMANENT|CTLFLAG_READWRITE,
                       CTLTYPE_INT, "local_by_rtt",
                       SYSCTL_DESCR("Use RTT estimator to decide which hosts "
				    "are local"),
		       NULL, 0, &tcp_rttlocal, 0,
		       CTL_NET, pf, IPPROTO_TCP, CTL_CREATE, CTL_EOL);
#ifdef TCP_DEBUG
	sysctl_createv(clog, 0, NULL, NULL,
		       CTLFLAG_PERMANENT,
		       CTLTYPE_STRUCT, "debug",
		       SYSCTL_DESCR("TCP sockets debug information"),
		       NULL, 0, &tcp_debug, sizeof(tcp_debug),
		       CTL_NET, pf, IPPROTO_TCP, TCPCTL_DEBUG,
		       CTL_EOL);
	sysctl_createv(clog, 0, NULL, NULL,
		       CTLFLAG_PERMANENT,
		       CTLTYPE_INT, "debx",
		       SYSCTL_DESCR("Number of TCP debug sockets messages"),
		       NULL, 0, &tcp_debx, sizeof(tcp_debx),
		       CTL_NET, pf, IPPROTO_TCP, TCPCTL_DEBX,
		       CTL_EOL);
#endif
	sysctl_createv(clog, 0, NULL, NULL,
		       CTLFLAG_PERMANENT|CTLFLAG_READWRITE,
		       CTLTYPE_STRUCT, "drop",
		       SYSCTL_DESCR("TCP drop connection"),
		       sysctl_net_inet_tcp_drop, 0, NULL, 0,
		       CTL_NET, pf, IPPROTO_TCP, TCPCTL_DROP, CTL_EOL);
	sysctl_createv(clog, 0, NULL, NULL,
		       CTLFLAG_PERMANENT|CTLFLAG_READWRITE,
		       CTLTYPE_INT, "iss_hash",
		       SYSCTL_DESCR("Enable RFC 1948 ISS by cryptographic "
				    "hash computation"),
		       NULL, 0, &tcp_do_rfc1948, sizeof(tcp_do_rfc1948),
		       CTL_NET, pf, IPPROTO_TCP, CTL_CREATE,
		       CTL_EOL);

	/* ABC subtree */

	sysctl_createv(clog, 0, NULL, &abc_node,
		       CTLFLAG_PERMANENT, CTLTYPE_NODE, "abc",
		       SYSCTL_DESCR("RFC3465 Appropriate Byte Counting (ABC)"),
		       NULL, 0, NULL, 0,
		       CTL_NET, pf, IPPROTO_TCP, CTL_CREATE, CTL_EOL);
	sysctl_createv(clog, 0, &abc_node, NULL,
		       CTLFLAG_PERMANENT|CTLFLAG_READWRITE,
		       CTLTYPE_INT, "enable",
		       SYSCTL_DESCR("Enable RFC3465 Appropriate Byte Counting"),
		       NULL, 0, &tcp_do_abc, 0, CTL_CREATE, CTL_EOL);
	sysctl_createv(clog, 0, &abc_node, NULL,
		       CTLFLAG_PERMANENT|CTLFLAG_READWRITE,
		       CTLTYPE_INT, "aggressive",
		       SYSCTL_DESCR("1: L=2*SMSS 0: L=1*SMSS"),
		       NULL, 0, &tcp_abc_aggressive, 0, CTL_CREATE, CTL_EOL);

	/* MSL tuning subtree */

	sysctl_createv(clog, 0, NULL, &mslt_node,
		       CTLFLAG_PERMANENT, CTLTYPE_NODE, "mslt",
		       SYSCTL_DESCR("MSL Tuning for TIME_WAIT truncation"),
		       NULL, 0, NULL, 0,
		       CTL_NET, pf, IPPROTO_TCP, CTL_CREATE, CTL_EOL);
	sysctl_createv(clog, 0, &mslt_node, NULL,
		       CTLFLAG_PERMANENT|CTLFLAG_READWRITE,
		       CTLTYPE_INT, "enable",
		       SYSCTL_DESCR("Enable TIME_WAIT truncation"),
		       NULL, 0, &tcp_msl_enable, 0, CTL_CREATE, CTL_EOL);
	sysctl_createv(clog, 0, &mslt_node, NULL,
		       CTLFLAG_PERMANENT|CTLFLAG_READWRITE,
		       CTLTYPE_INT, "loopback",
		       SYSCTL_DESCR("MSL value to use for loopback connections"),
		       NULL, 0, &tcp_msl_loop, 0, CTL_CREATE, CTL_EOL);
	sysctl_createv(clog, 0, &mslt_node, NULL,
		       CTLFLAG_PERMANENT|CTLFLAG_READWRITE,
		       CTLTYPE_INT, "local",
		       SYSCTL_DESCR("MSL value to use for local connections"),
		       NULL, 0, &tcp_msl_local, 0, CTL_CREATE, CTL_EOL);
	sysctl_createv(clog, 0, &mslt_node, NULL,
		       CTLFLAG_PERMANENT|CTLFLAG_READWRITE,
		       CTLTYPE_INT, "remote",
		       SYSCTL_DESCR("MSL value to use for remote connections"),
		       NULL, 0, &tcp_msl_remote, 0, CTL_CREATE, CTL_EOL);
	sysctl_createv(clog, 0, &mslt_node, NULL,
		       CTLFLAG_PERMANENT|CTLFLAG_READWRITE,
		       CTLTYPE_INT, "remote_threshold",
		       SYSCTL_DESCR("RTT estimate value to promote local to remote"),
		       NULL, 0, &tcp_msl_remote_threshold, 0, CTL_CREATE, CTL_EOL);

	/* vestigial TIME_WAIT tuning subtree */

	sysctl_createv(clog, 0, NULL, &vtw_node,
		       CTLFLAG_PERMANENT, CTLTYPE_NODE, "vtw",
		       SYSCTL_DESCR("Tuning for Vestigial TIME_WAIT"),
		       NULL, 0, NULL, 0,
		       CTL_NET, pf, IPPROTO_TCP, CTL_CREATE, CTL_EOL);
	sysctl_createv(clog, 0, &vtw_node, NULL,
		       CTLFLAG_PERMANENT|CTLFLAG_READWRITE,
		       CTLTYPE_INT, "enable",
		       SYSCTL_DESCR("Enable Vestigial TIME_WAIT"),
		       sysctl_tcp_vtw_enable, 0,
	               (pf == AF_INET) ? &tcp4_vtw_enable : &tcp6_vtw_enable,
		       0, CTL_CREATE, CTL_EOL);
	sysctl_createv(clog, 0, &vtw_node, NULL,
		       CTLFLAG_PERMANENT|CTLFLAG_READONLY,
		       CTLTYPE_INT, "entries",
		       SYSCTL_DESCR("Maximum number of vestigial TIME_WAIT entries"),
		       NULL, 0, &tcp_vtw_entries, 0, CTL_CREATE, CTL_EOL);
}

void
tcp_usrreq_init(void)
{

	sysctl_net_inet_tcp_setup2(NULL, PF_INET, "inet", "tcp");
#ifdef INET6
	sysctl_net_inet_tcp_setup2(NULL, PF_INET6, "inet6", "tcp6");
#endif
}

PR_WRAP_USRREQS(tcp)
#define	tcp_attach	tcp_attach_wrapper
#define	tcp_detach	tcp_detach_wrapper
#define	tcp_accept	tcp_accept_wrapper
#define	tcp_bind	tcp_bind_wrapper
#define	tcp_listen	tcp_listen_wrapper
#define	tcp_connect	tcp_connect_wrapper
#define	tcp_connect2	tcp_connect2_wrapper
#define	tcp_disconnect	tcp_disconnect_wrapper
#define	tcp_shutdown	tcp_shutdown_wrapper
#define	tcp_abort	tcp_abort_wrapper
#define	tcp_ioctl	tcp_ioctl_wrapper
#define	tcp_stat	tcp_stat_wrapper
#define	tcp_peeraddr	tcp_peeraddr_wrapper
#define	tcp_sockaddr	tcp_sockaddr_wrapper
#define	tcp_rcvd	tcp_rcvd_wrapper
#define	tcp_recvoob	tcp_recvoob_wrapper
#define	tcp_send	tcp_send_wrapper
#define	tcp_sendoob	tcp_sendoob_wrapper
#define	tcp_purgeif	tcp_purgeif_wrapper

const struct pr_usrreqs tcp_usrreqs = {
	.pr_attach	= tcp_attach,
	.pr_detach	= tcp_detach,
	.pr_accept	= tcp_accept,
	.pr_bind	= tcp_bind,
	.pr_listen	= tcp_listen,
	.pr_connect	= tcp_connect,
	.pr_connect2	= tcp_connect2,
	.pr_disconnect	= tcp_disconnect,
	.pr_shutdown	= tcp_shutdown,
	.pr_abort	= tcp_abort,
	.pr_ioctl	= tcp_ioctl,
	.pr_stat	= tcp_stat,
	.pr_peeraddr	= tcp_peeraddr,
	.pr_sockaddr	= tcp_sockaddr,
	.pr_rcvd	= tcp_rcvd,
	.pr_recvoob	= tcp_recvoob,
	.pr_send	= tcp_send,
	.pr_sendoob	= tcp_sendoob,
	.pr_purgeif	= tcp_purgeif,
};<|MERGE_RESOLUTION|>--- conflicted
+++ resolved
@@ -1,8 +1,4 @@
-<<<<<<< HEAD
-/*	$NetBSD: tcp_usrreq.c,v 1.227 2020/10/17 08:50:38 mlelstv Exp $	*/
-=======
 /*	$NetBSD: tcp_usrreq.c,v 1.228 2020/11/23 00:52:53 chs Exp $	*/
->>>>>>> ba48e27f
 
 /*
  * Copyright (C) 1995, 1996, 1997, and 1998 WIDE Project.
@@ -103,11 +99,7 @@
  */
 
 #include <sys/cdefs.h>
-<<<<<<< HEAD
-__KERNEL_RCSID(0, "$NetBSD: tcp_usrreq.c,v 1.227 2020/10/17 08:50:38 mlelstv Exp $");
-=======
 __KERNEL_RCSID(0, "$NetBSD: tcp_usrreq.c,v 1.228 2020/11/23 00:52:53 chs Exp $");
->>>>>>> ba48e27f
 
 #ifdef _KERNEL_OPT
 #include "opt_inet.h"
