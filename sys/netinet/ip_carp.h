<<<<<<< HEAD
/*	$NetBSD: ip_carp.h,v 1.12 2020/10/12 15:18:48 roy Exp $	*/
=======
/*	$NetBSD: ip_carp.h,v 1.14 2021/02/03 18:13:13 roy Exp $	*/
>>>>>>> 9e014010
/*	$OpenBSD: ip_carp.h,v 1.18 2005/04/20 23:00:41 mpf Exp $	*/

/*
 * Copyright (c) 2002 Michael Shalayeff. All rights reserved.
 * Copyright (c) 2003 Ryan McBride. All rights reserved.
 *
 * Redistribution and use in source and binary forms, with or without
 * modification, are permitted provided that the following conditions
 * are met:
 * 1. Redistributions of source code must retain the above copyright
 *    notice, this list of conditions and the following disclaimer.
 * 2. Redistributions in binary form must reproduce the above copyright
 *    notice, this list of conditions and the following disclaimer in the
 *    documentation and/or other materials provided with the distribution.
 *
 * THIS SOFTWARE IS PROVIDED BY THE AUTHOR ``AS IS'' AND ANY EXPRESS OR
 * IMPLIED WARRANTIES, INCLUDING, BUT NOT LIMITED TO, THE IMPLIED WARRANTIES
 * OF MERCHANTABILITY AND FITNESS FOR A PARTICULAR PURPOSE ARE DISCLAIMED.
 * IN NO EVENT SHALL THE AUTHOR OR HIS RELATIVES BE LIABLE FOR ANY DIRECT,
 * INDIRECT, INCIDENTAL, SPECIAL, EXEMPLARY, OR CONSEQUENTIAL DAMAGES
 * (INCLUDING, BUT NOT LIMITED TO, PROCUREMENT OF SUBSTITUTE GOODS OR
 * SERVICES; LOSS OF MIND, USE, DATA, OR PROFITS; OR BUSINESS INTERRUPTION)
 * HOWEVER CAUSED AND ON ANY THEORY OF LIABILITY, WHETHER IN CONTRACT,
 * STRICT LIABILITY, OR TORT (INCLUDING NEGLIGENCE OR OTHERWISE) ARISING
 * IN ANY WAY OUT OF THE USE OF THIS SOFTWARE, EVEN IF ADVISED OF
 * THE POSSIBILITY OF SUCH DAMAGE.
 */

#ifndef _NETINET_IP_CARP_H_
#define _NETINET_IP_CARP_H_

/*
 * The CARP header layout is as follows:
 *
 *     0                   1                   2                   3
 *     0 1 2 3 4 5 6 7 8 9 0 1 2 3 4 5 6 7 8 9 0 1 2 3 4 5 6 7 8 9 0 1
 *    +-+-+-+-+-+-+-+-+-+-+-+-+-+-+-+-+-+-+-+-+-+-+-+-+-+-+-+-+-+-+-+-+
 *    |Version| Type  | VirtualHostID |    AdvSkew    |    Auth Len   |
 *    +-+-+-+-+-+-+-+-+-+-+-+-+-+-+-+-+-+-+-+-+-+-+-+-+-+-+-+-+-+-+-+-+
 *    |   Reserved    |     AdvBase   |          Checksum             |
 *    +-+-+-+-+-+-+-+-+-+-+-+-+-+-+-+-+-+-+-+-+-+-+-+-+-+-+-+-+-+-+-+-+
 *    |                         Counter (1)                           |
 *    +-+-+-+-+-+-+-+-+-+-+-+-+-+-+-+-+-+-+-+-+-+-+-+-+-+-+-+-+-+-+-+-+
 *    |                         Counter (2)                           |
 *    +-+-+-+-+-+-+-+-+-+-+-+-+-+-+-+-+-+-+-+-+-+-+-+-+-+-+-+-+-+-+-+-+
 *    |                        SHA-1 HMAC (1)                         |
 *    +-+-+-+-+-+-+-+-+-+-+-+-+-+-+-+-+-+-+-+-+-+-+-+-+-+-+-+-+-+-+-+-+
 *    |                        SHA-1 HMAC (2)                         |
 *    +-+-+-+-+-+-+-+-+-+-+-+-+-+-+-+-+-+-+-+-+-+-+-+-+-+-+-+-+-+-+-+-+
 *    |                        SHA-1 HMAC (3)                         |
 *    +-+-+-+-+-+-+-+-+-+-+-+-+-+-+-+-+-+-+-+-+-+-+-+-+-+-+-+-+-+-+-+-+
 *    |                        SHA-1 HMAC (4)                         |
 *    +-+-+-+-+-+-+-+-+-+-+-+-+-+-+-+-+-+-+-+-+-+-+-+-+-+-+-+-+-+-+-+-+
 *    |                        SHA-1 HMAC (5)                         |
 *    +-+-+-+-+-+-+-+-+-+-+-+-+-+-+-+-+-+-+-+-+-+-+-+-+-+-+-+-+-+-+-+-+
 *
 */

struct carp_header {
#if BYTE_ORDER == LITTLE_ENDIAN
	unsigned int	carp_type:4,
			carp_version:4;
#endif
#if BYTE_ORDER == BIG_ENDIAN
	unsigned int	carp_version:4,
			carp_type:4;
#endif
	u_int8_t	carp_vhid;	/* virtual host id */
	u_int8_t	carp_advskew;	/* advertisement skew */
	u_int8_t	carp_authlen;   /* size of counter+md, 32bit chunks */
	u_int8_t	carp_pad1;	/* reserved */
	u_int8_t	carp_advbase;	/* advertisement interval */
	u_int16_t	carp_cksum;
	u_int32_t	carp_counter[2];
	unsigned char	carp_md[20];	/* SHA1 HMAC */
};

#ifdef __CTASSERT
__CTASSERT(sizeof(struct carp_header) == 36);
#endif

#define	CARP_DFLTTL		255

/* carp_version */
#define	CARP_VERSION		2

/* carp_type */
#define	CARP_ADVERTISEMENT	0x01

#define	CARP_KEY_LEN		20	/* a sha1 hash of a passphrase */

/* carp_advbase */
#define	CARP_DFLTINTV		1

/*
 * Statistics.
 */
#define	CARP_STAT_IPACKETS	0	/* total input packets, IPv4 */
#define	CARP_STAT_IPACKETS6	1	/* total input packets, IPv6 */
#define	CARP_STAT_BADIF		2	/* wrong interface */
#define	CARP_STAT_BADTTL	3	/* TTL is not CARP_DFLTTL */
#define	CARP_STAT_HDROPS	4	/* packets shorter than hdr */
#define	CARP_STAT_BADSUM	5	/* bad checksum */
#define	CARP_STAT_BADVER	6	/* bad (incl unsupported) version */
#define	CARP_STAT_BADLEN	7	/* data length does not match */
#define	CARP_STAT_BADAUTH	8	/* bad authentication */
#define	CARP_STAT_BADVHID	9	/* bad VHID */
#define	CARP_STAT_BADADDRS	10	/* bad address list */
#define	CARP_STAT_OPACKETS	11	/* total output packets, IPv4 */
#define	CARP_STAT_OPACKETS6	12	/* total output packets, IPv6 */
#define	CARP_STAT_ONOMEM	13	/* no memory for an mbuf */
#define	CARP_STAT_OSTATES	14	/* total state updates sent */
#define	CARP_STAT_PREEMPT	15	/* in enabled, preemptions */

#define	CARP_NSTATS		16

#define CARPDEVNAMSIZ	16
#ifdef IFNAMSIZ
#if CARPDEVNAMSIZ != IFNAMSIZ
#error
#endif
#endif

/*
 * Configuration structure for SIOCSVH SIOCGVH
 */
struct carpreq {
	int		carpr_state;
#define	CARP_STATES	"INIT", "BACKUP", "MASTER"
#define	CARP_MAXSTATE	2

	char		carpr_carpdev[CARPDEVNAMSIZ];
	int		carpr_vhid;
	int		carpr_advskew;
	int		carpr_advbase;
	unsigned char	carpr_key[CARP_KEY_LEN];
};

/*
 * Names for CARP sysctl objects
 */
#define	CARPCTL_ALLOW		1	/* accept incoming CARP packets */
#define	CARPCTL_PREEMPT		2	/* high-pri backup preemption mode */
#define	CARPCTL_LOG		3	/* log bad packets */
#define	CARPCTL_ARPBALANCE	4	/* balance arp responses */
#define CARPCTL_STATS		5	/* carp statistics */
#define	CARPCTL_MAXID		6

#ifdef _KERNEL
void		 carp_init(void);
void		 carp_ifdetach(struct ifnet *);
void		 carp_proto_input(struct mbuf *, int, int);
void		 carp_carpdev_state(void *);
int		 carp6_proto_input(struct mbuf **, int *, int);
int		 carp_iamatch(struct in_ifaddr *, u_char *,
		     u_int32_t *, u_int32_t);
struct ifaddr	*carp_iamatch6(void *, struct in6_addr *);
struct ifnet	*carp_ourether(void *, struct ether_header *, u_char, int);
int		 carp_input(struct mbuf *, u_int8_t *, u_int8_t *, u_int16_t);
int		 carp_output(struct ifnet *, struct mbuf *,
		     const struct sockaddr *, const struct rtentry *);
#endif /* _KERNEL */
#endif /* _NETINET_IP_CARP_H_ */<|MERGE_RESOLUTION|>--- conflicted
+++ resolved
@@ -1,8 +1,4 @@
-<<<<<<< HEAD
-/*	$NetBSD: ip_carp.h,v 1.12 2020/10/12 15:18:48 roy Exp $	*/
-=======
 /*	$NetBSD: ip_carp.h,v 1.14 2021/02/03 18:13:13 roy Exp $	*/
->>>>>>> 9e014010
 /*	$OpenBSD: ip_carp.h,v 1.18 2005/04/20 23:00:41 mpf Exp $	*/
 
 /*
