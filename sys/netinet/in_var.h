<<<<<<< HEAD
/*	$NetBSD: in_var.h,v 1.98 2020/09/11 15:22:12 roy Exp $	*/
=======
/*	$NetBSD: in_var.h,v 1.102 2021/03/08 22:01:18 christos Exp $	*/
>>>>>>> 9e014010

/*-
 * Copyright (c) 1998 The NetBSD Foundation, Inc.
 * All rights reserved.
 *
 * This code is derived from software contributed to The NetBSD Foundation
 * by Public Access Networks Corporation ("Panix").  It was developed under
 * contract to Panix by Eric Haszlakiewicz and Thor Lancelot Simon.
 *
 * Redistribution and use in source and binary forms, with or without
 * modification, are permitted provided that the following conditions
 * are met:
 * 1. Redistributions of source code must retain the above copyright
 *    notice, this list of conditions and the following disclaimer.
 * 2. Redistributions in binary form must reproduce the above copyright
 *    notice, this list of conditions and the following disclaimer in the
 *    documentation and/or other materials provided with the distribution.
 *
 * THIS SOFTWARE IS PROVIDED BY THE NETBSD FOUNDATION, INC. AND CONTRIBUTORS
 * ``AS IS'' AND ANY EXPRESS OR IMPLIED WARRANTIES, INCLUDING, BUT NOT LIMITED
 * TO, THE IMPLIED WARRANTIES OF MERCHANTABILITY AND FITNESS FOR A PARTICULAR
 * PURPOSE ARE DISCLAIMED.  IN NO EVENT SHALL THE FOUNDATION OR CONTRIBUTORS
 * BE LIABLE FOR ANY DIRECT, INDIRECT, INCIDENTAL, SPECIAL, EXEMPLARY, OR
 * CONSEQUENTIAL DAMAGES (INCLUDING, BUT NOT LIMITED TO, PROCUREMENT OF
 * SUBSTITUTE GOODS OR SERVICES; LOSS OF USE, DATA, OR PROFITS; OR BUSINESS
 * INTERRUPTION) HOWEVER CAUSED AND ON ANY THEORY OF LIABILITY, WHETHER IN
 * CONTRACT, STRICT LIABILITY, OR TORT (INCLUDING NEGLIGENCE OR OTHERWISE)
 * ARISING IN ANY WAY OUT OF THE USE OF THIS SOFTWARE, EVEN IF ADVISED OF THE
 * POSSIBILITY OF SUCH DAMAGE.
 */

/*
 * Copyright (c) 1985, 1986, 1993
 *	The Regents of the University of California.  All rights reserved.
 *
 * Redistribution and use in source and binary forms, with or without
 * modification, are permitted provided that the following conditions
 * are met:
 * 1. Redistributions of source code must retain the above copyright
 *    notice, this list of conditions and the following disclaimer.
 * 2. Redistributions in binary form must reproduce the above copyright
 *    notice, this list of conditions and the following disclaimer in the
 *    documentation and/or other materials provided with the distribution.
 * 3. Neither the name of the University nor the names of its contributors
 *    may be used to endorse or promote products derived from this software
 *    without specific prior written permission.
 *
 * THIS SOFTWARE IS PROVIDED BY THE REGENTS AND CONTRIBUTORS ``AS IS'' AND
 * ANY EXPRESS OR IMPLIED WARRANTIES, INCLUDING, BUT NOT LIMITED TO, THE
 * IMPLIED WARRANTIES OF MERCHANTABILITY AND FITNESS FOR A PARTICULAR PURPOSE
 * ARE DISCLAIMED.  IN NO EVENT SHALL THE REGENTS OR CONTRIBUTORS BE LIABLE
 * FOR ANY DIRECT, INDIRECT, INCIDENTAL, SPECIAL, EXEMPLARY, OR CONSEQUENTIAL
 * DAMAGES (INCLUDING, BUT NOT LIMITED TO, PROCUREMENT OF SUBSTITUTE GOODS
 * OR SERVICES; LOSS OF USE, DATA, OR PROFITS; OR BUSINESS INTERRUPTION)
 * HOWEVER CAUSED AND ON ANY THEORY OF LIABILITY, WHETHER IN CONTRACT, STRICT
 * LIABILITY, OR TORT (INCLUDING NEGLIGENCE OR OTHERWISE) ARISING IN ANY WAY
 * OUT OF THE USE OF THIS SOFTWARE, EVEN IF ADVISED OF THE POSSIBILITY OF
 * SUCH DAMAGE.
 *
 *	@(#)in_var.h	8.2 (Berkeley) 1/9/95
 */

#ifndef _NETINET_IN_VAR_H_
#define _NETINET_IN_VAR_H_

#include <sys/queue.h>

#define IN_IFF_TENTATIVE	0x01	/* tentative address */
#define IN_IFF_DUPLICATED	0x02	/* DAD detected duplicate */
#define IN_IFF_DETACHED		0x04	/* may be detached from the link */
#define IN_IFF_TRYTENTATIVE	0x08	/* intent to try DAD */

#define IN_IFFBITS \
    "\020\1TENTATIVE\2DUPLICATED\3DETACHED\4TRYTENTATIVE"

/* do not input/output */
#define IN_IFF_NOTREADY \
    (IN_IFF_TRYTENTATIVE | IN_IFF_TENTATIVE | IN_IFF_DUPLICATED)

/*
 * Interface address, Internet version.  One of these structures
 * is allocated for each interface with an Internet address.
 * The ifaddr structure contains the protocol-independent part
 * of the structure and is assumed to be first.
 */
struct in_ifaddr {
	struct	ifaddr ia_ifa;		/* protocol-independent info */
#define	ia_ifp		ia_ifa.ifa_ifp
#define ia_flags	ia_ifa.ifa_flags
					/* ia_{,sub}net{,mask} in host order */
	u_int32_t ia_net;		/* network number of interface */
	u_int32_t ia_netmask;		/* mask of net part */
	u_int32_t ia_subnet;		/* subnet number, including net */
	u_int32_t ia_subnetmask;	/* mask of subnet part */
	struct	in_addr ia_netbroadcast; /* to recognize net broadcasts */
	LIST_ENTRY(in_ifaddr) ia_hash;	/* entry in bucket of inet addresses */
	TAILQ_ENTRY(in_ifaddr) ia_list;	/* list of internet addresses */
	struct	sockaddr_in ia_addr;	/* reserve space for interface name */
	struct	sockaddr_in ia_dstaddr;	/* reserve space for broadcast addr */
#define	ia_broadaddr	ia_dstaddr
	struct	sockaddr_in ia_sockmask; /* reserve space for general netmask */
	LIST_HEAD(, in_multi) ia_multiaddrs; /* list of multicast addresses */
	struct	in_multi *ia_allhosts;	/* multicast address record for
					   the allhosts multicast group */
	uint16_t ia_idsalt;		/* ip_id salt for this ia */
	int	ia4_flags;		/* address flags */
	void	(*ia_dad_start) (struct ifaddr *);	/* DAD start function */
	void	(*ia_dad_stop) (struct ifaddr *);	/* DAD stop function */
	time_t	ia_dad_defended;	/* last time of DAD defence */

#ifdef _KERNEL
	struct pslist_entry	ia_hash_pslist_entry;
	struct pslist_entry	ia_pslist_entry;
#endif
};

struct in_nbrinfo {
	char ifname[IFNAMSIZ];	/* if name, e.g. "en0" */
	struct in_addr addr;	/* IPv4 address of the neighbor */
	long	asked;		/* number of queries already sent for this addr */
	int	state;		/* reachability state */
	int	expire;		/* lifetime for NDP state transition */
};

#ifdef _KERNEL
static __inline void
ia4_acquire(struct in_ifaddr *ia, struct psref *psref)
{

	KASSERT(ia != NULL);
	ifa_acquire(&ia->ia_ifa, psref);
}

static __inline void
ia4_release(struct in_ifaddr *ia, struct psref *psref)
{

	if (ia == NULL)
		return;
	ifa_release(&ia->ia_ifa, psref);
}
#endif

struct	in_aliasreq {
	char	ifra_name[IFNAMSIZ];		/* if name, e.g. "en0" */
	struct	sockaddr_in ifra_addr;
	struct	sockaddr_in ifra_dstaddr;
#define	ifra_broadaddr	ifra_dstaddr
	struct	sockaddr_in ifra_mask;
};

/*
 * Given a pointer to an in_ifaddr (ifaddr),
 * return a pointer to the addr as a sockaddr_in.
 */
#define	IA_SIN(ia) (&(((struct in_ifaddr *)(ia))->ia_addr))

#ifdef _KERNEL

/* Note: 61, 127, 251, 509, 1021, 2039 are good. */
#ifndef IN_IFADDR_HASH_SIZE
#define IN_IFADDR_HASH_SIZE	509
#endif

/*
 * This is a bit unconventional, and wastes a little bit of space, but
 * because we want a very even hash function we don't use & in_ifaddrhash
 * here, but rather % the hash size, which should obviously be prime.
 */

#define	IN_IFADDR_HASH(x) in_ifaddrhashtbl[(u_long)(x) % IN_IFADDR_HASH_SIZE]

LIST_HEAD(in_ifaddrhashhead, in_ifaddr);	/* Type of the hash head */
TAILQ_HEAD(in_ifaddrhead, in_ifaddr);		/* Type of the list head */

extern	u_long in_ifaddrhash;			/* size of hash table - 1 */
extern  struct in_ifaddrhashhead *in_ifaddrhashtbl;	/* Hash table head */
extern  struct in_ifaddrhead in_ifaddrhead;		/* List head (in ip_input) */

extern pserialize_t in_ifaddrhash_psz;
extern struct pslist_head *in_ifaddrhashtbl_pslist;
extern u_long in_ifaddrhash_pslist;
extern struct pslist_head in_ifaddrhead_pslist;

#define IN_IFADDR_HASH_PSLIST(x)					\
	in_ifaddrhashtbl_pslist[(u_long)(x) % IN_IFADDR_HASH_SIZE]

#define IN_ADDRHASH_READER_FOREACH(__ia, __addr)			\
	PSLIST_READER_FOREACH((__ia), &IN_IFADDR_HASH_PSLIST(__addr),	\
	    struct in_ifaddr, ia_hash_pslist_entry)
#define IN_ADDRHASH_WRITER_INSERT_HEAD(__ia)				\
	PSLIST_WRITER_INSERT_HEAD(					\
	    &IN_IFADDR_HASH_PSLIST((__ia)->ia_addr.sin_addr.s_addr),	\
	    (__ia), ia_hash_pslist_entry)
#define IN_ADDRHASH_WRITER_REMOVE(__ia)					\
	PSLIST_WRITER_REMOVE((__ia), ia_hash_pslist_entry)
#define IN_ADDRHASH_ENTRY_INIT(__ia)					\
	PSLIST_ENTRY_INIT((__ia), ia_hash_pslist_entry);
#define IN_ADDRHASH_ENTRY_DESTROY(__ia)					\
	PSLIST_ENTRY_DESTROY((__ia), ia_hash_pslist_entry);
#define IN_ADDRHASH_READER_NEXT(__ia)					\
	PSLIST_READER_NEXT((__ia), struct in_ifaddr, ia_hash_pslist_entry)

#define IN_ADDRLIST_ENTRY_INIT(__ia)					\
	PSLIST_ENTRY_INIT((__ia), ia_pslist_entry)
#define IN_ADDRLIST_ENTRY_DESTROY(__ia)					\
	PSLIST_ENTRY_DESTROY((__ia), ia_pslist_entry);
#define IN_ADDRLIST_READER_EMPTY()					\
	(PSLIST_READER_FIRST(&in_ifaddrhead_pslist, struct in_ifaddr,	\
	                     ia_pslist_entry) == NULL)
#define IN_ADDRLIST_READER_FIRST()					\
	PSLIST_READER_FIRST(&in_ifaddrhead_pslist, struct in_ifaddr,	\
	                    ia_pslist_entry)
#define IN_ADDRLIST_READER_NEXT(__ia)					\
	PSLIST_READER_NEXT((__ia), struct in_ifaddr, ia_pslist_entry)
#define IN_ADDRLIST_READER_FOREACH(__ia)				\
	PSLIST_READER_FOREACH((__ia), &in_ifaddrhead_pslist,		\
	                      struct in_ifaddr, ia_pslist_entry)
#define IN_ADDRLIST_WRITER_INSERT_HEAD(__ia)				\
	PSLIST_WRITER_INSERT_HEAD(&in_ifaddrhead_pslist, (__ia),	\
	    ia_pslist_entry)
#define IN_ADDRLIST_WRITER_REMOVE(__ia)					\
	PSLIST_WRITER_REMOVE((__ia), ia_pslist_entry)
#define IN_ADDRLIST_WRITER_FOREACH(__ia)				\
	PSLIST_WRITER_FOREACH((__ia), &in_ifaddrhead_pslist,		\
	                      struct in_ifaddr, ia_pslist_entry)
#define IN_ADDRLIST_WRITER_FIRST()					\
	PSLIST_WRITER_FIRST(&in_ifaddrhead_pslist, struct in_ifaddr,	\
	                    ia_pslist_entry)
#define IN_ADDRLIST_WRITER_NEXT(__ia)					\
	PSLIST_WRITER_NEXT((__ia), struct in_ifaddr, ia_pslist_entry)
#define IN_ADDRLIST_WRITER_INSERT_AFTER(__ia, __new)			\
	PSLIST_WRITER_INSERT_AFTER((__ia), (__new), ia_pslist_entry)
#define IN_ADDRLIST_WRITER_EMPTY()					\
	(PSLIST_WRITER_FIRST(&in_ifaddrhead_pslist, struct in_ifaddr,	\
	    ia_pslist_entry) == NULL)
#define IN_ADDRLIST_WRITER_INSERT_TAIL(__new)				\
	do {								\
		if (IN_ADDRLIST_WRITER_EMPTY()) {			\
			IN_ADDRLIST_WRITER_INSERT_HEAD((__new));	\
		} else {						\
			struct in_ifaddr *__ia;				\
			IN_ADDRLIST_WRITER_FOREACH(__ia) {		\
				if (IN_ADDRLIST_WRITER_NEXT(__ia) == NULL) { \
					IN_ADDRLIST_WRITER_INSERT_AFTER(__ia,\
					    (__new));			\
					break;				\
				}					\
			}						\
		}							\
	} while (0)

extern	const	int	inetctlerrmap[];

/*
 * Find whether an internet address (in_addr) belongs to one
 * of our interfaces (in_ifaddr).  NULL if the address isn't ours.
 */
static __inline struct in_ifaddr *
in_get_ia(struct in_addr addr)
{
	struct in_ifaddr *ia;

	IN_ADDRHASH_READER_FOREACH(ia, addr.s_addr) {
		if (in_hosteq(ia->ia_addr.sin_addr, addr))
			break;
	}

	return ia;
}

static __inline struct in_ifaddr *
in_get_ia_psref(struct in_addr addr, struct psref *psref)
{
	struct in_ifaddr *ia;
	int s;

	s = pserialize_read_enter();
	ia = in_get_ia(addr);
	if (ia != NULL)
		ia4_acquire(ia, psref);
	pserialize_read_exit(s);

	return ia;
}

/*
 * Find whether an internet address (in_addr) belongs to a specified
 * interface.  NULL if the address isn't ours.
 */
static __inline struct in_ifaddr *
in_get_ia_on_iface(struct in_addr addr, struct ifnet *ifp)
{
	struct in_ifaddr *ia;

	IN_ADDRHASH_READER_FOREACH(ia, addr.s_addr) {
		if (in_hosteq(ia->ia_addr.sin_addr, addr) &&
		    ia->ia_ifp == ifp)
			break;
	}

	return ia;
}

static __inline struct in_ifaddr *
in_get_ia_on_iface_psref(struct in_addr addr, struct ifnet *ifp, struct psref *psref)
{
	struct in_ifaddr *ia;
	int s;

	s = pserialize_read_enter();
	ia = in_get_ia_on_iface(addr, ifp);
	if (ia != NULL)
		ia4_acquire(ia, psref);
	pserialize_read_exit(s);

	return ia;
}

/*
 * Find an internet address structure (in_ifaddr) corresponding
 * to a given interface (ifnet structure).
 */
static __inline struct in_ifaddr *
in_get_ia_from_ifp(struct ifnet *ifp)
{
	struct ifaddr *ifa;

	IFADDR_READER_FOREACH(ifa, ifp) {
		if (ifa->ifa_addr->sa_family == AF_INET)
			break;
	}

	return ifatoia(ifa);
}

static __inline struct in_ifaddr *
in_get_ia_from_ifp_psref(struct ifnet *ifp, struct psref *psref)
{
	struct in_ifaddr *ia;
	int s;

	s = pserialize_read_enter();
	ia = in_get_ia_from_ifp(ifp);
	if (ia != NULL)
		ia4_acquire(ia, psref);
	pserialize_read_exit(s);

	return ia;
}

#include <netinet/in_selsrc.h>
/*
 * IPv4 per-interface state.
 */
struct in_ifinfo {
	struct lltable		*ii_llt;	/* ARP state */
	struct in_ifsysctl	*ii_selsrc;
};

#endif /* _KERNEL */

/*
 * Internet multicast address structure.  There is one of these for each IP
 * multicast group to which this host belongs on a given network interface.
 * They are kept in a linked list, rooted in the interface's in_ifaddr
 * structure.
 */
struct router_info;

struct in_multi {
	LIST_ENTRY(in_multi) inm_list;	/* list of multicast addresses */
	struct	router_info *inm_rti;	/* router version info */
	struct	ifnet *inm_ifp;		/* back pointer to ifnet */
	struct	in_addr inm_addr;	/* IP multicast address */
	u_int	inm_refcount;		/* no. membership claims by sockets */
	u_int	inm_timer;		/* IGMP membership report timer */
	u_int	inm_state;		/* state of membership */
};

#ifdef _KERNEL

#include <net/pktqueue.h>
#include <sys/cprng.h>

extern pktqueue_t *ip_pktq;

extern int ip_dad_count;		/* Duplicate Address Detection probes */

static inline bool
ip_dad_enabled(void)
{
#if NARP > 0
	return ip_dad_count > 0;
#else
	return false;
#endif
}

#if defined(INET) && NARP > 0
extern int arp_debug;
#define ARPLOGADDR(a) IN_PRINT(_ipbuf, a)
#define ARPLOG(level, fmt, args...) 					\
	do {								\
		char _ipbuf[INET_ADDRSTRLEN];	 			\
		(void)_ipbuf;						\
		if (arp_debug) 						\
			log(level, "%s: " fmt, __func__, ##args);	\
	} while (/*CONSTCOND*/0)
#else
#define ARPLOG(level, fmt, args...)
#endif

/*
 * Structure used by functions below to remember position when stepping
 * through all of the in_multi records.
 */
struct in_multistep {
	int i_n;
	struct in_multi *i_inm;
};

bool in_multi_group(struct in_addr, struct ifnet *, int);
struct in_multi *in_first_multi(struct in_multistep *);
struct in_multi *in_next_multi(struct in_multistep *);
struct in_multi *in_lookup_multi(struct in_addr, struct ifnet *);
struct in_multi *in_addmulti(struct in_addr *, struct ifnet *);
void in_delmulti(struct in_multi *);

void in_multi_lock(int);
void in_multi_unlock(void);
int in_multi_lock_held(void);

struct ifaddr;

int	in_ifinit(struct ifnet *, struct in_ifaddr *,
    const struct sockaddr_in *, const struct sockaddr_in *, int);
void	in_savemkludge(struct in_ifaddr *);
void	in_restoremkludge(struct in_ifaddr *, struct ifnet *);
void	in_purgemkludge(struct ifnet *);
void	in_setmaxmtu(void);
int	in_control(struct socket *, u_long, void *, struct ifnet *);
void	in_purgeaddr(struct ifaddr *);
void	in_purgeif(struct ifnet *);
void	in_addrhash_insert(struct in_ifaddr *);
void	in_addrhash_remove(struct in_ifaddr *);
int	ipflow_fastforward(struct mbuf *);

extern uint16_t		ip_id;
extern int		ip_do_randomid;

static __inline uint16_t
ip_randomid(void)
{

	uint16_t id = (uint16_t)cprng_fast32();
	return id ? id : 1;
}

/*
 * ip_newid_range: "allocate" num contiguous IP IDs.
 *
 * => Return the first ID.
 */
static __inline uint16_t
ip_newid_range(const struct in_ifaddr *ia, u_int num)
{
	uint16_t id;

	if (ip_do_randomid) {
		/* XXX ignore num */
		return ip_randomid();
	}

	/* Never allow an IP ID of 0 (detect wrap). */
	if ((uint16_t)(ip_id + num) < ip_id) {
		ip_id = 1;
	}
	id = htons(ip_id);
	ip_id += num;
	return id;
}

static __inline uint16_t
ip_newid(const struct in_ifaddr *ia)
{

	return ip_newid_range(ia, 1);
}

#ifdef SYSCTLFN_PROTO
int	sysctl_inpcblist(SYSCTLFN_PROTO);
#endif

#define LLTABLE(ifp)	\
	((struct in_ifinfo *)(ifp)->if_afdata[AF_INET])->ii_llt

#endif	/* !_KERNEL */

/* INET6 stuff */
#include <netinet6/in6_var.h>

#endif /* !_NETINET_IN_VAR_H_ */<|MERGE_RESOLUTION|>--- conflicted
+++ resolved
@@ -1,8 +1,4 @@
-<<<<<<< HEAD
-/*	$NetBSD: in_var.h,v 1.98 2020/09/11 15:22:12 roy Exp $	*/
-=======
 /*	$NetBSD: in_var.h,v 1.102 2021/03/08 22:01:18 christos Exp $	*/
->>>>>>> 9e014010
 
 /*-
  * Copyright (c) 1998 The NetBSD Foundation, Inc.
