--- conflicted
+++ resolved
@@ -1,8 +1,4 @@
-<<<<<<< HEAD
-/*	$NetBSD: ip_carp.c,v 1.114 2020/10/14 13:43:56 roy Exp $	*/
-=======
 /*	$NetBSD: ip_carp.c,v 1.115 2021/06/16 00:21:19 riastradh Exp $	*/
->>>>>>> e2aa5677
 /*	$OpenBSD: ip_carp.c,v 1.113 2005/11/04 08:11:54 mcbride Exp $	*/
 
 /*
@@ -37,11 +33,7 @@
 #endif
 
 #include <sys/cdefs.h>
-<<<<<<< HEAD
-__KERNEL_RCSID(0, "$NetBSD: ip_carp.c,v 1.114 2020/10/14 13:43:56 roy Exp $");
-=======
 __KERNEL_RCSID(0, "$NetBSD: ip_carp.c,v 1.115 2021/06/16 00:21:19 riastradh Exp $");
->>>>>>> e2aa5677
 
 /*
  * TODO:
@@ -884,19 +876,7 @@
 	ifp->if_start = carp_start;
 	IFQ_SET_MAXLEN(&ifp->if_snd, ifqmaxlen);
 	IFQ_SET_READY(&ifp->if_snd);
-<<<<<<< HEAD
-	rv = if_initialize(ifp);
-	if (rv != 0) {
-		callout_destroy(&sc->sc_ad_tmo);
-		callout_destroy(&sc->sc_md_tmo);
-		callout_destroy(&sc->sc_md6_tmo);
-		free(ifp->if_softc, M_DEVBUF);
-
-		return rv;
-	}
-=======
 	if_initialize(ifp);
->>>>>>> e2aa5677
 	ether_ifattach(ifp, NULL);
 	/* Overwrite ethernet defaults */
 	ifp->if_type = IFT_CARP;
