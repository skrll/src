--- conflicted
+++ resolved
@@ -27,11 +27,7 @@
  *	i4b_ipr.c - isdn4bsd IP over raw HDLC ISDN network driver
  *	---------------------------------------------------------
  *
-<<<<<<< HEAD
- *	$Id: i4b_ipr.c,v 1.44 2018/04/21 08:30:19 rin Exp $
-=======
  *	$Id: i4b_ipr.c,v 1.46 2018/07/25 07:55:45 msaitoh Exp $
->>>>>>> b2b84690
  *
  * $FreeBSD$
  *
@@ -63,11 +59,7 @@
  *---------------------------------------------------------------------------*/
 
 #include <sys/cdefs.h>
-<<<<<<< HEAD
-__KERNEL_RCSID(0, "$NetBSD: i4b_ipr.c,v 1.44 2018/04/21 08:30:19 rin Exp $");
-=======
 __KERNEL_RCSID(0, "$NetBSD: i4b_ipr.c,v 1.46 2018/07/25 07:55:45 msaitoh Exp $");
->>>>>>> b2b84690
 
 #include "irip.h"
 #include "opt_irip.h"
