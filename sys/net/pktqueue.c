--- conflicted
+++ resolved
@@ -1,8 +1,4 @@
-<<<<<<< HEAD
-/*	$NetBSD: pktqueue.c,v 1.12 2020/09/11 14:29:00 riastradh Exp $	*/
-=======
 /*	$NetBSD: pktqueue.c,v 1.13 2021/03/25 08:18:03 skrll Exp $	*/
->>>>>>> 9e014010
 
 /*-
  * Copyright (c) 2014 The NetBSD Foundation, Inc.
@@ -40,11 +36,7 @@
  */
 
 #include <sys/cdefs.h>
-<<<<<<< HEAD
-__KERNEL_RCSID(0, "$NetBSD: pktqueue.c,v 1.12 2020/09/11 14:29:00 riastradh Exp $");
-=======
 __KERNEL_RCSID(0, "$NetBSD: pktqueue.c,v 1.13 2021/03/25 08:18:03 skrll Exp $");
->>>>>>> 9e014010
 
 #include <sys/param.h>
 #include <sys/types.h>
