/*	$NetBSD: pktqueue.c,v 1.13 2021/03/25 08:18:03 skrll Exp $	*/

/*-
 * Copyright (c) 2014 The NetBSD Foundation, Inc.
 * All rights reserved.
 *
 * This code is derived from software contributed to The NetBSD Foundation
 * by Mindaugas Rasiukevicius.
 *
 * Redistribution and use in source and binary forms, with or without
 * modification, are permitted provided that the following conditions
 * are met:
 * 1. Redistributions of source code must retain the above copyright
 *    notice, this list of conditions and the following disclaimer.
 * 2. Redistributions in binary form must reproduce the above copyright
 *    notice, this list of conditions and the following disclaimer in the
 *    documentation and/or other materials provided with the distribution.
 *
 * THIS SOFTWARE IS PROVIDED BY THE NETBSD FOUNDATION, INC. AND CONTRIBUTORS
 * ``AS IS'' AND ANY EXPRESS OR IMPLIED WARRANTIES, INCLUDING, BUT NOT LIMITED
 * TO, THE IMPLIED WARRANTIES OF MERCHANTABILITY AND FITNESS FOR A PARTICULAR
 * PURPOSE ARE DISCLAIMED.  IN NO EVENT SHALL THE FOUNDATION OR CONTRIBUTORS
 * BE LIABLE FOR ANY DIRECT, INDIRECT, INCIDENTAL, SPECIAL, EXEMPLARY, OR
 * CONSEQUENTIAL DAMAGES (INCLUDING, BUT NOT LIMITED TO, PROCUREMENT OF
 * SUBSTITUTE GOODS OR SERVICES; LOSS OF USE, DATA, OR PROFITS; OR BUSINESS
 * INTERRUPTION) HOWEVER CAUSED AND ON ANY THEORY OF LIABILITY, WHETHER IN
 * CONTRACT, STRICT LIABILITY, OR TORT (INCLUDING NEGLIGENCE OR OTHERWISE)
 * ARISING IN ANY WAY OUT OF THE USE OF THIS SOFTWARE, EVEN IF ADVISED OF THE
 * POSSIBILITY OF SUCH DAMAGE.
 */

/*
 * The packet queue (pktqueue) interface is a lockless IP input queue
 * which also abstracts and handles network ISR scheduling.  It provides
 * a mechanism to enable receiver-side packet steering (RPS).
 */

#include <sys/cdefs.h>
__KERNEL_RCSID(0, "$NetBSD: pktqueue.c,v 1.13 2021/03/25 08:18:03 skrll Exp $");

#include <sys/param.h>
#include <sys/types.h>

#include <sys/atomic.h>
#include <sys/cpu.h>
#include <sys/pcq.h>
#include <sys/intr.h>
#include <sys/mbuf.h>
#include <sys/proc.h>
#include <sys/percpu.h>
#include <sys/xcall.h>

#include <net/pktqueue.h>

<<<<<<< HEAD
/*
 * WARNING: update this if struct pktqueue changes.
 */

=======
>>>>>>> f41ad02b
struct pktqueue {
	/*
	 * The lock used for a barrier mechanism.  The barrier counter,
	 * as well as the drop counter, are managed atomically though.
	 * Ensure this group is in a separate cache line.
	 */
	union {
		struct {
			kmutex_t	pq_lock;
			volatile u_int	pq_barrier;
		};
<<<<<<< HEAD
		uint8_t		_pad[COHERENCY_UNIT];
=======
		uint8_t	 _pad[COHERENCY_UNIT];
>>>>>>> f41ad02b
	};

	/* The size of the queue, counters and the interrupt handler. */
	u_int		pq_maxlen;
	percpu_t *	pq_counters;
	void *		pq_sih;

	/* Finally, per-CPU queues. */
	struct percpu *	pq_pcq;	/* struct pcq * */
};

/* The counters of the packet queue. */
#define	PQCNT_ENQUEUE	0
#define	PQCNT_DEQUEUE	1
#define	PQCNT_DROP	2
#define	PQCNT_NCOUNTERS	3

typedef struct {
	uint64_t	count[PQCNT_NCOUNTERS];
} pktq_counters_t;

/* Special marker value used by pktq_barrier() mechanism. */
#define	PKTQ_MARKER	((void *)(~0ULL))

static void
pktq_init_cpu(void *vqp, void *vpq, struct cpu_info *ci)
{
	struct pcq **qp = vqp;
	struct pktqueue *pq = vpq;

	*qp = pcq_create(pq->pq_maxlen, KM_SLEEP);
}

static void
pktq_fini_cpu(void *vqp, void *vpq, struct cpu_info *ci)
{
	struct pcq **qp = vqp, *q = *qp;

	KASSERT(pcq_peek(q) == NULL);
	pcq_destroy(q);
	*qp = NULL;		/* paranoia */
}

static struct pcq *
pktq_pcq(struct pktqueue *pq, struct cpu_info *ci)
{
	struct pcq **qp, *q;

	/*
	 * As long as preemption is disabled, the xcall to swap percpu
	 * buffers can't complete, so it is safe to read the pointer.
	 */
	KASSERT(kpreempt_disabled());

	qp = percpu_getptr_remote(pq->pq_pcq, ci);
	q = *qp;

	return q;
}

pktqueue_t *
pktq_create(size_t maxlen, void (*intrh)(void *), void *sc)
{
	const u_int sflags = SOFTINT_NET | SOFTINT_MPSAFE | SOFTINT_RCPU;
	pktqueue_t *pq;
	percpu_t *pc;
	void *sih;

	pc = percpu_alloc(sizeof(pktq_counters_t));
	if ((sih = softint_establish(sflags, intrh, sc)) == NULL) {
		percpu_free(pc, sizeof(pktq_counters_t));
		return NULL;
	}

	pq = kmem_zalloc(sizeof(*pq), KM_SLEEP);
	mutex_init(&pq->pq_lock, MUTEX_DEFAULT, IPL_NONE);
	pq->pq_maxlen = maxlen;
	pq->pq_counters = pc;
	pq->pq_sih = sih;
	pq->pq_pcq = percpu_create(sizeof(struct pcq *),
	    pktq_init_cpu, pktq_fini_cpu, pq);

	return pq;
}

void
pktq_destroy(pktqueue_t *pq)
{

	percpu_free(pq->pq_pcq, sizeof(struct pcq *));
	percpu_free(pq->pq_counters, sizeof(pktq_counters_t));
	softint_disestablish(pq->pq_sih);
	mutex_destroy(&pq->pq_lock);
	kmem_free(pq, sizeof(*pq));
}

/*
 * - pktq_inc_counter: increment the counter given an ID.
 * - pktq_collect_counts: handler to sum up the counts from each CPU.
 * - pktq_getcount: return the effective count given an ID.
 */

static inline void
pktq_inc_count(pktqueue_t *pq, u_int i)
{
	percpu_t *pc = pq->pq_counters;
	pktq_counters_t *c;

	c = percpu_getref(pc);
	c->count[i]++;
	percpu_putref(pc);
}

static void
pktq_collect_counts(void *mem, void *arg, struct cpu_info *ci)
{
	const pktq_counters_t *c = mem;
	pktq_counters_t *sum = arg;

	int s = splnet();

	for (u_int i = 0; i < PQCNT_NCOUNTERS; i++) {
		sum->count[i] += c->count[i];
	}

	splx(s);
}

uint64_t
pktq_get_count(pktqueue_t *pq, pktq_count_t c)
{
	pktq_counters_t sum;

	if (c != PKTQ_MAXLEN) {
		memset(&sum, 0, sizeof(sum));
		percpu_foreach_xcall(pq->pq_counters,
		    XC_HIGHPRI_IPL(IPL_SOFTNET), pktq_collect_counts, &sum);
	}
	switch (c) {
	case PKTQ_NITEMS:
		return sum.count[PQCNT_ENQUEUE] - sum.count[PQCNT_DEQUEUE];
	case PKTQ_DROPS:
		return sum.count[PQCNT_DROP];
	case PKTQ_MAXLEN:
		return pq->pq_maxlen;
	}
	return 0;
}

uint32_t
pktq_rps_hash(const struct mbuf *m __unused)
{
	/*
	 * XXX: No distribution yet; the softnet_lock contention
	 * XXX: must be eliminated first.
	 */
	return 0;
}

/*
 * pktq_enqueue: inject the packet into the end of the queue.
 *
 * => Must be called from the interrupt or with the preemption disabled.
 * => Consumes the packet and returns true on success.
 * => Returns false on failure; caller is responsible to free the packet.
 */
bool
pktq_enqueue(pktqueue_t *pq, struct mbuf *m, const u_int hash __unused)
{
#if defined(_RUMPKERNEL) || defined(_RUMP_NATIVE_ABI)
	struct cpu_info *ci = curcpu();
#else
	struct cpu_info *ci = cpu_lookup(hash % ncpu);
#endif

	KASSERT(kpreempt_disabled());

	if (__predict_false(!pcq_put(pktq_pcq(pq, ci), m))) {
		pktq_inc_count(pq, PQCNT_DROP);
		return false;
	}
	softint_schedule_cpu(pq->pq_sih, ci);
	pktq_inc_count(pq, PQCNT_ENQUEUE);
	return true;
}

/*
 * pktq_dequeue: take a packet from the queue.
 *
 * => Must be called with preemption disabled.
 * => Must ensure there are not concurrent dequeue calls.
 */
struct mbuf *
pktq_dequeue(pktqueue_t *pq)
{
	struct cpu_info *ci = curcpu();
	struct mbuf *m;

	KASSERT(kpreempt_disabled());

	m = pcq_get(pktq_pcq(pq, ci));
	if (__predict_false(m == PKTQ_MARKER)) {
		/* Note the marker entry. */
		atomic_inc_uint(&pq->pq_barrier);
		return NULL;
	}
	if (__predict_true(m != NULL)) {
		pktq_inc_count(pq, PQCNT_DEQUEUE);
	}
	return m;
}

/*
 * pktq_barrier: waits for a grace period when all packets enqueued at
 * the moment of calling this routine will be processed.  This is used
 * to ensure that e.g. packets referencing some interface were drained.
 */
void
pktq_barrier(pktqueue_t *pq)
{
	CPU_INFO_ITERATOR cii;
	struct cpu_info *ci;
	u_int pending = 0;

	mutex_enter(&pq->pq_lock);
	KASSERT(pq->pq_barrier == 0);

	for (CPU_INFO_FOREACH(cii, ci)) {
		struct pcq *q;

		kpreempt_disable();
		q = pktq_pcq(pq, ci);
		kpreempt_enable();

		/* If the queue is empty - nothing to do. */
		if (pcq_peek(q) == NULL) {
			continue;
		}
		/* Otherwise, put the marker and entry. */
		while (!pcq_put(q, PKTQ_MARKER)) {
			kpause("pktqsync", false, 1, NULL);
		}
		kpreempt_disable();
		softint_schedule_cpu(pq->pq_sih, ci);
		kpreempt_enable();
		pending++;
	}

	/* Wait for each queue to process the markers. */
	while (pq->pq_barrier != pending) {
		kpause("pktqsync", false, 1, NULL);
	}
	pq->pq_barrier = 0;
	mutex_exit(&pq->pq_lock);
}

/*
 * pktq_flush: free mbufs in all queues.
 *
 * => The caller must ensure there are no concurrent writers or flush calls.
 */
void
pktq_flush(pktqueue_t *pq)
{
	CPU_INFO_ITERATOR cii;
	struct cpu_info *ci;
	struct mbuf *m;

	for (CPU_INFO_FOREACH(cii, ci)) {
		struct pcq *q;

		kpreempt_disable();
		q = pktq_pcq(pq, ci);
		kpreempt_enable();

		/*
		 * XXX This can't be right -- if the softint is running
		 * then pcq_get isn't safe here.
		 */
		while ((m = pcq_get(q)) != NULL) {
			pktq_inc_count(pq, PQCNT_DEQUEUE);
			m_freem(m);
		}
	}
}

static void
pktq_set_maxlen_cpu(void *vpq, void *vqs)
{
	struct pktqueue *pq = vpq;
	struct pcq **qp, *q, **qs = vqs;
	unsigned i = cpu_index(curcpu());
	int s;

	s = splnet();
	qp = percpu_getref(pq->pq_pcq);
	q = *qp;
	*qp = qs[i];
	qs[i] = q;
	percpu_putref(pq->pq_pcq);
	splx(s);
}

/*
 * pktq_set_maxlen: create per-CPU queues using a new size and replace
 * the existing queues without losing any packets.
 *
 * XXX ncpu must remain stable throughout.
 */
int
pktq_set_maxlen(pktqueue_t *pq, size_t maxlen)
{
	const u_int slotbytes = ncpu * sizeof(pcq_t *);
	pcq_t **qs;

	if (!maxlen || maxlen > PCQ_MAXLEN)
		return EINVAL;
	if (pq->pq_maxlen == maxlen)
		return 0;

	/* First, allocate the new queues. */
	qs = kmem_zalloc(slotbytes, KM_SLEEP);
	for (u_int i = 0; i < ncpu; i++) {
		qs[i] = pcq_create(maxlen, KM_SLEEP);
	}

	/*
	 * Issue an xcall to replace the queue pointers on each CPU.
	 * This implies all the necessary memory barriers.
	 */
	mutex_enter(&pq->pq_lock);
	xc_wait(xc_broadcast(XC_HIGHPRI, pktq_set_maxlen_cpu, pq, qs));
	pq->pq_maxlen = maxlen;
	mutex_exit(&pq->pq_lock);

	/*
	 * At this point, the new packets are flowing into the new
	 * queues.  However, the old queues may have some packets
	 * present which are no longer being processed.  We are going
	 * to re-enqueue them.  This may change the order of packet
	 * arrival, but it is not considered an issue.
	 *
	 * There may be in-flight interrupts calling pktq_dequeue()
	 * which reference the old queues.  Issue a barrier to ensure
	 * that we are going to be the only pcq_get() callers on the
	 * old queues.
	 */
	pktq_barrier(pq);

	for (u_int i = 0; i < ncpu; i++) {
		struct pcq *q;
		struct mbuf *m;

		kpreempt_disable();
		q = pktq_pcq(pq, cpu_lookup(i));
		kpreempt_enable();

		while ((m = pcq_get(qs[i])) != NULL) {
			while (!pcq_put(q, m)) {
				kpause("pktqrenq", false, 1, NULL);
			}
		}
		pcq_destroy(qs[i]);
	}

	/* Well, that was fun. */
	kmem_free(qs, slotbytes);
	return 0;
}

int
sysctl_pktq_maxlen(SYSCTLFN_ARGS, pktqueue_t *pq)
{
	u_int nmaxlen = pktq_get_count(pq, PKTQ_MAXLEN);
	struct sysctlnode node = *rnode;
	int error;

	node.sysctl_data = &nmaxlen;
	error = sysctl_lookup(SYSCTLFN_CALL(&node));
	if (error || newp == NULL)
		return error;
	return pktq_set_maxlen(pq, nmaxlen);
}

int
sysctl_pktq_count(SYSCTLFN_ARGS, pktqueue_t *pq, u_int count_id)
{
	uint64_t count = pktq_get_count(pq, count_id);
	struct sysctlnode node = *rnode;

	node.sysctl_data = &count;
	return sysctl_lookup(SYSCTLFN_CALL(&node));
}<|MERGE_RESOLUTION|>--- conflicted
+++ resolved
@@ -52,13 +52,6 @@
 
 #include <net/pktqueue.h>
 
-<<<<<<< HEAD
-/*
- * WARNING: update this if struct pktqueue changes.
- */
-
-=======
->>>>>>> f41ad02b
 struct pktqueue {
 	/*
 	 * The lock used for a barrier mechanism.  The barrier counter,
@@ -70,11 +63,7 @@
 			kmutex_t	pq_lock;
 			volatile u_int	pq_barrier;
 		};
-<<<<<<< HEAD
-		uint8_t		_pad[COHERENCY_UNIT];
-=======
 		uint8_t	 _pad[COHERENCY_UNIT];
->>>>>>> f41ad02b
 	};
 
 	/* The size of the queue, counters and the interrupt handler. */
