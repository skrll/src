<<<<<<< HEAD
/*	$NetBSD: if_tap.c,v 1.120 2020/10/30 22:51:08 christos Exp $	*/
=======
/*	$NetBSD: if_tap.c,v 1.121 2020/12/18 01:31:49 thorpej Exp $	*/
>>>>>>> 9e014010

/*
 *  Copyright (c) 2003, 2004, 2008, 2009 The NetBSD Foundation.
 *  All rights reserved.
 *
 *  Redistribution and use in source and binary forms, with or without
 *  modification, are permitted provided that the following conditions
 *  are met:
 *  1. Redistributions of source code must retain the above copyright
 *     notice, this list of conditions and the following disclaimer.
 *  2. Redistributions in binary form must reproduce the above copyright
 *     notice, this list of conditions and the following disclaimer in the
 *     documentation and/or other materials provided with the distribution.
 *
 *  THIS SOFTWARE IS PROVIDED BY THE NETBSD FOUNDATION, INC. AND CONTRIBUTORS
 *  ``AS IS'' AND ANY EXPRESS OR IMPLIED WARRANTIES, INCLUDING, BUT NOT LIMITED
 *  TO, THE IMPLIED WARRANTIES OF MERCHANTABILITY AND FITNESS FOR A PARTICULAR
 *  PURPOSE ARE DISCLAIMED.  IN NO EVENT SHALL THE FOUNDATION OR CONTRIBUTORS
 *  BE LIABLE FOR ANY DIRECT, INDIRECT, INCIDENTAL, SPECIAL, EXEMPLARY, OR
 *  CONSEQUENTIAL DAMAGES (INCLUDING, BUT NOT LIMITED TO, PROCUREMENT OF
 *  SUBSTITUTE GOODS OR SERVICES; LOSS OF USE, DATA, OR PROFITS; OR BUSINESS
 *  INTERRUPTION) HOWEVER CAUSED AND ON ANY THEORY OF LIABILITY, WHETHER IN
 *  CONTRACT, STRICT LIABILITY, OR TORT (INCLUDING NEGLIGENCE OR OTHERWISE)
 *  ARISING IN ANY WAY OUT OF THE USE OF THIS SOFTWARE, EVEN IF ADVISED OF THE
 *  POSSIBILITY OF SUCH DAMAGE.
 */

/*
 * tap(4) is a virtual Ethernet interface.  It appears as a real Ethernet
 * device to the system, but can also be accessed by userland through a
 * character device interface, which allows reading and injecting frames.
 */

#include <sys/cdefs.h>
<<<<<<< HEAD
__KERNEL_RCSID(0, "$NetBSD: if_tap.c,v 1.120 2020/10/30 22:51:08 christos Exp $");
=======
__KERNEL_RCSID(0, "$NetBSD: if_tap.c,v 1.121 2020/12/18 01:31:49 thorpej Exp $");
>>>>>>> 9e014010

#if defined(_KERNEL_OPT)

#include "opt_modular.h"
#endif

#include <sys/param.h>
#include <sys/atomic.h>
#include <sys/conf.h>
#include <sys/cprng.h>
#include <sys/device.h>
#include <sys/file.h>
#include <sys/filedesc.h>
#include <sys/intr.h>
#include <sys/kauth.h>
#include <sys/kernel.h>
#include <sys/kmem.h>
#include <sys/module.h>
#include <sys/mutex.h>
#include <sys/condvar.h>
#include <sys/poll.h>
#include <sys/proc.h>
#include <sys/select.h>
#include <sys/sockio.h>
#include <sys/stat.h>
#include <sys/sysctl.h>
#include <sys/systm.h>

#include <net/if.h>
#include <net/if_dl.h>
#include <net/if_ether.h>
#include <net/if_tap.h>
#include <net/bpf.h>

#include "ioconf.h"

/*
 * sysctl node management
 *
 * It's not really possible to use a SYSCTL_SETUP block with
 * current module implementation, so it is easier to just define
 * our own function.
 *
 * The handler function is a "helper" in Andrew Brown's sysctl
 * framework terminology.  It is used as a gateway for sysctl
 * requests over the nodes.
 *
 * tap_log allows the module to log creations of nodes and
 * destroy them all at once using sysctl_teardown.
 */
static int	tap_node;
static int	tap_sysctl_handler(SYSCTLFN_PROTO);
static void	sysctl_tap_setup(struct sysctllog **);

struct tap_softc {
	device_t	sc_dev;
	struct ethercom	sc_ec;
	int		sc_flags;
#define	TAP_INUSE	0x00000001	/* tap device can only be opened once */
#define TAP_ASYNCIO	0x00000002	/* user is using async I/O (SIGIO) on the device */
#define TAP_NBIO	0x00000004	/* user wants calls to avoid blocking */
#define TAP_GOING	0x00000008	/* interface is being destroyed */
	struct selinfo	sc_rsel;
	pid_t		sc_pgid; /* For async. IO */
	kmutex_t	sc_lock;
	kcondvar_t	sc_cv;
	void		*sc_sih;
	struct timespec sc_atime;
	struct timespec sc_mtime;
	struct timespec sc_btime;
};

/* autoconf(9) glue */

static int	tap_match(device_t, cfdata_t, void *);
static void	tap_attach(device_t, device_t, void *);
static int	tap_detach(device_t, int);

CFATTACH_DECL_NEW(tap, sizeof(struct tap_softc),
    tap_match, tap_attach, tap_detach, NULL);
extern struct cfdriver tap_cd;

/* Real device access routines */
static int	tap_dev_close(struct tap_softc *);
static int	tap_dev_read(int, struct uio *, int);
static int	tap_dev_write(int, struct uio *, int);
static int	tap_dev_ioctl(int, u_long, void *, struct lwp *);
static int	tap_dev_poll(int, int, struct lwp *);
static int	tap_dev_kqfilter(int, struct knote *);

/* Fileops access routines */
static int	tap_fops_close(file_t *);
static int	tap_fops_read(file_t *, off_t *, struct uio *,
    kauth_cred_t, int);
static int	tap_fops_write(file_t *, off_t *, struct uio *,
    kauth_cred_t, int);
static int	tap_fops_ioctl(file_t *, u_long, void *);
static int	tap_fops_poll(file_t *, int);
static int	tap_fops_stat(file_t *, struct stat *);
static int	tap_fops_kqfilter(file_t *, struct knote *);

static const struct fileops tap_fileops = {
	.fo_name = "tap",
	.fo_read = tap_fops_read,
	.fo_write = tap_fops_write,
	.fo_ioctl = tap_fops_ioctl,
	.fo_fcntl = fnullop_fcntl,
	.fo_poll = tap_fops_poll,
	.fo_stat = tap_fops_stat,
	.fo_close = tap_fops_close,
	.fo_kqfilter = tap_fops_kqfilter,
	.fo_restart = fnullop_restart,
};

/* Helper for cloning open() */
static int	tap_dev_cloner(struct lwp *);

/* Character device routines */
static int	tap_cdev_open(dev_t, int, int, struct lwp *);
static int	tap_cdev_close(dev_t, int, int, struct lwp *);
static int	tap_cdev_read(dev_t, struct uio *, int);
static int	tap_cdev_write(dev_t, struct uio *, int);
static int	tap_cdev_ioctl(dev_t, u_long, void *, int, struct lwp *);
static int	tap_cdev_poll(dev_t, int, struct lwp *);
static int	tap_cdev_kqfilter(dev_t, struct knote *);

const struct cdevsw tap_cdevsw = {
	.d_open = tap_cdev_open,
	.d_close = tap_cdev_close,
	.d_read = tap_cdev_read,
	.d_write = tap_cdev_write,
	.d_ioctl = tap_cdev_ioctl,
	.d_stop = nostop,
	.d_tty = notty,
	.d_poll = tap_cdev_poll,
	.d_mmap = nommap,
	.d_kqfilter = tap_cdev_kqfilter,
	.d_discard = nodiscard,
	.d_flag = D_OTHER | D_MPSAFE
};

#define TAP_CLONER	0xfffff		/* Maximal minor value */

/* kqueue-related routines */
static void	tap_kqdetach(struct knote *);
static int	tap_kqread(struct knote *, long);

/*
 * Those are needed by the ifnet interface, and would typically be
 * there for any network interface driver.
 * Some other routines are optional: watchdog and drain.
 */
static void	tap_start(struct ifnet *);
static void	tap_stop(struct ifnet *, int);
static int	tap_init(struct ifnet *);
static int	tap_ioctl(struct ifnet *, u_long, void *);

/* Internal functions */
static int	tap_lifaddr(struct ifnet *, u_long, struct ifaliasreq *);
static void	tap_softintr(void *);

/*
 * tap is a clonable interface, although it is highly unrealistic for
 * an Ethernet device.
 *
 * Here are the bits needed for a clonable interface.
 */
static int	tap_clone_create(struct if_clone *, int);
static int	tap_clone_destroy(struct ifnet *);

struct if_clone tap_cloners = IF_CLONE_INITIALIZER("tap",
					tap_clone_create,
					tap_clone_destroy);

/* Helper functions shared by the two cloning code paths */
static struct tap_softc *	tap_clone_creator(int);
int	tap_clone_destroyer(device_t);

static struct sysctllog *tap_sysctl_clog;

#ifdef _MODULE
devmajor_t tap_bmajor = -1, tap_cmajor = -1;
#endif

static u_int tap_count;

void
tapattach(int n)
{

	/*
	 * Nothing to do here, initialization is handled by the
	 * module initialization code in tapinit() below).
	 */
}

static void
tapinit(void)
{
	int error = config_cfattach_attach(tap_cd.cd_name, &tap_ca);

	if (error) {
		aprint_error("%s: unable to register cfattach\n",
		    tap_cd.cd_name);
		(void)config_cfdriver_detach(&tap_cd);
		return;
	}

	if_clone_attach(&tap_cloners);
	sysctl_tap_setup(&tap_sysctl_clog);
#ifdef _MODULE
	devsw_attach("tap", NULL, &tap_bmajor, &tap_cdevsw, &tap_cmajor);
#endif
}

static int
tapdetach(void)
{
	int error = 0;

	if_clone_detach(&tap_cloners);
#ifdef _MODULE
	error = devsw_detach(NULL, &tap_cdevsw);
	if (error != 0)
		goto out2;
#endif

	if (tap_count != 0) {
		error = EBUSY;
		goto out1;
	}

	error = config_cfattach_detach(tap_cd.cd_name, &tap_ca);
	if (error != 0)
		goto out1;

	sysctl_teardown(&tap_sysctl_clog);

	return 0;

 out1:
#ifdef _MODULE
	devsw_attach("tap", NULL, &tap_bmajor, &tap_cdevsw, &tap_cmajor);
 out2:
#endif
	if_clone_attach(&tap_cloners);

	return error;
}

/* Pretty much useless for a pseudo-device */
static int
tap_match(device_t parent, cfdata_t cfdata, void *arg)
{

	return 1;
}

void
tap_attach(device_t parent, device_t self, void *aux)
{
	struct tap_softc *sc = device_private(self);
	struct ifnet *ifp;
	const struct sysctlnode *node;
	int error;
	uint8_t enaddr[ETHER_ADDR_LEN] =
	    { 0xf2, 0x0b, 0xa4, 0xff, 0xff, 0xff };
	char enaddrstr[3 * ETHER_ADDR_LEN];

	sc->sc_dev = self;
	sc->sc_sih = NULL;
	getnanotime(&sc->sc_btime);
	sc->sc_atime = sc->sc_mtime = sc->sc_btime;
	sc->sc_flags = 0;
	selinit(&sc->sc_rsel);

	cv_init(&sc->sc_cv, "tapread");
	mutex_init(&sc->sc_lock, MUTEX_DEFAULT, IPL_NET);

	if (!pmf_device_register(self, NULL, NULL))
		aprint_error_dev(self, "couldn't establish power handler\n");

	/*
	 * In order to obtain unique initial Ethernet address on a host,
	 * do some randomisation.  It's not meant for anything but avoiding
	 * hard-coding an address.
	 */
	cprng_fast(&enaddr[3], 3);

	aprint_verbose_dev(self, "Ethernet address %s\n",
	    ether_snprintf(enaddrstr, sizeof(enaddrstr), enaddr));

	/*
	 * One should note that an interface must do multicast in order
	 * to support IPv6.
	 */
	ifp = &sc->sc_ec.ec_if;
	strcpy(ifp->if_xname, device_xname(self));
	ifp->if_softc	= sc;
	ifp->if_flags	= IFF_BROADCAST | IFF_SIMPLEX | IFF_MULTICAST;
#ifdef NET_MPSAFE
	ifp->if_extflags = IFEF_MPSAFE;
#endif
	ifp->if_ioctl	= tap_ioctl;
	ifp->if_start	= tap_start;
	ifp->if_stop	= tap_stop;
	ifp->if_init	= tap_init;
	IFQ_SET_READY(&ifp->if_snd);

	sc->sc_ec.ec_capabilities = ETHERCAP_VLAN_MTU | ETHERCAP_JUMBO_MTU;

	/* Those steps are mandatory for an Ethernet driver. */
	error = if_initialize(ifp);
	if (error != 0) {
		aprint_error_dev(self, "if_initialize failed(%d)\n", error);
		pmf_device_deregister(self);
		mutex_destroy(&sc->sc_lock);
		seldestroy(&sc->sc_rsel);

		return; /* Error */
	}
	ifp->if_percpuq = if_percpuq_create(ifp);
	ether_ifattach(ifp, enaddr);
	/* Opening the device will bring the link state up. */
	ifp->if_link_state = LINK_STATE_DOWN;
	if_register(ifp);

	/*
	 * Add a sysctl node for that interface.
	 *
	 * The pointer transmitted is not a string, but instead a pointer to
	 * the softc structure, which we can use to build the string value on
	 * the fly in the helper function of the node.  See the comments for
	 * tap_sysctl_handler for details.
	 *
	 * Usually sysctl_createv is called with CTL_CREATE as the before-last
	 * component.  However, we can allocate a number ourselves, as we are
	 * the only consumer of the net.link.<iface> node.  In this case, the
	 * unit number is conveniently used to number the node.  CTL_CREATE
	 * would just work, too.
	 */
	if ((error = sysctl_createv(NULL, 0, NULL,
	    &node, CTLFLAG_READWRITE,
	    CTLTYPE_STRING, device_xname(self), NULL,
	    tap_sysctl_handler, 0, (void *)sc, 18,
	    CTL_NET, AF_LINK, tap_node, device_unit(sc->sc_dev),
	    CTL_EOL)) != 0)
		aprint_error_dev(self,
		    "sysctl_createv returned %d, ignoring\n", error);
}

/*
 * When detaching, we do the inverse of what is done in the attach
 * routine, in reversed order.
 */
static int
tap_detach(device_t self, int flags)
{
	struct tap_softc *sc = device_private(self);
	struct ifnet *ifp = &sc->sc_ec.ec_if;
	int error;

	sc->sc_flags |= TAP_GOING;
	tap_stop(ifp, 1);
	if_down(ifp);

	if (sc->sc_sih != NULL) {
		softint_disestablish(sc->sc_sih);
		sc->sc_sih = NULL;
	}

	/*
	 * Destroying a single leaf is a very straightforward operation using
	 * sysctl_destroyv.  One should be sure to always end the path with
	 * CTL_EOL.
	 */
	if ((error = sysctl_destroyv(NULL, CTL_NET, AF_LINK, tap_node,
	    device_unit(sc->sc_dev), CTL_EOL)) != 0)
		aprint_error_dev(self,
		    "sysctl_destroyv returned %d, ignoring\n", error);
	ether_ifdetach(ifp);
	if_detach(ifp);
	seldestroy(&sc->sc_rsel);
	mutex_destroy(&sc->sc_lock);
	cv_destroy(&sc->sc_cv);

	pmf_device_deregister(self);

	return 0;
}

/*
 * This is the function where we SEND packets.
 *
 * There is no 'receive' equivalent.  A typical driver will get
 * interrupts from the hardware, and from there will inject new packets
 * into the network stack.
 *
 * Once handled, a packet must be freed.  A real driver might not be able
 * to fit all the pending packets into the hardware, and is allowed to
 * return before having sent all the packets.  It should then use the
 * if_flags flag IFF_OACTIVE to notify the upper layer.
 *
 * There are also other flags one should check, such as IFF_PAUSE.
 *
 * It is our duty to make packets available to BPF listeners.
 *
 * You should be aware that this function is called by the Ethernet layer
 * at splnet().
 *
 * When the device is opened, we have to pass the packet(s) to the
 * userland.  For that we stay in OACTIVE mode while the userland gets
 * the packets, and we send a signal to the processes waiting to read.
 *
 * wakeup(sc) is the counterpart to the tsleep call in
 * tap_dev_read, while selnotify() is used for kevent(2) and
 * poll(2) (which includes select(2)) listeners.
 */
static void
tap_start(struct ifnet *ifp)
{
	struct tap_softc *sc = (struct tap_softc *)ifp->if_softc;
	struct mbuf *m0;

	mutex_enter(&sc->sc_lock);
	if ((sc->sc_flags & TAP_INUSE) == 0) {
		/* Simply drop packets */
		for (;;) {
			IFQ_DEQUEUE(&ifp->if_snd, m0);
			if (m0 == NULL)
				goto done;

			if_statadd2(ifp, if_opackets, 1, if_obytes, m0->m_len);
			bpf_mtap(ifp, m0, BPF_D_OUT);

			m_freem(m0);
		}
	} else if (!IFQ_IS_EMPTY(&ifp->if_snd)) {
		ifp->if_flags |= IFF_OACTIVE;
		cv_broadcast(&sc->sc_cv);
		selnotify(&sc->sc_rsel, 0, 1);
		if (sc->sc_flags & TAP_ASYNCIO) {
			kpreempt_disable();
			softint_schedule(sc->sc_sih);
			kpreempt_enable();
		}
	}
done:
	mutex_exit(&sc->sc_lock);
}

static void
tap_softintr(void *cookie)
{
	struct tap_softc *sc;
	struct ifnet *ifp;
	int a, b;

	sc = cookie;

	if (sc->sc_flags & TAP_ASYNCIO) {
		ifp = &sc->sc_ec.ec_if;
		if (ifp->if_flags & IFF_RUNNING) {
			a = POLL_IN;
			b = POLLIN | POLLRDNORM;
		} else {
			a = POLL_HUP;
			b = 0;
		}
		fownsignal(sc->sc_pgid, SIGIO, a, b, NULL);
	}
}

/*
 * A typical driver will only contain the following handlers for
 * ioctl calls, except SIOCSIFPHYADDR.
 * The latter is a hack I used to set the Ethernet address of the
 * faked device.
 *
 * Note that ether_ioctl() has to be called under splnet().
 */
static int
tap_ioctl(struct ifnet *ifp, u_long cmd, void *data)
{
	int s, error;

	s = splnet();

	switch (cmd) {
	case SIOCSIFPHYADDR:
		error = tap_lifaddr(ifp, cmd, (struct ifaliasreq *)data);
		break;
	default:
		error = ether_ioctl(ifp, cmd, data);
		if (error == ENETRESET)
			error = 0;
		break;
	}

	splx(s);

	return error;
}

/*
 * Helper function to set Ethernet address.  This has been replaced by
 * the generic SIOCALIFADDR ioctl on a PF_LINK socket.
 */
static int
tap_lifaddr(struct ifnet *ifp, u_long cmd, struct ifaliasreq *ifra)
{
	const struct sockaddr *sa = &ifra->ifra_addr;

	if (sa->sa_family != AF_LINK)
		return EINVAL;

	if_set_sadl(ifp, sa->sa_data, ETHER_ADDR_LEN, false);

	return 0;
}

/*
 * _init() would typically be called when an interface goes up,
 * meaning it should configure itself into the state in which it
 * can send packets.
 */
static int
tap_init(struct ifnet *ifp)
{
	ifp->if_flags |= IFF_RUNNING;

	tap_start(ifp);

	return 0;
}

/*
 * _stop() is called when an interface goes down.  It is our
 * responsability to validate that state by clearing the
 * IFF_RUNNING flag.
 *
 * We have to wake up all the sleeping processes to have the pending
 * read requests cancelled.
 */
static void
tap_stop(struct ifnet *ifp, int disable)
{
	struct tap_softc *sc = (struct tap_softc *)ifp->if_softc;

	mutex_enter(&sc->sc_lock);
	ifp->if_flags &= ~IFF_RUNNING;
	cv_broadcast(&sc->sc_cv);
	selnotify(&sc->sc_rsel, 0, 1);
	if (sc->sc_flags & TAP_ASYNCIO) {
		kpreempt_disable();
		softint_schedule(sc->sc_sih);
		kpreempt_enable();
	}
	mutex_exit(&sc->sc_lock);
}

/*
 * The 'create' command of ifconfig can be used to create
 * any numbered instance of a given device.  Thus we have to
 * make sure we have enough room in cd_devs to create the
 * user-specified instance.  config_attach_pseudo will do this
 * for us.
 */
static int
tap_clone_create(struct if_clone *ifc, int unit)
{

	if (tap_clone_creator(unit) == NULL) {
		aprint_error("%s%d: unable to attach an instance\n",
		    tap_cd.cd_name, unit);
		return ENXIO;
	}
	atomic_inc_uint(&tap_count);
	return 0;
}

/*
 * tap(4) can be cloned by two ways:
 *   using 'ifconfig tap0 create', which will use the network
 *     interface cloning API, and call tap_clone_create above.
 *   opening the cloning device node, whose minor number is TAP_CLONER.
 *     See below for an explanation on how this part work.
 */
static struct tap_softc *
tap_clone_creator(int unit)
{
	cfdata_t cf;

	cf = kmem_alloc(sizeof(*cf), KM_SLEEP);
	cf->cf_name = tap_cd.cd_name;
	cf->cf_atname = tap_ca.ca_name;
	if (unit == -1) {
		/* let autoconf find the first free one */
		cf->cf_unit = 0;
		cf->cf_fstate = FSTATE_STAR;
	} else {
		cf->cf_unit = unit;
		cf->cf_fstate = FSTATE_NOTFOUND;
	}

	return device_private(config_attach_pseudo(cf));
}

/*
 * The clean design of if_clone and autoconf(9) makes that part
 * really straightforward.  The second argument of config_detach
 * means neither QUIET nor FORCED.
 */
static int
tap_clone_destroy(struct ifnet *ifp)
{
	struct tap_softc *sc = ifp->if_softc;
	int error = tap_clone_destroyer(sc->sc_dev);

	if (error == 0)
		atomic_dec_uint(&tap_count);
	return error;
}

int
tap_clone_destroyer(device_t dev)
{
	cfdata_t cf = device_cfdata(dev);
	int error;

	if ((error = config_detach(dev, 0)) != 0)
		aprint_error_dev(dev, "unable to detach instance\n");
	kmem_free(cf, sizeof(*cf));

	return error;
}

/*
 * tap(4) is a bit of an hybrid device.  It can be used in two different
 * ways:
 *  1. ifconfig tapN create, then use /dev/tapN to read/write off it.
 *  2. open /dev/tap, get a new interface created and read/write off it.
 *     That interface is destroyed when the process that had it created exits.
 *
 * The first way is managed by the cdevsw structure, and you access interfaces
 * through a (major, minor) mapping:  tap4 is obtained by the minor number
 * 4.  The entry points for the cdevsw interface are prefixed by tap_cdev_.
 *
 * The second way is the so-called "cloning" device.  It's a special minor
 * number (chosen as the maximal number, to allow as much tap devices as
 * possible).  The user first opens the cloner (e.g., /dev/tap), and that
 * call ends in tap_cdev_open.  The actual place where it is handled is
 * tap_dev_cloner.
 *
 * An tap device cannot be opened more than once at a time, so the cdevsw
 * part of open() does nothing but noting that the interface is being used and
 * hence ready to actually handle packets.
 */

static int
tap_cdev_open(dev_t dev, int flags, int fmt, struct lwp *l)
{
	struct tap_softc *sc;

	if (minor(dev) == TAP_CLONER)
		return tap_dev_cloner(l);

	sc = device_lookup_private(&tap_cd, minor(dev));
	if (sc == NULL)
		return ENXIO;

	/* The device can only be opened once */
	if (sc->sc_flags & TAP_INUSE)
		return EBUSY;
	sc->sc_flags |= TAP_INUSE;
	if_link_state_change(&sc->sc_ec.ec_if, LINK_STATE_UP);

	return 0;
}

/*
 * There are several kinds of cloning devices, and the most simple is the one
 * tap(4) uses.  What it does is change the file descriptor with a new one,
 * with its own fileops structure (which maps to the various read, write,
 * ioctl functions).  It starts allocating a new file descriptor with falloc,
 * then actually creates the new tap devices.
 *
 * Once those two steps are successful, we can re-wire the existing file
 * descriptor to its new self.  This is done with fdclone():  it fills the fp
 * structure as needed (notably f_devunit gets filled with the fifth parameter
 * passed, the unit of the tap device which will allows us identifying the
 * device later), and returns EMOVEFD.
 *
 * That magic value is interpreted by sys_open() which then replaces the
 * current file descriptor by the new one (through a magic member of struct
 * lwp, l_dupfd).
 *
 * The tap device is flagged as being busy since it otherwise could be
 * externally accessed through the corresponding device node with the cdevsw
 * interface.
 */

static int
tap_dev_cloner(struct lwp *l)
{
	struct tap_softc *sc;
	file_t *fp;
	int error, fd;

	if ((error = fd_allocfile(&fp, &fd)) != 0)
		return error;

	if ((sc = tap_clone_creator(-1)) == NULL) {
		fd_abort(curproc, fp, fd);
		return ENXIO;
	}

	sc->sc_flags |= TAP_INUSE;

	return fd_clone(fp, fd, FREAD | FWRITE, &tap_fileops,
	    (void *)(intptr_t)device_unit(sc->sc_dev));
}

/*
 * While all other operations (read, write, ioctl, poll and kqfilter) are
 * really the same whether we are in cdevsw or fileops mode, the close()
 * function is slightly different in the two cases.
 *
 * As for the other, the core of it is shared in tap_dev_close.  What
 * it does is sufficient for the cdevsw interface, but the cloning interface
 * needs another thing:  the interface is destroyed when the processes that
 * created it closes it.
 */
static int
tap_cdev_close(dev_t dev, int flags, int fmt, struct lwp *l)
{
	struct tap_softc *sc = device_lookup_private(&tap_cd, minor(dev));

	if (sc == NULL)
		return ENXIO;

	return tap_dev_close(sc);
}

/*
 * It might happen that the administrator used ifconfig to externally destroy
 * the interface.  In that case, tap_fops_close will be called while
 * tap_detach is already happening.  If we called it again from here, we
 * would dead lock.  TAP_GOING ensures that this situation doesn't happen.
 */
static int
tap_fops_close(file_t *fp)
{
	struct tap_softc *sc;
	int unit = fp->f_devunit;
	int error;

	sc = device_lookup_private(&tap_cd, unit);
	if (sc == NULL)
		return ENXIO;

	/* tap_dev_close currently always succeeds, but it might not
	 * always be the case. */
	KERNEL_LOCK(1, NULL);
	if ((error = tap_dev_close(sc)) != 0) {
		KERNEL_UNLOCK_ONE(NULL);
		return error;
	}

	/* Destroy the device now that it is no longer useful,
	 * unless it's already being destroyed. */
	if ((sc->sc_flags & TAP_GOING) != 0) {
		KERNEL_UNLOCK_ONE(NULL);
		return 0;
	}

	error = tap_clone_destroyer(sc->sc_dev);
	KERNEL_UNLOCK_ONE(NULL);
	return error;
}

static int
tap_dev_close(struct tap_softc *sc)
{
	struct ifnet *ifp;
	int s;

	s = splnet();
	/* Let tap_start handle packets again */
	ifp = &sc->sc_ec.ec_if;
	ifp->if_flags &= ~IFF_OACTIVE;

	/* Purge output queue */
	if (!(IFQ_IS_EMPTY(&ifp->if_snd))) {
		struct mbuf *m;

		for (;;) {
			IFQ_DEQUEUE(&ifp->if_snd, m);
			if (m == NULL)
				break;

			if_statadd2(ifp, if_opackets, 1, if_obytes, m->m_len);
			bpf_mtap(ifp, m, BPF_D_OUT);
			m_freem(m);
		}
	}
	splx(s);

	if (sc->sc_sih != NULL) {
		softint_disestablish(sc->sc_sih);
		sc->sc_sih = NULL;
	}
	sc->sc_flags &= ~(TAP_INUSE | TAP_ASYNCIO);
	if_link_state_change(ifp, LINK_STATE_DOWN);

	return 0;
}

static int
tap_cdev_read(dev_t dev, struct uio *uio, int flags)
{

	return tap_dev_read(minor(dev), uio, flags);
}

static int
tap_fops_read(file_t *fp, off_t *offp, struct uio *uio,
    kauth_cred_t cred, int flags)
{
	int error;

	KERNEL_LOCK(1, NULL);
	error = tap_dev_read(fp->f_devunit, uio, flags);
	KERNEL_UNLOCK_ONE(NULL);
	return error;
}

static int
tap_dev_read(int unit, struct uio *uio, int flags)
{
	struct tap_softc *sc = device_lookup_private(&tap_cd, unit);
	struct ifnet *ifp;
	struct mbuf *m, *n;
	int error = 0;

	if (sc == NULL)
		return ENXIO;

	getnanotime(&sc->sc_atime);

	ifp = &sc->sc_ec.ec_if;
	if ((ifp->if_flags & IFF_UP) == 0)
		return EHOSTDOWN;

	/* In the TAP_NBIO case, we have to make sure we won't be sleeping */
	if ((sc->sc_flags & TAP_NBIO) != 0) {
		if (!mutex_tryenter(&sc->sc_lock))
			return EWOULDBLOCK;
	} else
		mutex_enter(&sc->sc_lock);

	if (IFQ_IS_EMPTY(&ifp->if_snd)) {
		ifp->if_flags &= ~IFF_OACTIVE;
		if (sc->sc_flags & TAP_NBIO)
			error = EWOULDBLOCK;
		else
			error = cv_wait_sig(&sc->sc_cv, &sc->sc_lock);

		if (error != 0) {
			mutex_exit(&sc->sc_lock);
			return error;
		}
		/* The device might have been downed */
		if ((ifp->if_flags & IFF_UP) == 0) {
			mutex_exit(&sc->sc_lock);
			return EHOSTDOWN;
		}
	}

	IFQ_DEQUEUE(&ifp->if_snd, m);
	mutex_exit(&sc->sc_lock);

	ifp->if_flags &= ~IFF_OACTIVE;
	if (m == NULL) {
		error = 0;
		goto out;
	}

	if_statadd2(ifp, if_opackets, 1,
	    if_obytes, m->m_len);		/* XXX only first in chain */
	bpf_mtap(ifp, m, BPF_D_OUT);
	if ((error = pfil_run_hooks(ifp->if_pfil, &m, ifp, PFIL_OUT)) != 0)
		goto out;
	if (m == NULL)
		goto out;

	/*
	 * One read is one packet.
	 */
	do {
		error = uiomove(mtod(m, void *),
		    uimin(m->m_len, uio->uio_resid), uio);
		m = n = m_free(m);
	} while (m != NULL && uio->uio_resid > 0 && error == 0);

	if (m != NULL)
		m_freem(m);

out:
	return error;
}

static int
tap_fops_stat(file_t *fp, struct stat *st)
{
	int error = 0;
	struct tap_softc *sc;
	int unit = fp->f_devunit;

	(void)memset(st, 0, sizeof(*st));

	KERNEL_LOCK(1, NULL);
	sc = device_lookup_private(&tap_cd, unit);
	if (sc == NULL) {
		error = ENXIO;
		goto out;
	}

	st->st_dev = makedev(cdevsw_lookup_major(&tap_cdevsw), unit);
	st->st_atimespec = sc->sc_atime;
	st->st_mtimespec = sc->sc_mtime;
	st->st_ctimespec = st->st_birthtimespec = sc->sc_btime;
	st->st_uid = kauth_cred_geteuid(fp->f_cred);
	st->st_gid = kauth_cred_getegid(fp->f_cred);
out:
	KERNEL_UNLOCK_ONE(NULL);
	return error;
}

static int
tap_cdev_write(dev_t dev, struct uio *uio, int flags)
{

	return tap_dev_write(minor(dev), uio, flags);
}

static int
tap_fops_write(file_t *fp, off_t *offp, struct uio *uio,
    kauth_cred_t cred, int flags)
{
	int error;

	KERNEL_LOCK(1, NULL);
	error = tap_dev_write(fp->f_devunit, uio, flags);
	KERNEL_UNLOCK_ONE(NULL);
	return error;
}

static int
tap_dev_write(int unit, struct uio *uio, int flags)
{
	struct tap_softc *sc =
	    device_lookup_private(&tap_cd, unit);
	struct ifnet *ifp;
	struct mbuf *m, **mp;
	size_t len = 0;
	int error = 0;

	if (sc == NULL)
		return ENXIO;

	getnanotime(&sc->sc_mtime);
	ifp = &sc->sc_ec.ec_if;

	/* One write, one packet, that's the rule */
	MGETHDR(m, M_DONTWAIT, MT_DATA);
	if (m == NULL) {
		if_statinc(ifp, if_ierrors);
		return ENOBUFS;
	}
	m->m_pkthdr.len = uio->uio_resid;

	mp = &m;
	while (error == 0 && uio->uio_resid > 0) {
		if (*mp != m) {
			MGET(*mp, M_DONTWAIT, MT_DATA);
			if (*mp == NULL) {
				error = ENOBUFS;
				break;
			}
		}
		(*mp)->m_len = uimin(MHLEN, uio->uio_resid);
		len += (*mp)->m_len;
		error = uiomove(mtod(*mp, void *), (*mp)->m_len, uio);
		mp = &(*mp)->m_next;
	}
	if (error) {
		if_statinc(ifp, if_ierrors);
		m_freem(m);
		return error;
	}

	m_set_rcvif(m, ifp);

	if_statadd2(ifp, if_ipackets, 1, if_ibytes, len);
	bpf_mtap(ifp, m, BPF_D_IN);
	if ((error = pfil_run_hooks(ifp->if_pfil, &m, ifp, PFIL_IN)) != 0)
		return error;
	if (m == NULL)
		return 0;

	if_percpuq_enqueue(ifp->if_percpuq, m);

	return 0;
}

static int
tap_cdev_ioctl(dev_t dev, u_long cmd, void *data, int flags, struct lwp *l)
{

	return tap_dev_ioctl(minor(dev), cmd, data, l);
}

static int
tap_fops_ioctl(file_t *fp, u_long cmd, void *data)
{

	return tap_dev_ioctl(fp->f_devunit, cmd, data, curlwp);
}

static int
tap_dev_ioctl(int unit, u_long cmd, void *data, struct lwp *l)
{
	struct tap_softc *sc = device_lookup_private(&tap_cd, unit);

	if (sc == NULL)
		return ENXIO;

	switch (cmd) {
	case FIONREAD:
		{
			struct ifnet *ifp = &sc->sc_ec.ec_if;
			struct mbuf *m;
			int s;

			s = splnet();
			IFQ_POLL(&ifp->if_snd, m);

			if (m == NULL)
				*(int *)data = 0;
			else
				*(int *)data = m->m_pkthdr.len;
			splx(s);
			return 0;
		}
	case TIOCSPGRP:
	case FIOSETOWN:
		return fsetown(&sc->sc_pgid, cmd, data);
	case TIOCGPGRP:
	case FIOGETOWN:
		return fgetown(sc->sc_pgid, cmd, data);
	case FIOASYNC:
		if (*(int *)data) {
			if (sc->sc_sih == NULL) {
				sc->sc_sih = softint_establish(SOFTINT_CLOCK,
				    tap_softintr, sc);
				if (sc->sc_sih == NULL)
					return EBUSY; /* XXX */
			}
			sc->sc_flags |= TAP_ASYNCIO;
		} else {
			sc->sc_flags &= ~TAP_ASYNCIO;
			if (sc->sc_sih != NULL) {
				softint_disestablish(sc->sc_sih);
				sc->sc_sih = NULL;
			}
		}
		return 0;
	case FIONBIO:
		if (*(int *)data)
			sc->sc_flags |= TAP_NBIO;
		else
			sc->sc_flags &= ~TAP_NBIO;
		return 0;
	case TAPGIFNAME:
		{
			struct ifreq *ifr = (struct ifreq *)data;
			struct ifnet *ifp = &sc->sc_ec.ec_if;

			strlcpy(ifr->ifr_name, ifp->if_xname, IFNAMSIZ);
			return 0;
		}
	default:
		return ENOTTY;
	}
}

static int
tap_cdev_poll(dev_t dev, int events, struct lwp *l)
{

	return tap_dev_poll(minor(dev), events, l);
}

static int
tap_fops_poll(file_t *fp, int events)
{

	return tap_dev_poll(fp->f_devunit, events, curlwp);
}

static int
tap_dev_poll(int unit, int events, struct lwp *l)
{
	struct tap_softc *sc = device_lookup_private(&tap_cd, unit);
	int revents = 0;

	if (sc == NULL)
		return POLLERR;

	if (events & (POLLIN | POLLRDNORM)) {
		struct ifnet *ifp = &sc->sc_ec.ec_if;
		struct mbuf *m;
		int s;

		s = splnet();
		IFQ_POLL(&ifp->if_snd, m);

		if (m != NULL)
			revents |= events & (POLLIN | POLLRDNORM);
		else {
			mutex_spin_enter(&sc->sc_lock);
			selrecord(l, &sc->sc_rsel);
			mutex_spin_exit(&sc->sc_lock);
		}
		splx(s);
	}
	revents |= events & (POLLOUT | POLLWRNORM);

	return revents;
}

static struct filterops tap_read_filterops = {
	.f_isfd = 1,
	.f_attach = NULL,
	.f_detach = tap_kqdetach,
	.f_event = tap_kqread,
};

static struct filterops tap_seltrue_filterops = {
	.f_isfd = 1,
	.f_attach = NULL,
	.f_detach = tap_kqdetach,
	.f_event = filt_seltrue,
};

static int
tap_cdev_kqfilter(dev_t dev, struct knote *kn)
{

	return tap_dev_kqfilter(minor(dev), kn);
}

static int
tap_fops_kqfilter(file_t *fp, struct knote *kn)
{

	return tap_dev_kqfilter(fp->f_devunit, kn);
}

static int
tap_dev_kqfilter(int unit, struct knote *kn)
{
	struct tap_softc *sc = device_lookup_private(&tap_cd, unit);

	if (sc == NULL)
		return ENXIO;

	KERNEL_LOCK(1, NULL);
	switch(kn->kn_filter) {
	case EVFILT_READ:
		kn->kn_fop = &tap_read_filterops;
		break;
	case EVFILT_WRITE:
		kn->kn_fop = &tap_seltrue_filterops;
		break;
	default:
		KERNEL_UNLOCK_ONE(NULL);
		return EINVAL;
	}

	kn->kn_hook = sc;
	mutex_spin_enter(&sc->sc_lock);
	selrecord_knote(&sc->sc_rsel, kn);
	mutex_spin_exit(&sc->sc_lock);
	KERNEL_UNLOCK_ONE(NULL);
	return 0;
}

static void
tap_kqdetach(struct knote *kn)
{
	struct tap_softc *sc = (struct tap_softc *)kn->kn_hook;

	KERNEL_LOCK(1, NULL);
	mutex_spin_enter(&sc->sc_lock);
	selremove_knote(&sc->sc_rsel, kn);
	mutex_spin_exit(&sc->sc_lock);
	KERNEL_UNLOCK_ONE(NULL);
}

static int
tap_kqread(struct knote *kn, long hint)
{
	struct tap_softc *sc = (struct tap_softc *)kn->kn_hook;
	struct ifnet *ifp = &sc->sc_ec.ec_if;
	struct mbuf *m;
	int s, rv;

	KERNEL_LOCK(1, NULL);
	s = splnet();
	IFQ_POLL(&ifp->if_snd, m);

	if (m == NULL)
		kn->kn_data = 0;
	else
		kn->kn_data = m->m_pkthdr.len;
	splx(s);
	rv = (kn->kn_data != 0 ? 1 : 0);
	KERNEL_UNLOCK_ONE(NULL);
	return rv;
}

/*
 * sysctl management routines
 * You can set the address of an interface through:
 * net.link.tap.tap<number>
 *
 * Note the consistent use of tap_log in order to use
 * sysctl_teardown at unload time.
 *
 * In the kernel you will find a lot of SYSCTL_SETUP blocks.  Those
 * blocks register a function in a special section of the kernel
 * (called a link set) which is used at init_sysctl() time to cycle
 * through all those functions to create the kernel's sysctl tree.
 *
 * It is not possible to use link sets in a module, so the
 * easiest is to simply call our own setup routine at load time.
 *
 * In the SYSCTL_SETUP blocks you find in the kernel, nodes have the
 * CTLFLAG_PERMANENT flag, meaning they cannot be removed.  Once the
 * whole kernel sysctl tree is built, it is not possible to add any
 * permanent node.
 *
 * It should be noted that we're not saving the sysctlnode pointer
 * we are returned when creating the "tap" node.  That structure
 * cannot be trusted once out of the calling function, as it might
 * get reused.  So we just save the MIB number, and always give the
 * full path starting from the root for later calls to sysctl_createv
 * and sysctl_destroyv.
 */
static void
sysctl_tap_setup(struct sysctllog **clog)
{
	const struct sysctlnode *node;
	int error = 0;

	if ((error = sysctl_createv(clog, 0, NULL, NULL,
	    CTLFLAG_PERMANENT,
	    CTLTYPE_NODE, "link", NULL,
	    NULL, 0, NULL, 0,
	    CTL_NET, AF_LINK, CTL_EOL)) != 0)
		return;

	/*
	 * The first four parameters of sysctl_createv are for management.
	 *
	 * The four that follows, here starting with a '0' for the flags,
	 * describe the node.
	 *
	 * The next series of four set its value, through various possible
	 * means.
	 *
	 * Last but not least, the path to the node is described.  That path
	 * is relative to the given root (third argument).  Here we're
	 * starting from the root.
	 */
	if ((error = sysctl_createv(clog, 0, NULL, &node,
	    CTLFLAG_PERMANENT,
	    CTLTYPE_NODE, "tap", NULL,
	    NULL, 0, NULL, 0,
	    CTL_NET, AF_LINK, CTL_CREATE, CTL_EOL)) != 0)
		return;
	tap_node = node->sysctl_num;
}

/*
 * The helper functions make Andrew Brown's interface really
 * shine.  It makes possible to create value on the fly whether
 * the sysctl value is read or written.
 *
 * As shown as an example in the man page, the first step is to
 * create a copy of the node to have sysctl_lookup work on it.
 *
 * Here, we have more work to do than just a copy, since we have
 * to create the string.  The first step is to collect the actual
 * value of the node, which is a convenient pointer to the softc
 * of the interface.  From there we create the string and use it
 * as the value, but only for the *copy* of the node.
 *
 * Then we let sysctl_lookup do the magic, which consists in
 * setting oldp and newp as required by the operation.  When the
 * value is read, that means that the string will be copied to
 * the user, and when it is written, the new value will be copied
 * over in the addr array.
 *
 * If newp is NULL, the user was reading the value, so we don't
 * have anything else to do.  If a new value was written, we
 * have to check it.
 *
 * If it is incorrect, we can return an error and leave 'node' as
 * it is:  since it is a copy of the actual node, the change will
 * be forgotten.
 *
 * Upon a correct input, we commit the change to the ifnet
 * structure of our interface.
 */
static int
tap_sysctl_handler(SYSCTLFN_ARGS)
{
	struct sysctlnode node;
	struct tap_softc *sc;
	struct ifnet *ifp;
	int error;
	size_t len;
	char addr[3 * ETHER_ADDR_LEN];
	uint8_t enaddr[ETHER_ADDR_LEN];

	node = *rnode;
	sc = node.sysctl_data;
	ifp = &sc->sc_ec.ec_if;
	(void)ether_snprintf(addr, sizeof(addr), CLLADDR(ifp->if_sadl));
	node.sysctl_data = addr;
	error = sysctl_lookup(SYSCTLFN_CALL(&node));
	if (error || newp == NULL)
		return error;

	len = strlen(addr);
	if (len < 11 || len > 17)
		return EINVAL;

	/* Commit change */
	if (ether_aton_r(enaddr, sizeof(enaddr), addr) != 0)
		return EINVAL;
	if_set_sadl(ifp, enaddr, ETHER_ADDR_LEN, false);
	return error;
}

/*
 * Module infrastructure
 */
#include "if_module.h"

IF_MODULE(MODULE_CLASS_DRIVER, tap, NULL)<|MERGE_RESOLUTION|>--- conflicted
+++ resolved
@@ -1,8 +1,4 @@
-<<<<<<< HEAD
-/*	$NetBSD: if_tap.c,v 1.120 2020/10/30 22:51:08 christos Exp $	*/
-=======
 /*	$NetBSD: if_tap.c,v 1.121 2020/12/18 01:31:49 thorpej Exp $	*/
->>>>>>> 9e014010
 
 /*
  *  Copyright (c) 2003, 2004, 2008, 2009 The NetBSD Foundation.
@@ -37,11 +33,7 @@
  */
 
 #include <sys/cdefs.h>
-<<<<<<< HEAD
-__KERNEL_RCSID(0, "$NetBSD: if_tap.c,v 1.120 2020/10/30 22:51:08 christos Exp $");
-=======
 __KERNEL_RCSID(0, "$NetBSD: if_tap.c,v 1.121 2020/12/18 01:31:49 thorpej Exp $");
->>>>>>> 9e014010
 
 #if defined(_KERNEL_OPT)
 
