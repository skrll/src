--- conflicted
+++ resolved
@@ -1,8 +1,4 @@
-<<<<<<< HEAD
-/*	$NetBSD: if_tap.c,v 1.121 2020/12/18 01:31:49 thorpej Exp $	*/
-=======
 /*	$NetBSD: if_tap.c,v 1.122 2021/06/16 00:21:19 riastradh Exp $	*/
->>>>>>> e2aa5677
 
 /*
  *  Copyright (c) 2003, 2004, 2008, 2009 The NetBSD Foundation.
@@ -37,11 +33,7 @@
  */
 
 #include <sys/cdefs.h>
-<<<<<<< HEAD
-__KERNEL_RCSID(0, "$NetBSD: if_tap.c,v 1.121 2020/12/18 01:31:49 thorpej Exp $");
-=======
 __KERNEL_RCSID(0, "$NetBSD: if_tap.c,v 1.122 2021/06/16 00:21:19 riastradh Exp $");
->>>>>>> e2aa5677
 
 #if defined(_KERNEL_OPT)
 
@@ -354,19 +346,7 @@
 	sc->sc_ec.ec_capabilities = ETHERCAP_VLAN_MTU | ETHERCAP_JUMBO_MTU;
 
 	/* Those steps are mandatory for an Ethernet driver. */
-<<<<<<< HEAD
-	error = if_initialize(ifp);
-	if (error != 0) {
-		aprint_error_dev(self, "if_initialize failed(%d)\n", error);
-		pmf_device_deregister(self);
-		mutex_destroy(&sc->sc_lock);
-		seldestroy(&sc->sc_rsel);
-
-		return; /* Error */
-	}
-=======
 	if_initialize(ifp);
->>>>>>> e2aa5677
 	ifp->if_percpuq = if_percpuq_create(ifp);
 	ether_ifattach(ifp, enaddr);
 	/* Opening the device will bring the link state up. */
