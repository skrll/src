<<<<<<< HEAD
#	$NetBSD: files.net,v 1.30 2021/01/30 21:23:08 jmcneill Exp $
=======
#	$NetBSD: files.net,v 1.31 2021/05/17 04:07:43 yamaguchi Exp $
>>>>>>> e2aa5677

# XXX CLEANUP
define	net
file	net/bpf.c			bpfilter
file	net/bpf_filter.c		bpf_filter
file	net/bpf_stub.c			net
file	net/bsd-comp.c			ppp & ppp_bsdcomp
file	net/dl_print.c
file	net/ether_sw_offload.c		bridge
file	net/if.c			net
file	net/if_arcsubr.c		arcnet			needs-flag
file	net/if_bridge.c			bridge			needs-flag
file	net/bridgestp.c			bridge
file	net/if_ethersubr.c		ether | netatalk | wlan	needs-flag
file	net/if_faith.c			faith & (inet | inet6)	needs-flag
file	net/if_gif.c			gif			needs-flag
file	net/if_gre.c			gre			needs-flag
file	net/if_ieee1394subr.c		ieee1394
file	net/if_ipsec.c			ipsec & ipsecif
file	net/if_llatbl.c			inet | inet6
file	net/if_l2tp.c			l2tp			needs-flag
file	net/if_loop.c			loop
file	net/if_media.c			net
file	net/if_mpls.c			mpls			needs-flag
file	net/if_ppp.c			ppp			needs-flag
file	net/if_srt.c			srt
file	net/if_stats.c			net
file	net/if_stf.c			stf & inet & inet6	needs-flag
file	net/if_sl.c			sl			needs-flag
file	net/if_spppsubr.c		sppp
file	net/if_tap.c			tap
file	net/if_tun.c			tun
file	net/if_vether.c			vether
file	net/if_vlan.c			vlan			needs-flag
file	net/if_pppoe.c			pppoe			needs-flag
file	net/if_wg.c			wg			needs-flag
file	net/nd.c			arp | inet6
file	net/pfil.c			net
file	net/ppp-deflate.c		ppp & ppp_deflate
file	net/ppp_tty.c			ppp
file	net/pktqueue.c			net
file	net/net_stats.c			net
file	net/radix.c			net
file	net/raw_cb.c			net
file	net/raw_usrreq.c		net
file	net/route.c			net
file	net/rss_config.c		net
file	net/rtbl.c			net
file	net/rtsock.c			net
file	net/slcompress.c		sl | ppp | (irip & irip_vj)
file	net/toeplitz.c			toeplitz
file	net/zlib.c			(ppp & ppp_deflate) | swcrypto | vnd_compression
file	netinet/accf_data.c		accf_data
file	netinet/accf_http.c		accf_http
file	netinet/cpu_in_cksum.c		(inet | inet6) & !cpu_in_cksum
file	netinet/if_arp.c		arp | netatalk		needs-flag
file	netinet/in4_cksum.c		inet
file	netinet/in_cksum.c		inet
file	netinet/in_gif.c		gif & inet
file	netinet/in_l2tp.c		l2tp & inet
file	netinet/ip_carp.c		carp & (inet | inet6)	needs-flag
file	netinet/ip_ecn.c		ipsec | gif | stf
file	netinet/ip_encap.c		inet | inet6
file	netinet/wqinput.c		inet | inet6
file	netinet6/in6_gif.c		gif & inet6
file	netinet6/in6_l2tp.c		l2tp & inet6

include	"net/agr/files.agr"
include	"net/lagg/files.lagg"<|MERGE_RESOLUTION|>--- conflicted
+++ resolved
@@ -1,8 +1,4 @@
-<<<<<<< HEAD
-#	$NetBSD: files.net,v 1.30 2021/01/30 21:23:08 jmcneill Exp $
-=======
 #	$NetBSD: files.net,v 1.31 2021/05/17 04:07:43 yamaguchi Exp $
->>>>>>> e2aa5677
 
 # XXX CLEANUP
 define	net
