<<<<<<< HEAD
#	$NetBSD: files.net,v 1.29 2020/09/27 13:31:04 roy Exp $
=======
#	$NetBSD: files.net,v 1.30 2021/01/30 21:23:08 jmcneill Exp $
>>>>>>> 9e014010

# XXX CLEANUP
define	net
file	net/bpf.c			bpfilter
file	net/bpf_filter.c		bpf_filter
file	net/bpf_stub.c			net
file	net/bsd-comp.c			ppp & ppp_bsdcomp
file	net/dl_print.c
file	net/ether_sw_offload.c		bridge
file	net/if.c			net
file	net/if_arcsubr.c		arcnet			needs-flag
file	net/if_bridge.c			bridge			needs-flag
file	net/bridgestp.c			bridge
file	net/if_ethersubr.c		ether | netatalk | wlan	needs-flag
file	net/if_faith.c			faith & (inet | inet6)	needs-flag
file	net/if_gif.c			gif			needs-flag
file	net/if_gre.c			gre			needs-flag
file	net/if_ieee1394subr.c		ieee1394
file	net/if_ipsec.c			ipsec & ipsecif
file	net/if_llatbl.c			inet | inet6
file	net/if_l2tp.c			l2tp			needs-flag
file	net/if_loop.c			loop
file	net/if_media.c			net
file	net/if_mpls.c			mpls			needs-flag
file	net/if_ppp.c			ppp			needs-flag
file	net/if_srt.c			srt
file	net/if_stats.c			net
file	net/if_stf.c			stf & inet & inet6	needs-flag
file	net/if_sl.c			sl			needs-flag
file	net/if_spppsubr.c		sppp
file	net/if_tap.c			tap
file	net/if_tun.c			tun
file	net/if_vether.c			vether
file	net/if_vlan.c			vlan			needs-flag
file	net/if_pppoe.c			pppoe			needs-flag
file	net/if_wg.c			wg			needs-flag
file	net/nd.c			arp | inet6
file	net/pfil.c			net
file	net/ppp-deflate.c		ppp & ppp_deflate
file	net/ppp_tty.c			ppp
file	net/pktqueue.c			net
file	net/net_stats.c			net
file	net/radix.c			net
file	net/raw_cb.c			net
file	net/raw_usrreq.c		net
file	net/route.c			net
file	net/rss_config.c		net
file	net/rtbl.c			net
file	net/rtsock.c			net
file	net/slcompress.c		sl | ppp | (irip & irip_vj)
file	net/toeplitz.c			toeplitz
file	net/zlib.c			(ppp & ppp_deflate) | swcrypto | vnd_compression
file	netinet/accf_data.c		accf_data
file	netinet/accf_http.c		accf_http
file	netinet/cpu_in_cksum.c		(inet | inet6) & !cpu_in_cksum
file	netinet/if_arp.c		arp | netatalk		needs-flag
file	netinet/in4_cksum.c		inet
file	netinet/in_cksum.c		inet
file	netinet/in_gif.c		gif & inet
file	netinet/in_l2tp.c		l2tp & inet
file	netinet/ip_carp.c		carp & (inet | inet6)	needs-flag
file	netinet/ip_ecn.c		ipsec | gif | stf
file	netinet/ip_encap.c		inet | inet6
file	netinet/wqinput.c		inet | inet6
file	netinet6/in6_gif.c		gif & inet6
file	netinet6/in6_l2tp.c		l2tp & inet6

include	"net/agr/files.agr"<|MERGE_RESOLUTION|>--- conflicted
+++ resolved
@@ -1,8 +1,4 @@
-<<<<<<< HEAD
-#	$NetBSD: files.net,v 1.29 2020/09/27 13:31:04 roy Exp $
-=======
 #	$NetBSD: files.net,v 1.30 2021/01/30 21:23:08 jmcneill Exp $
->>>>>>> 9e014010
 
 # XXX CLEANUP
 define	net
