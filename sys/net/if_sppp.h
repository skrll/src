--- conflicted
+++ resolved
@@ -1,8 +1,4 @@
-<<<<<<< HEAD
-/*	$NetBSD: if_sppp.h,v 1.30 2020/12/02 14:20:20 wiz Exp $	*/
-=======
 /*	$NetBSD: if_sppp.h,v 1.31 2021/04/23 01:13:25 yamaguchi Exp $	*/
->>>>>>> 9e014010
 
 /*-
  * Copyright (c) 2002 The NetBSD Foundation, Inc.
