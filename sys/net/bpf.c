<<<<<<< HEAD
/*	$NetBSD: bpf.c,v 1.239 2020/12/18 01:31:49 thorpej Exp $	*/
=======
/*	$NetBSD: bpf.c,v 1.240 2021/06/09 15:44:15 martin Exp $	*/
>>>>>>> e2aa5677

/*
 * Copyright (c) 1990, 1991, 1993
 *	The Regents of the University of California.  All rights reserved.
 *
 * This code is derived from the Stanford/CMU enet packet filter,
 * (net/enet.c) distributed as part of 4.3BSD, and code contributed
 * to Berkeley by Steven McCanne and Van Jacobson both of Lawrence
 * Berkeley Laboratory.
 *
 * Redistribution and use in source and binary forms, with or without
 * modification, are permitted provided that the following conditions
 * are met:
 * 1. Redistributions of source code must retain the above copyright
 *    notice, this list of conditions and the following disclaimer.
 * 2. Redistributions in binary form must reproduce the above copyright
 *    notice, this list of conditions and the following disclaimer in the
 *    documentation and/or other materials provided with the distribution.
 * 3. Neither the name of the University nor the names of its contributors
 *    may be used to endorse or promote products derived from this software
 *    without specific prior written permission.
 *
 * THIS SOFTWARE IS PROVIDED BY THE REGENTS AND CONTRIBUTORS ``AS IS'' AND
 * ANY EXPRESS OR IMPLIED WARRANTIES, INCLUDING, BUT NOT LIMITED TO, THE
 * IMPLIED WARRANTIES OF MERCHANTABILITY AND FITNESS FOR A PARTICULAR PURPOSE
 * ARE DISCLAIMED.  IN NO EVENT SHALL THE REGENTS OR CONTRIBUTORS BE LIABLE
 * FOR ANY DIRECT, INDIRECT, INCIDENTAL, SPECIAL, EXEMPLARY, OR CONSEQUENTIAL
 * DAMAGES (INCLUDING, BUT NOT LIMITED TO, PROCUREMENT OF SUBSTITUTE GOODS
 * OR SERVICES; LOSS OF USE, DATA, OR PROFITS; OR BUSINESS INTERRUPTION)
 * HOWEVER CAUSED AND ON ANY THEORY OF LIABILITY, WHETHER IN CONTRACT, STRICT
 * LIABILITY, OR TORT (INCLUDING NEGLIGENCE OR OTHERWISE) ARISING IN ANY WAY
 * OUT OF THE USE OF THIS SOFTWARE, EVEN IF ADVISED OF THE POSSIBILITY OF
 * SUCH DAMAGE.
 *
 *	@(#)bpf.c	8.4 (Berkeley) 1/9/95
 * static char rcsid[] =
 * "Header: bpf.c,v 1.67 96/09/26 22:00:52 leres Exp ";
 */

#include <sys/cdefs.h>
<<<<<<< HEAD
__KERNEL_RCSID(0, "$NetBSD: bpf.c,v 1.239 2020/12/18 01:31:49 thorpej Exp $");
=======
__KERNEL_RCSID(0, "$NetBSD: bpf.c,v 1.240 2021/06/09 15:44:15 martin Exp $");
>>>>>>> e2aa5677

#if defined(_KERNEL_OPT)
#include "opt_bpf.h"
#include "sl.h"
#include "opt_net_mpsafe.h"
#endif

#include <sys/param.h>
#include <sys/systm.h>
#include <sys/mbuf.h>
#include <sys/buf.h>
#include <sys/time.h>
#include <sys/proc.h>
#include <sys/ioctl.h>
#include <sys/conf.h>
#include <sys/vnode.h>
#include <sys/queue.h>
#include <sys/stat.h>
#include <sys/module.h>
#include <sys/atomic.h>
#include <sys/cpu.h>

#include <sys/file.h>
#include <sys/filedesc.h>
#include <sys/tty.h>
#include <sys/uio.h>

#include <sys/protosw.h>
#include <sys/socket.h>
#include <sys/errno.h>
#include <sys/kernel.h>
#include <sys/poll.h>
#include <sys/sysctl.h>
#include <sys/kauth.h>
#include <sys/syslog.h>
#include <sys/percpu.h>
#include <sys/pserialize.h>
#include <sys/lwp.h>
#include <sys/xcall.h>

#include <net/if.h>
#include <net/slip.h>

#include <net/bpf.h>
#include <net/bpfdesc.h>
#include <net/bpfjit.h>

#include <net/if_arc.h>
#include <net/if_ether.h>

#include <netinet/in.h>
#include <netinet/if_inarp.h>


#include <compat/sys/sockio.h>

#ifndef BPF_BUFSIZE
/*
 * 4096 is too small for FDDI frames. 8192 is too small for gigabit Ethernet
 * jumbos (circa 9k), ATM, or Intel gig/10gig ethernet jumbos (16k).
 */
# define BPF_BUFSIZE 32768
#endif

#define PRINET  26			/* interruptible */

/*
 * The default read buffer size, and limit for BIOCSBLEN, is sysctl'able.
 * XXX the default values should be computed dynamically based
 * on available memory size and available mbuf clusters.
 */
static int bpf_bufsize = BPF_BUFSIZE;
static int bpf_maxbufsize = BPF_DFLTBUFSIZE;	/* XXX set dynamically, see above */
static bool bpf_jit = false;

struct bpfjit_ops bpfjit_module_ops = {
	.bj_generate_code = NULL,
	.bj_free_code = NULL
};

/*
 * Global BPF statistics returned by net.bpf.stats sysctl.
 */
static struct percpu	*bpf_gstats_percpu; /* struct bpf_stat */

#define BPF_STATINC(id)					\
	{						\
		struct bpf_stat *__stats =		\
		    percpu_getref(bpf_gstats_percpu);	\
		__stats->bs_##id++;			\
		percpu_putref(bpf_gstats_percpu);	\
	}

/*
 * Locking notes:
 * - bpf_mtx (adaptive mutex) protects:
 *   - Gobal lists: bpf_iflist and bpf_dlist
 *   - struct bpf_if
 *   - bpf_close
 *   - bpf_psz (pserialize)
 * - struct bpf_d has two mutexes:
 *   - bd_buf_mtx (spin mutex) protects the buffers that can be accessed
 *     on packet tapping
 *   - bd_mtx (adaptive mutex) protects member variables other than the buffers
 * - Locking order: bpf_mtx => bpf_d#bd_mtx => bpf_d#bd_buf_mtx
 * - struct bpf_d obtained via fp->f_bpf in bpf_read and bpf_write is
 *   never freed because struct bpf_d is only freed in bpf_close and
 *   bpf_close never be called while executing bpf_read and bpf_write
 * - A filter that is assigned to bpf_d can be replaced with another filter
 *   while tapping packets, so it needs to be done atomically
 * - struct bpf_d is iterated on bpf_dlist with psz
 * - struct bpf_if is iterated on bpf_iflist with psz or psref
 */
/*
 * Use a mutex to avoid a race condition between gathering the stats/peers
 * and opening/closing the device.
 */
static kmutex_t bpf_mtx;

static struct psref_class	*bpf_psref_class __read_mostly;
static pserialize_t		bpf_psz;

static inline void
bpf_if_acquire(struct bpf_if *bp, struct psref *psref)
{

	psref_acquire(psref, &bp->bif_psref, bpf_psref_class);
}

static inline void
bpf_if_release(struct bpf_if *bp, struct psref *psref)
{

	psref_release(psref, &bp->bif_psref, bpf_psref_class);
}

/*
 *  bpf_iflist is the list of interfaces; each corresponds to an ifnet
 *  bpf_dtab holds the descriptors, indexed by minor device #
 */
static struct pslist_head bpf_iflist;
static struct pslist_head bpf_dlist;

/* Macros for bpf_d on bpf_dlist */
#define BPF_DLIST_WRITER_INSERT_HEAD(__d)				\
	PSLIST_WRITER_INSERT_HEAD(&bpf_dlist, (__d), bd_bpf_dlist_entry)
#define BPF_DLIST_READER_FOREACH(__d)					\
	PSLIST_READER_FOREACH((__d), &bpf_dlist, struct bpf_d,		\
	                      bd_bpf_dlist_entry)
#define BPF_DLIST_WRITER_FOREACH(__d)					\
	PSLIST_WRITER_FOREACH((__d), &bpf_dlist, struct bpf_d,		\
	                      bd_bpf_dlist_entry)
#define BPF_DLIST_ENTRY_INIT(__d)					\
	PSLIST_ENTRY_INIT((__d), bd_bpf_dlist_entry)
#define BPF_DLIST_WRITER_REMOVE(__d)					\
	PSLIST_WRITER_REMOVE((__d), bd_bpf_dlist_entry)
#define BPF_DLIST_ENTRY_DESTROY(__d)					\
	PSLIST_ENTRY_DESTROY((__d), bd_bpf_dlist_entry)

/* Macros for bpf_if on bpf_iflist */
#define BPF_IFLIST_WRITER_INSERT_HEAD(__bp)				\
	PSLIST_WRITER_INSERT_HEAD(&bpf_iflist, (__bp), bif_iflist_entry)
#define BPF_IFLIST_READER_FOREACH(__bp)					\
	PSLIST_READER_FOREACH((__bp), &bpf_iflist, struct bpf_if,	\
	                      bif_iflist_entry)
#define BPF_IFLIST_WRITER_FOREACH(__bp)					\
	PSLIST_WRITER_FOREACH((__bp), &bpf_iflist, struct bpf_if,	\
	                      bif_iflist_entry)
#define BPF_IFLIST_WRITER_REMOVE(__bp)					\
	PSLIST_WRITER_REMOVE((__bp), bif_iflist_entry)
#define BPF_IFLIST_ENTRY_INIT(__bp)					\
	PSLIST_ENTRY_INIT((__bp), bif_iflist_entry)
#define BPF_IFLIST_ENTRY_DESTROY(__bp)					\
	PSLIST_ENTRY_DESTROY((__bp), bif_iflist_entry)

/* Macros for bpf_d on bpf_if#bif_dlist_pslist */
#define BPFIF_DLIST_READER_FOREACH(__d, __bp)				\
	PSLIST_READER_FOREACH((__d), &(__bp)->bif_dlist_head, struct bpf_d, \
	                      bd_bif_dlist_entry)
#define BPFIF_DLIST_WRITER_INSERT_HEAD(__bp, __d)			\
	PSLIST_WRITER_INSERT_HEAD(&(__bp)->bif_dlist_head, (__d),	\
	                          bd_bif_dlist_entry)
#define BPFIF_DLIST_WRITER_REMOVE(__d)					\
	PSLIST_WRITER_REMOVE((__d), bd_bif_dlist_entry)
#define BPFIF_DLIST_ENTRY_INIT(__d)					\
	PSLIST_ENTRY_INIT((__d), bd_bif_dlist_entry)
#define	BPFIF_DLIST_READER_EMPTY(__bp)					\
	(PSLIST_READER_FIRST(&(__bp)->bif_dlist_head, struct bpf_d,	\
	                     bd_bif_dlist_entry) == NULL)
#define	BPFIF_DLIST_WRITER_EMPTY(__bp)					\
	(PSLIST_WRITER_FIRST(&(__bp)->bif_dlist_head, struct bpf_d,	\
	                     bd_bif_dlist_entry) == NULL)
#define BPFIF_DLIST_ENTRY_DESTROY(__d)					\
	PSLIST_ENTRY_DESTROY((__d), bd_bif_dlist_entry)

static int	bpf_allocbufs(struct bpf_d *);
static u_int	bpf_xfilter(struct bpf_filter **, void *, u_int, u_int);
static void	bpf_deliver(struct bpf_if *,
		            void *(*cpfn)(void *, const void *, size_t),
		            void *, u_int, u_int, const u_int);
static void	bpf_freed(struct bpf_d *);
static void	bpf_free_filter(struct bpf_filter *);
static void	bpf_ifname(struct ifnet *, struct ifreq *);
static void	*bpf_mcpy(void *, const void *, size_t);
static int	bpf_movein(struct uio *, int, uint64_t,
			        struct mbuf **, struct sockaddr *,
				struct bpf_filter **);
static void	bpf_attachd(struct bpf_d *, struct bpf_if *);
static void	bpf_detachd(struct bpf_d *);
static int	bpf_setif(struct bpf_d *, struct ifreq *);
static int	bpf_setf(struct bpf_d *, struct bpf_program *, u_long);
static void	bpf_timed_out(void *);
static inline void
		bpf_wakeup(struct bpf_d *);
static int	bpf_hdrlen(struct bpf_d *);
static void	catchpacket(struct bpf_d *, u_char *, u_int, u_int,
    void *(*)(void *, const void *, size_t), struct timespec *);
static void	reset_d(struct bpf_d *);
static int	bpf_getdltlist(struct bpf_d *, struct bpf_dltlist *);
static int	bpf_setdlt(struct bpf_d *, u_int);

static int	bpf_read(struct file *, off_t *, struct uio *, kauth_cred_t,
    int);
static int	bpf_write(struct file *, off_t *, struct uio *, kauth_cred_t,
    int);
static int	bpf_ioctl(struct file *, u_long, void *);
static int	bpf_poll(struct file *, int);
static int	bpf_stat(struct file *, struct stat *);
static int	bpf_close(struct file *);
static int	bpf_kqfilter(struct file *, struct knote *);

static const struct fileops bpf_fileops = {
	.fo_name = "bpf",
	.fo_read = bpf_read,
	.fo_write = bpf_write,
	.fo_ioctl = bpf_ioctl,
	.fo_fcntl = fnullop_fcntl,
	.fo_poll = bpf_poll,
	.fo_stat = bpf_stat,
	.fo_close = bpf_close,
	.fo_kqfilter = bpf_kqfilter,
	.fo_restart = fnullop_restart,
};

dev_type_open(bpfopen);

const struct cdevsw bpf_cdevsw = {
	.d_open = bpfopen,
	.d_close = noclose,
	.d_read = noread,
	.d_write = nowrite,
	.d_ioctl = noioctl,
	.d_stop = nostop,
	.d_tty = notty,
	.d_poll = nopoll,
	.d_mmap = nommap,
	.d_kqfilter = nokqfilter,
	.d_discard = nodiscard,
	.d_flag = D_OTHER | D_MPSAFE
};

bpfjit_func_t
bpf_jit_generate(bpf_ctx_t *bc, void *code, size_t size)
{
	struct bpfjit_ops *ops = &bpfjit_module_ops;
	bpfjit_func_t (*generate_code)(const bpf_ctx_t *,
	    const struct bpf_insn *, size_t);

	generate_code = atomic_load_acquire(&ops->bj_generate_code);
	if (generate_code != NULL) {
		return generate_code(bc, code, size);
	}
	return NULL;
}

void
bpf_jit_freecode(bpfjit_func_t jcode)
{
	KASSERT(bpfjit_module_ops.bj_free_code != NULL);
	bpfjit_module_ops.bj_free_code(jcode);
}

static int
bpf_movein(struct uio *uio, int linktype, uint64_t mtu, struct mbuf **mp,
	   struct sockaddr *sockp, struct bpf_filter **wfilter)
{
	struct mbuf *m, *m0, *n;
	int error;
	size_t len;
	size_t hlen;
	size_t align;
	u_int slen;

	/*
	 * Build a sockaddr based on the data link layer type.
	 * We do this at this level because the ethernet header
	 * is copied directly into the data field of the sockaddr.
	 * In the case of SLIP, there is no header and the packet
	 * is forwarded as is.
	 * Also, we are careful to leave room at the front of the mbuf
	 * for the link level header.
	 */
	switch (linktype) {

	case DLT_SLIP:
		sockp->sa_family = AF_INET;
		hlen = 0;
		align = 0;
		break;

	case DLT_PPP:
		sockp->sa_family = AF_UNSPEC;
		hlen = 0;
		align = 0;
		break;

	case DLT_EN10MB:
		sockp->sa_family = AF_UNSPEC;
		/* XXX Would MAXLINKHDR be better? */
 		/* 6(dst)+6(src)+2(type) */
		hlen = sizeof(struct ether_header);
		align = 2;
		break;

	case DLT_ARCNET:
		sockp->sa_family = AF_UNSPEC;
		hlen = ARC_HDRLEN;
		align = 5;
		break;

	case DLT_FDDI:
		sockp->sa_family = AF_LINK;
		/* XXX 4(FORMAC)+6(dst)+6(src) */
		hlen = 16;
		align = 0;
		break;

	case DLT_ECONET:
		sockp->sa_family = AF_UNSPEC;
		hlen = 6;
		align = 2;
		break;

	case DLT_NULL:
		sockp->sa_family = AF_UNSPEC;
		hlen = 0;
		align = 0;
		break;

	default:
		return (EIO);
	}

	len = uio->uio_resid;
	/*
	 * If there aren't enough bytes for a link level header or the
	 * packet length exceeds the interface mtu, return an error.
	 */
	if (len - hlen > mtu)
		return (EMSGSIZE);

	m0 = m = m_gethdr(M_WAIT, MT_DATA);
	m_reset_rcvif(m);
	m->m_pkthdr.len = (int)(len - hlen);
	if (len + align > MHLEN) {
		m_clget(m, M_WAIT);
		if ((m->m_flags & M_EXT) == 0) {
			error = ENOBUFS;
			goto bad;
		}
	}

	/* Insure the data is properly aligned */
	if (align > 0)
		m->m_data += align;

	for (;;) {
		len = M_TRAILINGSPACE(m);
		if (len > uio->uio_resid)
			len = uio->uio_resid;
		error = uiomove(mtod(m, void *), len, uio);
		if (error)
			goto bad;
		m->m_len = len;

		if (uio->uio_resid == 0)
			break;

		n = m_get(M_WAIT, MT_DATA);
		m_clget(n, M_WAIT);	/* if fails, there is no problem */
		m->m_next = n;
		m = n;
	}

	slen = bpf_xfilter(wfilter, mtod(m, u_char *), len, len);
	if (slen == 0) {
		error = EPERM;
		goto bad;
	}

	if (hlen != 0) {
		/* move link level header in the top of mbuf to sa_data */
		memcpy(sockp->sa_data, mtod(m0, void *), hlen);
		m0->m_data += hlen;
		m0->m_len -= hlen;
	}

	*mp = m0;
	return (0);

bad:
	m_freem(m0);
	return (error);
}

/*
 * Attach file to the bpf interface, i.e. make d listen on bp.
 */
static void
bpf_attachd(struct bpf_d *d, struct bpf_if *bp)
{
	struct bpf_event_tracker *t;

	KASSERT(mutex_owned(&bpf_mtx));
	KASSERT(mutex_owned(d->bd_mtx));
	/*
	 * Point d at bp, and add d to the interface's list of listeners.
	 * Finally, point the driver's bpf cookie at the interface so
	 * it will divert packets to bpf.
	 */
	d->bd_bif = bp;
	BPFIF_DLIST_WRITER_INSERT_HEAD(bp, d);

	*bp->bif_driverp = bp;

	SLIST_FOREACH(t, &bp->bif_trackers, bet_entries) {
		t->bet_notify(bp, bp->bif_ifp, bp->bif_dlt,
		    BPF_TRACK_EVENT_ATTACH);
	}
}

/*
 * Detach a file from its interface.
 */
static void
bpf_detachd(struct bpf_d *d)
{
	struct bpf_if *bp;
	struct bpf_event_tracker *t;

	KASSERT(mutex_owned(&bpf_mtx));
	KASSERT(mutex_owned(d->bd_mtx));

	bp = d->bd_bif;
	/*
	 * Check if this descriptor had requested promiscuous mode.
	 * If so, turn it off.
	 */
	if (d->bd_promisc) {
		int error __diagused;

		d->bd_promisc = 0;
		/*
		 * Take device out of promiscuous mode.  Since we were
		 * able to enter promiscuous mode, we should be able
		 * to turn it off.  But we can get an error if
		 * the interface was configured down, so only panic
		 * if we don't get an unexpected error.
		 */
		KERNEL_LOCK_UNLESS_NET_MPSAFE();
  		error = ifpromisc(bp->bif_ifp, 0);
		KERNEL_UNLOCK_UNLESS_NET_MPSAFE();
#ifdef DIAGNOSTIC
		if (error)
			printf("%s: ifpromisc failed: %d", __func__, error);
#endif
	}

	/* Remove d from the interface's descriptor list. */
	BPFIF_DLIST_WRITER_REMOVE(d);

	pserialize_perform(bpf_psz);

	if (BPFIF_DLIST_WRITER_EMPTY(bp)) {
		/*
		 * Let the driver know that there are no more listeners.
		 */
		*d->bd_bif->bif_driverp = NULL;
	}

	d->bd_bif = NULL;

	SLIST_FOREACH(t, &bp->bif_trackers, bet_entries) {
		t->bet_notify(bp, bp->bif_ifp, bp->bif_dlt,
		    BPF_TRACK_EVENT_DETACH);
	}
}

static void
bpf_init(void)
{

	mutex_init(&bpf_mtx, MUTEX_DEFAULT, IPL_NONE);
	bpf_psz = pserialize_create();
	bpf_psref_class = psref_class_create("bpf", IPL_SOFTNET);

	PSLIST_INIT(&bpf_iflist);
	PSLIST_INIT(&bpf_dlist);

	bpf_gstats_percpu = percpu_alloc(sizeof(struct bpf_stat));

	return;
}

/*
 * bpfilterattach() is called at boot time.  We don't need to do anything
 * here, since any initialization will happen as part of module init code.
 */
/* ARGSUSED */
void
bpfilterattach(int n)
{

}

/*
 * Open ethernet device. Clones.
 */
/* ARGSUSED */
int
bpfopen(dev_t dev, int flag, int mode, struct lwp *l)
{
	struct bpf_d *d;
	struct file *fp;
	int error, fd;

	/* falloc() will fill in the descriptor for us. */
	if ((error = fd_allocfile(&fp, &fd)) != 0)
		return error;

	d = kmem_zalloc(sizeof(*d), KM_SLEEP);
	d->bd_bufsize = bpf_bufsize;
	d->bd_direction = BPF_D_INOUT;
	d->bd_feedback = 0;
	d->bd_pid = l->l_proc->p_pid;
#ifdef _LP64
	if (curproc->p_flag & PK_32)
		d->bd_compat32 = 1;
#endif
	getnanotime(&d->bd_btime);
	d->bd_atime = d->bd_mtime = d->bd_btime;
	callout_init(&d->bd_callout, CALLOUT_MPSAFE);
	selinit(&d->bd_sel);
	d->bd_jitcode = NULL;
	d->bd_rfilter = NULL;
	d->bd_wfilter = NULL;
	d->bd_locked = 0;
	BPF_DLIST_ENTRY_INIT(d);
	BPFIF_DLIST_ENTRY_INIT(d);
	d->bd_mtx = mutex_obj_alloc(MUTEX_DEFAULT, IPL_SOFTNET);
	d->bd_buf_mtx = mutex_obj_alloc(MUTEX_DEFAULT, IPL_NET);
	cv_init(&d->bd_cv, "bpf");

	mutex_enter(&bpf_mtx);
	BPF_DLIST_WRITER_INSERT_HEAD(d);
	mutex_exit(&bpf_mtx);

	return fd_clone(fp, fd, flag, &bpf_fileops, d);
}

/*
 * Close the descriptor by detaching it from its interface,
 * deallocating its buffers, and marking it free.
 */
/* ARGSUSED */
static int
bpf_close(struct file *fp)
{
	struct bpf_d *d;

	mutex_enter(&bpf_mtx);

	if ((d = fp->f_bpf) == NULL) {
		mutex_exit(&bpf_mtx);
		return 0;
	}

	/*
	 * Refresh the PID associated with this bpf file.
	 */
	d->bd_pid = curproc->p_pid;

	mutex_enter(d->bd_mtx);
	if (d->bd_state == BPF_WAITING)
		callout_halt(&d->bd_callout, d->bd_mtx);
	d->bd_state = BPF_IDLE;
	if (d->bd_bif)
		bpf_detachd(d);
	mutex_exit(d->bd_mtx);

	BPF_DLIST_WRITER_REMOVE(d);

	pserialize_perform(bpf_psz);
	mutex_exit(&bpf_mtx);

	BPFIF_DLIST_ENTRY_DESTROY(d);
	BPF_DLIST_ENTRY_DESTROY(d);
	fp->f_bpf = NULL;
	bpf_freed(d);
	callout_destroy(&d->bd_callout);
	seldestroy(&d->bd_sel);
	mutex_obj_free(d->bd_mtx);
	mutex_obj_free(d->bd_buf_mtx);
	cv_destroy(&d->bd_cv);

	kmem_free(d, sizeof(*d));

	return (0);
}

/*
 * Rotate the packet buffers in descriptor d.  Move the store buffer
 * into the hold slot, and the free buffer into the store slot.
 * Zero the length of the new store buffer.
 */
#define ROTATE_BUFFERS(d) \
	(d)->bd_hbuf = (d)->bd_sbuf; \
	(d)->bd_hlen = (d)->bd_slen; \
	(d)->bd_sbuf = (d)->bd_fbuf; \
	(d)->bd_slen = 0; \
	(d)->bd_fbuf = NULL;
/*
 *  bpfread - read next chunk of packets from buffers
 */
static int
bpf_read(struct file *fp, off_t *offp, struct uio *uio,
    kauth_cred_t cred, int flags)
{
	struct bpf_d *d = fp->f_bpf;
	int timed_out;
	int error;

	getnanotime(&d->bd_atime);
	/*
	 * Restrict application to use a buffer the same size as
	 * the kernel buffers.
	 */
	if (uio->uio_resid != d->bd_bufsize)
		return (EINVAL);

	mutex_enter(d->bd_mtx);
	if (d->bd_state == BPF_WAITING)
		callout_halt(&d->bd_callout, d->bd_mtx);
	timed_out = (d->bd_state == BPF_TIMED_OUT);
	d->bd_state = BPF_IDLE;
	mutex_exit(d->bd_mtx);
	/*
	 * If the hold buffer is empty, then do a timed sleep, which
	 * ends when the timeout expires or when enough packets
	 * have arrived to fill the store buffer.
	 */
	mutex_enter(d->bd_buf_mtx);
	while (d->bd_hbuf == NULL) {
		if (fp->f_flag & FNONBLOCK) {
			if (d->bd_slen == 0) {
				error = EWOULDBLOCK;
				goto out;
			}
			ROTATE_BUFFERS(d);
			break;
		}

		if ((d->bd_immediate || timed_out) && d->bd_slen != 0) {
			/*
			 * A packet(s) either arrived since the previous
			 * read or arrived while we were asleep.
			 * Rotate the buffers and return what's here.
			 */
			ROTATE_BUFFERS(d);
			break;
		}

		error = cv_timedwait_sig(&d->bd_cv, d->bd_buf_mtx, d->bd_rtout);

		if (error == EINTR || error == ERESTART)
			goto out;

		if (error == EWOULDBLOCK) {
			/*
			 * On a timeout, return what's in the buffer,
			 * which may be nothing.  If there is something
			 * in the store buffer, we can rotate the buffers.
			 */
			if (d->bd_hbuf)
				/*
				 * We filled up the buffer in between
				 * getting the timeout and arriving
				 * here, so we don't need to rotate.
				 */
				break;

			if (d->bd_slen == 0) {
				error = 0;
				goto out;
			}
			ROTATE_BUFFERS(d);
			break;
		}
		if (error != 0)
			goto out;
	}
	/*
	 * At this point, we know we have something in the hold slot.
	 */
	mutex_exit(d->bd_buf_mtx);

	/*
	 * Move data from hold buffer into user space.
	 * We know the entire buffer is transferred since
	 * we checked above that the read buffer is bpf_bufsize bytes.
	 */
	error = uiomove(d->bd_hbuf, d->bd_hlen, uio);

	mutex_enter(d->bd_buf_mtx);
	d->bd_fbuf = d->bd_hbuf;
	d->bd_hbuf = NULL;
	d->bd_hlen = 0;
out:
	mutex_exit(d->bd_buf_mtx);
	return (error);
}


/*
 * If there are processes sleeping on this descriptor, wake them up.
 */
static inline void
bpf_wakeup(struct bpf_d *d)
{

	mutex_enter(d->bd_buf_mtx);
	cv_broadcast(&d->bd_cv);
	mutex_exit(d->bd_buf_mtx);

	if (d->bd_async)
		fownsignal(d->bd_pgid, SIGIO, 0, 0, NULL);
	selnotify(&d->bd_sel, 0, 0);
}

static void
bpf_timed_out(void *arg)
{
	struct bpf_d *d = arg;

	mutex_enter(d->bd_mtx);
	if (d->bd_state == BPF_WAITING) {
		d->bd_state = BPF_TIMED_OUT;
		if (d->bd_slen != 0)
			bpf_wakeup(d);
	}
	mutex_exit(d->bd_mtx);
}


static int
bpf_write(struct file *fp, off_t *offp, struct uio *uio,
    kauth_cred_t cred, int flags)
{
	struct bpf_d *d = fp->f_bpf;
	struct bpf_if *bp;
	struct ifnet *ifp;
	struct mbuf *m, *mc;
	int error;
	static struct sockaddr_storage dst;
	struct psref psref;
	int bound;

	m = NULL;	/* XXX gcc */

	bound = curlwp_bind();
	mutex_enter(d->bd_mtx);
	bp = d->bd_bif;
	if (bp == NULL) {
		mutex_exit(d->bd_mtx);
		error = ENXIO;
		goto out_bindx;
	}
	bpf_if_acquire(bp, &psref);
	mutex_exit(d->bd_mtx);

	getnanotime(&d->bd_mtime);

	ifp = bp->bif_ifp;
	if (if_is_deactivated(ifp)) {
		error = ENXIO;
		goto out;
	}

	if (uio->uio_resid == 0) {
		error = 0;
		goto out;
	}

	error = bpf_movein(uio, (int)bp->bif_dlt, ifp->if_mtu, &m,
		(struct sockaddr *) &dst, &d->bd_wfilter);
	if (error)
		goto out;

	if (m->m_pkthdr.len > ifp->if_mtu) {
		m_freem(m);
		error = EMSGSIZE;
		goto out;
	}

	if (d->bd_hdrcmplt)
		dst.ss_family = pseudo_AF_HDRCMPLT;

	if (d->bd_feedback) {
		mc = m_dup(m, 0, M_COPYALL, M_NOWAIT);
		if (mc != NULL)
			m_set_rcvif(mc, ifp);
		/* Set M_PROMISC for outgoing packets to be discarded. */
		if (1 /*d->bd_direction == BPF_D_INOUT*/)
			m->m_flags |= M_PROMISC;
	} else  
		mc = NULL;

	error = if_output_lock(ifp, ifp, m, (struct sockaddr *) &dst, NULL);

	if (mc != NULL) {
		if (error == 0) {
			int s = splsoftnet();
			KERNEL_LOCK_UNLESS_IFP_MPSAFE(ifp);
			ifp->_if_input(ifp, mc);
			KERNEL_UNLOCK_UNLESS_IFP_MPSAFE(ifp);
			splx(s);
		} else
			m_freem(mc);
	}
	/*
	 * The driver frees the mbuf.
	 */
out:
	bpf_if_release(bp, &psref);
out_bindx:
	curlwp_bindx(bound);
	return error;
}

/*
 * Reset a descriptor by flushing its packet buffer and clearing the
 * receive and drop counts.
 */
static void
reset_d(struct bpf_d *d)
{

	KASSERT(mutex_owned(d->bd_mtx));

	mutex_enter(d->bd_buf_mtx);
	if (d->bd_hbuf) {
		/* Free the hold buffer. */
		d->bd_fbuf = d->bd_hbuf;
		d->bd_hbuf = NULL;
	}
	d->bd_slen = 0;
	d->bd_hlen = 0;
	d->bd_rcount = 0;
	d->bd_dcount = 0;
	d->bd_ccount = 0;
	mutex_exit(d->bd_buf_mtx);
}

/*
 *  FIONREAD		Check for read packet available.
 *  BIOCGBLEN		Get buffer len [for read()].
 *  BIOCSETF		Set ethernet read filter.
 *  BIOCFLUSH		Flush read packet buffer.
 *  BIOCPROMISC		Put interface into promiscuous mode.
 *  BIOCGDLT		Get link layer type.
 *  BIOCGETIF		Get interface name.
 *  BIOCSETIF		Set interface.
 *  BIOCSRTIMEOUT	Set read timeout.
 *  BIOCGRTIMEOUT	Get read timeout.
 *  BIOCGSTATS		Get packet stats.
 *  BIOCIMMEDIATE	Set immediate mode.
 *  BIOCVERSION		Get filter language version.
 *  BIOCGHDRCMPLT	Get "header already complete" flag.
 *  BIOCSHDRCMPLT	Set "header already complete" flag.
 *  BIOCSFEEDBACK	Set packet feedback mode.
 *  BIOCGFEEDBACK	Get packet feedback mode.
 *  BIOCGDIRECTION	Get packet direction flag
 *  BIOCSDIRECTION	Set packet direction flag
 */
/* ARGSUSED */
static int
bpf_ioctl(struct file *fp, u_long cmd, void *addr)
{
	struct bpf_d *d = fp->f_bpf;
	int error = 0;

	/*
	 * Refresh the PID associated with this bpf file.
	 */
	d->bd_pid = curproc->p_pid;
#ifdef _LP64
	if (curproc->p_flag & PK_32)
		d->bd_compat32 = 1;
	else
		d->bd_compat32 = 0;
#endif

	mutex_enter(d->bd_mtx);
	if (d->bd_state == BPF_WAITING)
		callout_halt(&d->bd_callout, d->bd_mtx);
	d->bd_state = BPF_IDLE;
	mutex_exit(d->bd_mtx);

	if (d->bd_locked) {
		switch (cmd) {
		case BIOCGBLEN:		/* FALLTHROUGH */
		case BIOCFLUSH:		/* FALLTHROUGH */
		case BIOCGDLT:		/* FALLTHROUGH */
		case BIOCGDLTLIST:	/* FALLTHROUGH */
		case BIOCGETIF:		/* FALLTHROUGH */
		case BIOCGRTIMEOUT:	/* FALLTHROUGH */
		case BIOCGSTATS:	/* FALLTHROUGH */
		case BIOCVERSION:	/* FALLTHROUGH */
		case BIOCGHDRCMPLT:	/* FALLTHROUGH */
		case FIONREAD:		/* FALLTHROUGH */
		case BIOCLOCK:		/* FALLTHROUGH */
		case BIOCSRTIMEOUT:	/* FALLTHROUGH */
		case BIOCIMMEDIATE:	/* FALLTHROUGH */
		case TIOCGPGRP:
			break;
		default:
			return EPERM;
		}
	}

	switch (cmd) {

	default:
		error = EINVAL;
		break;

	/*
	 * Check for read packet available.
	 */
	case FIONREAD:
		{
			int n;

			mutex_enter(d->bd_buf_mtx);
			n = d->bd_slen;
			if (d->bd_hbuf)
				n += d->bd_hlen;
			mutex_exit(d->bd_buf_mtx);

			*(int *)addr = n;
			break;
		}

	/*
	 * Get buffer len [for read()].
	 */
	case BIOCGBLEN:
		*(u_int *)addr = d->bd_bufsize;
		break;

	/*
	 * Set buffer length.
	 */
	case BIOCSBLEN:
		/*
		 * Forbid to change the buffer length if buffers are already
		 * allocated.
		 */
		mutex_enter(d->bd_mtx);
		mutex_enter(d->bd_buf_mtx);
		if (d->bd_bif != NULL || d->bd_sbuf != NULL)
			error = EINVAL;
		else {
			u_int size = *(u_int *)addr;

			if (size > bpf_maxbufsize)
				*(u_int *)addr = size = bpf_maxbufsize;
			else if (size < BPF_MINBUFSIZE)
				*(u_int *)addr = size = BPF_MINBUFSIZE;
			d->bd_bufsize = size;
		}
		mutex_exit(d->bd_buf_mtx);
		mutex_exit(d->bd_mtx);
		break;

	/*
	 * Set link layer read filter.
	 */
	case BIOCSETF:		/* FALLTHROUGH */
	case BIOCSETWF:
		error = bpf_setf(d, addr, cmd);
		break;

	case BIOCLOCK:
		d->bd_locked = 1;
		break;

	/*
	 * Flush read packet buffer.
	 */
	case BIOCFLUSH:
		mutex_enter(d->bd_mtx);
		reset_d(d);
		mutex_exit(d->bd_mtx);
		break;

	/*
	 * Put interface into promiscuous mode.
	 */
	case BIOCPROMISC:
		mutex_enter(d->bd_mtx);
		if (d->bd_bif == NULL) {
			mutex_exit(d->bd_mtx);
			/*
			 * No interface attached yet.
			 */
			error = EINVAL;
			break;
		}
		if (d->bd_promisc == 0) {
			KERNEL_LOCK_UNLESS_NET_MPSAFE();
			error = ifpromisc(d->bd_bif->bif_ifp, 1);
			KERNEL_UNLOCK_UNLESS_NET_MPSAFE();
			if (error == 0)
				d->bd_promisc = 1;
		}
		mutex_exit(d->bd_mtx);
		break;

	/*
	 * Get device parameters.
	 */
	case BIOCGDLT:
		mutex_enter(d->bd_mtx);
		if (d->bd_bif == NULL)
			error = EINVAL;
		else
			*(u_int *)addr = d->bd_bif->bif_dlt;
		mutex_exit(d->bd_mtx);
		break;

	/*
	 * Get a list of supported device parameters.
	 */
	case BIOCGDLTLIST:
		mutex_enter(d->bd_mtx);
		if (d->bd_bif == NULL)
			error = EINVAL;
		else
			error = bpf_getdltlist(d, addr);
		mutex_exit(d->bd_mtx);
		break;

	/*
	 * Set device parameters.
	 */
	case BIOCSDLT:
		mutex_enter(&bpf_mtx);
		mutex_enter(d->bd_mtx);
		if (d->bd_bif == NULL)
			error = EINVAL;
		else
			error = bpf_setdlt(d, *(u_int *)addr);
		mutex_exit(d->bd_mtx);
		mutex_exit(&bpf_mtx);
		break;

	/*
	 * Set interface name.
	 */
#ifdef OBIOCGETIF
	case OBIOCGETIF:
#endif
	case BIOCGETIF:
		mutex_enter(d->bd_mtx);
		if (d->bd_bif == NULL)
			error = EINVAL;
		else
			bpf_ifname(d->bd_bif->bif_ifp, addr);
		mutex_exit(d->bd_mtx);
		break;

	/*
	 * Set interface.
	 */
#ifdef OBIOCSETIF
	case OBIOCSETIF:
#endif
	case BIOCSETIF:
		mutex_enter(&bpf_mtx);
		error = bpf_setif(d, addr);
		mutex_exit(&bpf_mtx);
		break;

	/*
	 * Set read timeout.
	 */
	case BIOCSRTIMEOUT:
		{
			struct timeval *tv = addr;

			/* Compute number of ticks. */
			d->bd_rtout = tv->tv_sec * hz + tv->tv_usec / tick;
			if ((d->bd_rtout == 0) && (tv->tv_usec != 0))
				d->bd_rtout = 1;
			break;
		}

#ifdef BIOCGORTIMEOUT
	/*
	 * Get read timeout.
	 */
	case BIOCGORTIMEOUT:
		{
			struct timeval50 *tv = addr;

			tv->tv_sec = d->bd_rtout / hz;
			tv->tv_usec = (d->bd_rtout % hz) * tick;
			break;
		}
#endif

#ifdef BIOCSORTIMEOUT
	/*
	 * Set read timeout.
	 */
	case BIOCSORTIMEOUT:
		{
			struct timeval50 *tv = addr;

			/* Compute number of ticks. */
			d->bd_rtout = tv->tv_sec * hz + tv->tv_usec / tick;
			if ((d->bd_rtout == 0) && (tv->tv_usec != 0))
				d->bd_rtout = 1;
			break;
		}
#endif

	/*
	 * Get read timeout.
	 */
	case BIOCGRTIMEOUT:
		{
			struct timeval *tv = addr;

			tv->tv_sec = d->bd_rtout / hz;
			tv->tv_usec = (d->bd_rtout % hz) * tick;
			break;
		}
	/*
	 * Get packet stats.
	 */
	case BIOCGSTATS:
		{
			struct bpf_stat *bs = addr;

			bs->bs_recv = d->bd_rcount;
			bs->bs_drop = d->bd_dcount;
			bs->bs_capt = d->bd_ccount;
			break;
		}

	case BIOCGSTATSOLD:
		{
			struct bpf_stat_old *bs = addr;

			bs->bs_recv = d->bd_rcount;
			bs->bs_drop = d->bd_dcount;
			break;
		}

	/*
	 * Set immediate mode.
	 */
	case BIOCIMMEDIATE:
		d->bd_immediate = *(u_int *)addr;
		break;

	case BIOCVERSION:
		{
			struct bpf_version *bv = addr;

			bv->bv_major = BPF_MAJOR_VERSION;
			bv->bv_minor = BPF_MINOR_VERSION;
			break;
		}

	case BIOCGHDRCMPLT:	/* get "header already complete" flag */
		*(u_int *)addr = d->bd_hdrcmplt;
		break;

	case BIOCSHDRCMPLT:	/* set "header already complete" flag */
		d->bd_hdrcmplt = *(u_int *)addr ? 1 : 0;
		break;

	/*
	 * Get packet direction flag
	 */
	case BIOCGDIRECTION:
		*(u_int *)addr = d->bd_direction;
		break;

	/*
	 * Set packet direction flag
	 */
	case BIOCSDIRECTION:
		{
			u_int	direction;

			direction = *(u_int *)addr;
			switch (direction) {
			case BPF_D_IN:
			case BPF_D_INOUT:
			case BPF_D_OUT:
				d->bd_direction = direction;
				break;
			default:
				error = EINVAL;
			}
		}
		break;

	/*
	 * Set "feed packets from bpf back to input" mode
	 */
	case BIOCSFEEDBACK:
		d->bd_feedback = *(u_int *)addr;
		break;

	/*
	 * Get "feed packets from bpf back to input" mode
	 */
	case BIOCGFEEDBACK:
		*(u_int *)addr = d->bd_feedback;
		break;

	case FIONBIO:		/* Non-blocking I/O */
		/*
		 * No need to do anything special as we use IO_NDELAY in
		 * bpfread() as an indication of whether or not to block
		 * the read.
		 */
		break;

	case FIOASYNC:		/* Send signal on receive packets */
		mutex_enter(d->bd_mtx);
		d->bd_async = *(int *)addr;
		mutex_exit(d->bd_mtx);
		break;

	case TIOCSPGRP:		/* Process or group to send signals to */
	case FIOSETOWN:
		error = fsetown(&d->bd_pgid, cmd, addr);
		break;

	case TIOCGPGRP:
	case FIOGETOWN:
		error = fgetown(d->bd_pgid, cmd, addr);
		break;
	}
	return (error);
}

/*
 * Set d's packet filter program to fp.  If this file already has a filter,
 * free it and replace it.  Returns EINVAL for bogus requests.
 */
static int
bpf_setf(struct bpf_d *d, struct bpf_program *fp, u_long cmd)
{
	struct bpf_insn *fcode;
	bpfjit_func_t jcode;
	size_t flen, size = 0;
	struct bpf_filter *oldf, *newf, **storef;

	jcode = NULL;
	flen = fp->bf_len;

	if ((fp->bf_insns == NULL && flen) || flen > BPF_MAXINSNS) {
		return EINVAL;
	}

	if (flen) {
		/*
		 * Allocate the buffer, copy the byte-code from
		 * userspace and validate it.
		 */
		size = flen * sizeof(*fp->bf_insns);
		fcode = kmem_alloc(size, KM_SLEEP);
		if (copyin(fp->bf_insns, fcode, size) != 0 ||
		    !bpf_validate(fcode, (int)flen)) {
			kmem_free(fcode, size);
			return EINVAL;
		}
		if (bpf_jit)
			jcode = bpf_jit_generate(NULL, fcode, flen);
	} else {
		fcode = NULL;
	}

	newf = kmem_alloc(sizeof(*newf), KM_SLEEP);
	newf->bf_insn = fcode;
	newf->bf_size = size;
	newf->bf_jitcode = jcode;
	if (cmd == BIOCSETF)
		d->bd_jitcode = jcode; /* XXX just for kvm(3) users */

	/* Need to hold bpf_mtx for pserialize_perform */
	mutex_enter(&bpf_mtx);
	mutex_enter(d->bd_mtx);
	if (cmd == BIOCSETWF) {
		oldf = d->bd_wfilter;
		storef = &d->bd_wfilter;
	} else {
		oldf = d->bd_rfilter;
		storef = &d->bd_rfilter;
	}
	atomic_store_release(storef, newf);
	reset_d(d);
	pserialize_perform(bpf_psz);
	mutex_exit(d->bd_mtx);
	mutex_exit(&bpf_mtx);

	if (oldf != NULL)
		bpf_free_filter(oldf);

	return 0;
}

/*
 * Detach a file from its current interface (if attached at all) and attach
 * to the interface indicated by the name stored in ifr.
 * Return an errno or 0.
 */
static int
bpf_setif(struct bpf_d *d, struct ifreq *ifr)
{
	struct bpf_if *bp;
	char *cp;
	int unit_seen, i, error;

	KASSERT(mutex_owned(&bpf_mtx));
	/*
	 * Make sure the provided name has a unit number, and default
	 * it to '0' if not specified.
	 * XXX This is ugly ... do this differently?
	 */
	unit_seen = 0;
	cp = ifr->ifr_name;
	cp[sizeof(ifr->ifr_name) - 1] = '\0';	/* sanity */
	while (*cp++)
		if (*cp >= '0' && *cp <= '9')
			unit_seen = 1;
	if (!unit_seen) {
		/* Make sure to leave room for the '\0'. */
		for (i = 0; i < (IFNAMSIZ - 1); ++i) {
			if ((ifr->ifr_name[i] >= 'a' &&
			     ifr->ifr_name[i] <= 'z') ||
			    (ifr->ifr_name[i] >= 'A' &&
			     ifr->ifr_name[i] <= 'Z'))
				continue;
			ifr->ifr_name[i] = '0';
		}
	}

	/*
	 * Look through attached interfaces for the named one.
	 */
	BPF_IFLIST_WRITER_FOREACH(bp) {
		struct ifnet *ifp = bp->bif_ifp;

		if (ifp == NULL ||
		    strcmp(ifp->if_xname, ifr->ifr_name) != 0)
			continue;
		/* skip additional entry */
		if (bp->bif_driverp != &ifp->if_bpf)
			continue;
		/*
		 * We found the requested interface.
		 * Allocate the packet buffers if we need to.
		 * If we're already attached to requested interface,
		 * just flush the buffer.
		 */
		/*
		 * bpf_allocbufs is called only here. bpf_mtx ensures that
		 * no race condition happen on d->bd_sbuf.
		 */
		if (d->bd_sbuf == NULL) {
			error = bpf_allocbufs(d);
			if (error != 0)
				return (error);
		}
		mutex_enter(d->bd_mtx);
		if (bp != d->bd_bif) {
			if (d->bd_bif) {
				/*
				 * Detach if attached to something else.
				 */
				bpf_detachd(d);
				BPFIF_DLIST_ENTRY_INIT(d);
			}

			bpf_attachd(d, bp);
		}
		reset_d(d);
		mutex_exit(d->bd_mtx);
		return (0);
	}
	/* Not found. */
	return (ENXIO);
}

/*
 * Copy the interface name to the ifreq.
 */
static void
bpf_ifname(struct ifnet *ifp, struct ifreq *ifr)
{
	memcpy(ifr->ifr_name, ifp->if_xname, IFNAMSIZ);
}

static int
bpf_stat(struct file *fp, struct stat *st)
{
	struct bpf_d *d = fp->f_bpf;

	(void)memset(st, 0, sizeof(*st));
	mutex_enter(d->bd_mtx);
	st->st_dev = makedev(cdevsw_lookup_major(&bpf_cdevsw), d->bd_pid);
	st->st_atimespec = d->bd_atime;
	st->st_mtimespec = d->bd_mtime;
	st->st_ctimespec = st->st_birthtimespec = d->bd_btime;
	st->st_uid = kauth_cred_geteuid(fp->f_cred);
	st->st_gid = kauth_cred_getegid(fp->f_cred);
	st->st_mode = S_IFCHR;
	mutex_exit(d->bd_mtx);
	return 0;
}

/*
 * Support for poll() system call
 *
 * Return true iff the specific operation will not block indefinitely - with
 * the assumption that it is safe to positively acknowledge a request for the
 * ability to write to the BPF device.
 * Otherwise, return false but make a note that a selnotify() must be done.
 */
static int
bpf_poll(struct file *fp, int events)
{
	struct bpf_d *d = fp->f_bpf;
	int revents;

	/*
	 * Refresh the PID associated with this bpf file.
	 */
	mutex_enter(&bpf_mtx);
	d->bd_pid = curproc->p_pid;

	revents = events & (POLLOUT | POLLWRNORM);
	if (events & (POLLIN | POLLRDNORM)) {
		/*
		 * An imitation of the FIONREAD ioctl code.
		 */
		mutex_enter(d->bd_mtx);
		if (d->bd_hlen != 0 ||
		    ((d->bd_immediate || d->bd_state == BPF_TIMED_OUT) &&
		     d->bd_slen != 0)) {
			revents |= events & (POLLIN | POLLRDNORM);
		} else {
			selrecord(curlwp, &d->bd_sel);
			/* Start the read timeout if necessary */
			if (d->bd_rtout > 0 && d->bd_state == BPF_IDLE) {
				callout_reset(&d->bd_callout, d->bd_rtout,
					      bpf_timed_out, d);
				d->bd_state = BPF_WAITING;
			}
		}
		mutex_exit(d->bd_mtx);
	}

	mutex_exit(&bpf_mtx);
	return (revents);
}

static void
filt_bpfrdetach(struct knote *kn)
{
	struct bpf_d *d = kn->kn_hook;

	mutex_enter(d->bd_buf_mtx);
	selremove_knote(&d->bd_sel, kn);
	mutex_exit(d->bd_buf_mtx);
}

static int
filt_bpfread(struct knote *kn, long hint)
{
	struct bpf_d *d = kn->kn_hook;
	int rv;

	mutex_enter(d->bd_buf_mtx);
	kn->kn_data = d->bd_hlen;
	if (d->bd_immediate)
		kn->kn_data += d->bd_slen;
	rv = (kn->kn_data > 0);
	mutex_exit(d->bd_buf_mtx);
	return rv;
}

static const struct filterops bpfread_filtops = {
	.f_isfd = 1,
	.f_attach = NULL,
	.f_detach = filt_bpfrdetach,
	.f_event = filt_bpfread,
};

static int
bpf_kqfilter(struct file *fp, struct knote *kn)
{
	struct bpf_d *d = fp->f_bpf;

	switch (kn->kn_filter) {
	case EVFILT_READ:
		kn->kn_fop = &bpfread_filtops;
		break;

	default:
		return (EINVAL);
	}

	kn->kn_hook = d;

	mutex_enter(d->bd_buf_mtx);
	selrecord_knote(&d->bd_sel, kn);
	mutex_exit(d->bd_buf_mtx);

	return (0);
}

/*
 * Copy data from an mbuf chain into a buffer.  This code is derived
 * from m_copydata in sys/uipc_mbuf.c.
 */
static void *
bpf_mcpy(void *dst_arg, const void *src_arg, size_t len)
{
	const struct mbuf *m;
	u_int count;
	u_char *dst;

	m = src_arg;
	dst = dst_arg;
	while (len > 0) {
		if (m == NULL)
			panic("bpf_mcpy");
		count = uimin(m->m_len, len);
		memcpy(dst, mtod(m, const void *), count);
		m = m->m_next;
		dst += count;
		len -= count;
	}
	return dst_arg;
}

static inline u_int
bpf_xfilter(struct bpf_filter **filter, void *pkt, u_int pktlen, u_int buflen)
{
	struct bpf_filter *filt;
	uint32_t mem[BPF_MEMWORDS];
	bpf_args_t args = {
		.pkt = (const uint8_t *)pkt,
		.wirelen = pktlen,
		.buflen = buflen,
		.mem = mem,
		.arg = NULL
	};
	u_int slen;

	filt = atomic_load_consume(filter);
	if (filt == NULL) /* No filter means accept all. */
		return (u_int)-1;

	if (filt->bf_jitcode != NULL)
		slen = filt->bf_jitcode(NULL, &args);
	else
		slen = bpf_filter_ext(NULL, filt->bf_insn, &args);
	return slen;
}

/*
 * Dispatch a packet to all the listeners on interface bp.
 *
 * pkt       pointer to the packet, either a data buffer or an mbuf chain
 * buflen    buffer length, if pkt is a data buffer
 * cpfn      a function that can copy pkt into the listener's buffer
 * pktlen    length of the packet
 * direction BPF_D_IN or BPF_D_OUT
 */
static inline void
bpf_deliver(struct bpf_if *bp, void *(*cpfn)(void *, const void *, size_t),
    void *pkt, u_int pktlen, u_int buflen, const u_int direction)
{
	bool gottime = false;
	struct timespec ts;
	struct bpf_d *d;
	int s;
	u_int slen;

	KASSERT(!cpu_intr_p());

	/*
	 * Note that the IPL does not have to be raised at this point.
	 * The only problem that could arise here is that if two different
	 * interfaces shared any data.  This is not the case.
	 */
	s = pserialize_read_enter();
	BPFIF_DLIST_READER_FOREACH(d, bp) {
		if (direction == BPF_D_IN) {
			if (d->bd_direction == BPF_D_OUT)
				continue;
		} else { /* BPF_D_OUT */
			if (d->bd_direction == BPF_D_IN)
				continue;
		}

		atomic_inc_ulong(&d->bd_rcount);
		BPF_STATINC(recv);

		slen = bpf_xfilter(&d->bd_rfilter, pkt, pktlen, buflen);
		if (slen == 0)
			continue;

		if (!gottime) {
			gottime = true;
			nanotime(&ts);
		}
		/* Assume catchpacket doesn't sleep */
		catchpacket(d, pkt, pktlen, slen, cpfn, &ts);
	}
	pserialize_read_exit(s);
}

/*
 * Incoming linkage from device drivers, when the head of the packet is in
 * a buffer, and the tail is in an mbuf chain.
 */
static void
_bpf_mtap2(struct bpf_if *bp, void *data, u_int dlen, struct mbuf *m,
	u_int direction)
{
	u_int pktlen;
	struct mbuf mb;

	/* Skip outgoing duplicate packets. */
	if ((m->m_flags & M_PROMISC) != 0 && m->m_pkthdr.rcvif_index == 0) {
		m->m_flags &= ~M_PROMISC;
		return;
	}

	pktlen = m_length(m) + dlen;

	/*
	 * Craft on-stack mbuf suitable for passing to bpf_filter.
	 * Note that we cut corners here; we only setup what's
	 * absolutely needed--this mbuf should never go anywhere else.
	 */
	(void)memset(&mb, 0, sizeof(mb));
	mb.m_type = MT_DATA;
	mb.m_next = m;
	mb.m_data = data;
	mb.m_len = dlen;

	bpf_deliver(bp, bpf_mcpy, &mb, pktlen, 0, direction);
}

/*
 * Incoming linkage from device drivers, when packet is in an mbuf chain.
 */
static void
_bpf_mtap(struct bpf_if *bp, struct mbuf *m, u_int direction)
{
	void *(*cpfn)(void *, const void *, size_t);
	u_int pktlen, buflen;
	void *marg;

	/* Skip outgoing duplicate packets. */
	if ((m->m_flags & M_PROMISC) != 0 && m->m_pkthdr.rcvif_index == 0) {
		m->m_flags &= ~M_PROMISC;
		return;
	}

	pktlen = m_length(m);

	/* Skip zero-sized packets. */
	if (__predict_false(pktlen == 0)) {
		return;
	}

	if (pktlen == m->m_len) {
		cpfn = (void *)memcpy;
		marg = mtod(m, void *);
		buflen = pktlen;
		KASSERT(buflen != 0);
	} else {
		cpfn = bpf_mcpy;
		marg = m;
		buflen = 0;
	}

	bpf_deliver(bp, cpfn, marg, pktlen, buflen, direction);
}

/*
 * We need to prepend the address family as
 * a four byte field.  Cons up a dummy header
 * to pacify bpf.  This is safe because bpf
 * will only read from the mbuf (i.e., it won't
 * try to free it or keep a pointer a to it).
 */
static void
_bpf_mtap_af(struct bpf_if *bp, uint32_t af, struct mbuf *m, u_int direction)
{
	struct mbuf m0;

	m0.m_type = MT_DATA;
	m0.m_flags = 0;
	m0.m_next = m;
	m0.m_nextpkt = NULL;
	m0.m_owner = NULL;
	m0.m_len = 4;
	m0.m_data = (char *)&af;

	_bpf_mtap(bp, &m0, direction);
}

/*
 * Put the SLIP pseudo-"link header" in place.
 * Note this M_PREPEND() should never fail,
 * swince we know we always have enough space
 * in the input buffer.
 */
static void
_bpf_mtap_sl_in(struct bpf_if *bp, u_char *chdr, struct mbuf **m)
{
	u_char *hp;

	M_PREPEND(*m, SLIP_HDRLEN, M_DONTWAIT);
	if (*m == NULL)
		return;

	hp = mtod(*m, u_char *);
	hp[SLX_DIR] = SLIPDIR_IN;
	(void)memcpy(&hp[SLX_CHDR], chdr, CHDR_LEN);

	_bpf_mtap(bp, *m, BPF_D_IN);

	m_adj(*m, SLIP_HDRLEN);
}

/*
 * Put the SLIP pseudo-"link header" in
 * place.  The compressed header is now
 * at the beginning of the mbuf.
 */
static void
_bpf_mtap_sl_out(struct bpf_if *bp, u_char *chdr, struct mbuf *m)
{
	struct mbuf m0;
	u_char *hp;

	m0.m_type = MT_DATA;
	m0.m_flags = 0;
	m0.m_next = m;
	m0.m_nextpkt = NULL;
	m0.m_owner = NULL;
	m0.m_data = m0.m_dat;
	m0.m_len = SLIP_HDRLEN;

	hp = mtod(&m0, u_char *);

	hp[SLX_DIR] = SLIPDIR_OUT;
	(void)memcpy(&hp[SLX_CHDR], chdr, CHDR_LEN);

	_bpf_mtap(bp, &m0, BPF_D_OUT);
	m_freem(m);
}

static struct mbuf *
bpf_mbuf_enqueue(struct bpf_if *bp, struct mbuf *m)
{
	struct mbuf *dup;

	dup = m_dup(m, 0, M_COPYALL, M_NOWAIT);
	if (dup == NULL)
		return NULL;

	if (bp->bif_mbuf_tail != NULL) {
		bp->bif_mbuf_tail->m_nextpkt = dup;
	} else {
		bp->bif_mbuf_head = dup;
	}
	bp->bif_mbuf_tail = dup;
#ifdef BPF_MTAP_SOFTINT_DEBUG
	log(LOG_DEBUG, "%s: enqueued mbuf=%p to %s\n",
	    __func__, dup, bp->bif_ifp->if_xname);
#endif

	return dup;
}

static struct mbuf *
bpf_mbuf_dequeue(struct bpf_if *bp)
{
	struct mbuf *m;
	int s;

	/* XXX NOMPSAFE: assumed running on one CPU */
	s = splnet();
	m = bp->bif_mbuf_head;
	if (m != NULL) {
		bp->bif_mbuf_head = m->m_nextpkt;
		m->m_nextpkt = NULL;

		if (bp->bif_mbuf_head == NULL)
			bp->bif_mbuf_tail = NULL;
#ifdef BPF_MTAP_SOFTINT_DEBUG
		log(LOG_DEBUG, "%s: dequeued mbuf=%p from %s\n",
		    __func__, m, bp->bif_ifp->if_xname);
#endif
	}
	splx(s);

	return m;
}

static void
bpf_mtap_si(void *arg)
{
	struct bpf_if *bp = arg;
	struct mbuf *m;

	while ((m = bpf_mbuf_dequeue(bp)) != NULL) {
#ifdef BPF_MTAP_SOFTINT_DEBUG
		log(LOG_DEBUG, "%s: tapping mbuf=%p on %s\n",
		    __func__, m, bp->bif_ifp->if_xname);
#endif
		bpf_ops->bpf_mtap(bp, m, BPF_D_IN);
		m_freem(m);
	}
}

static void
_bpf_mtap_softint(struct ifnet *ifp, struct mbuf *m)
{
	struct bpf_if *bp = ifp->if_bpf;
	struct mbuf *dup;

	KASSERT(cpu_intr_p());

	/* To avoid extra invocations of the softint */
	if (BPFIF_DLIST_READER_EMPTY(bp))
		return;
	KASSERT(bp->bif_si != NULL);

	dup = bpf_mbuf_enqueue(bp, m);
	if (dup != NULL)
		softint_schedule(bp->bif_si);
}

static int
bpf_hdrlen(struct bpf_d *d)
{
	int hdrlen = d->bd_bif->bif_hdrlen;
	/*
	 * Compute the length of the bpf header.  This is not necessarily
	 * equal to SIZEOF_BPF_HDR because we want to insert spacing such
	 * that the network layer header begins on a longword boundary (for
	 * performance reasons and to alleviate alignment restrictions).
	 */
#ifdef _LP64
	if (d->bd_compat32)
		return (BPF_WORDALIGN32(hdrlen + SIZEOF_BPF_HDR32) - hdrlen);
	else
#endif
		return (BPF_WORDALIGN(hdrlen + SIZEOF_BPF_HDR) - hdrlen);
}

/*
 * Move the packet data from interface memory (pkt) into the
 * store buffer. Call the wakeup functions if it's time to wakeup
 * a listener (buffer full), "cpfn" is the routine called to do the
 * actual data transfer. memcpy is passed in to copy contiguous chunks,
 * while bpf_mcpy is passed in to copy mbuf chains.  In the latter case,
 * pkt is really an mbuf.
 */
static void
catchpacket(struct bpf_d *d, u_char *pkt, u_int pktlen, u_int snaplen,
    void *(*cpfn)(void *, const void *, size_t), struct timespec *ts)
{
	char *h;
	int totlen, curlen, caplen;
	int hdrlen = bpf_hdrlen(d);
	int do_wakeup = 0;

	atomic_inc_ulong(&d->bd_ccount);
	BPF_STATINC(capt);
	/*
	 * Figure out how many bytes to move.  If the packet is
	 * greater or equal to the snapshot length, transfer that
	 * much.  Otherwise, transfer the whole packet (unless
	 * we hit the buffer size limit).
	 */
	totlen = hdrlen + uimin(snaplen, pktlen);
	if (totlen > d->bd_bufsize)
		totlen = d->bd_bufsize;
	/*
	 * If we adjusted totlen to fit the bufsize, it could be that
	 * totlen is smaller than hdrlen because of the link layer header.
	 */
	caplen = totlen - hdrlen;
	if (caplen < 0)
		caplen = 0;

	mutex_enter(d->bd_buf_mtx);
	/*
	 * Round up the end of the previous packet to the next longword.
	 */
#ifdef _LP64
	if (d->bd_compat32)
		curlen = BPF_WORDALIGN32(d->bd_slen);
	else
#endif
		curlen = BPF_WORDALIGN(d->bd_slen);
	if (curlen + totlen > d->bd_bufsize) {
		/*
		 * This packet will overflow the storage buffer.
		 * Rotate the buffers if we can, then wakeup any
		 * pending reads.
		 */
		if (d->bd_fbuf == NULL) {
			mutex_exit(d->bd_buf_mtx);
			/*
			 * We haven't completed the previous read yet,
			 * so drop the packet.
			 */
			atomic_inc_ulong(&d->bd_dcount);
			BPF_STATINC(drop);
			return;
		}
		ROTATE_BUFFERS(d);
		do_wakeup = 1;
		curlen = 0;
	} else if (d->bd_immediate || d->bd_state == BPF_TIMED_OUT) {
		/*
		 * Immediate mode is set, or the read timeout has
		 * already expired during a select call.  A packet
		 * arrived, so the reader should be woken up.
		 */
		do_wakeup = 1;
	}

	/*
	 * Append the bpf header.
	 */
	h = (char *)d->bd_sbuf + curlen;
#ifdef _LP64
	if (d->bd_compat32) {
		struct bpf_hdr32 *hp32;

		hp32 = (struct bpf_hdr32 *)h;
		hp32->bh_tstamp.tv_sec = ts->tv_sec;
		hp32->bh_tstamp.tv_usec = ts->tv_nsec / 1000;
		hp32->bh_datalen = pktlen;
		hp32->bh_hdrlen = hdrlen;
		hp32->bh_caplen = caplen;
	} else
#endif
	{
		struct bpf_hdr *hp;

		hp = (struct bpf_hdr *)h;
		hp->bh_tstamp.tv_sec = ts->tv_sec;
		hp->bh_tstamp.tv_usec = ts->tv_nsec / 1000;
		hp->bh_datalen = pktlen;
		hp->bh_hdrlen = hdrlen;
		hp->bh_caplen = caplen;
	}

	/*
	 * Copy the packet data into the store buffer and update its length.
	 */
	(*cpfn)(h + hdrlen, pkt, caplen);
	d->bd_slen = curlen + totlen;
	mutex_exit(d->bd_buf_mtx);

	/*
	 * Call bpf_wakeup after bd_slen has been updated so that kevent(2)
	 * will cause filt_bpfread() to be called with it adjusted.
	 */
	if (do_wakeup)
		bpf_wakeup(d);
}

/*
 * Initialize all nonzero fields of a descriptor.
 */
static int
bpf_allocbufs(struct bpf_d *d)
{

	d->bd_fbuf = kmem_zalloc(d->bd_bufsize, KM_NOSLEEP);
	if (!d->bd_fbuf)
		return (ENOBUFS);
	d->bd_sbuf = kmem_zalloc(d->bd_bufsize, KM_NOSLEEP);
	if (!d->bd_sbuf) {
		kmem_free(d->bd_fbuf, d->bd_bufsize);
		return (ENOBUFS);
	}
	d->bd_slen = 0;
	d->bd_hlen = 0;
	return (0);
}

static void
bpf_free_filter(struct bpf_filter *filter)
{

	KASSERT(filter != NULL);
	KASSERT(filter->bf_insn != NULL);

	kmem_free(filter->bf_insn, filter->bf_size);
	if (filter->bf_jitcode != NULL)
		bpf_jit_freecode(filter->bf_jitcode);
	kmem_free(filter, sizeof(*filter));
}

/*
 * Free buffers currently in use by a descriptor.
 * Called on close.
 */
static void
bpf_freed(struct bpf_d *d)
{
	/*
	 * We don't need to lock out interrupts since this descriptor has
	 * been detached from its interface and it yet hasn't been marked
	 * free.
	 */
	if (d->bd_sbuf != NULL) {
		kmem_free(d->bd_sbuf, d->bd_bufsize);
		if (d->bd_hbuf != NULL)
			kmem_free(d->bd_hbuf, d->bd_bufsize);
		if (d->bd_fbuf != NULL)
			kmem_free(d->bd_fbuf, d->bd_bufsize);
	}
	if (d->bd_rfilter != NULL) {
		bpf_free_filter(d->bd_rfilter);
		d->bd_rfilter = NULL;
	}
	if (d->bd_wfilter != NULL) {
		bpf_free_filter(d->bd_wfilter);
		d->bd_wfilter = NULL;
	}
	d->bd_jitcode = NULL;
}

/*
 * Attach an interface to bpf.  dlt is the link layer type;
 * hdrlen is the fixed size of the link header for the specified dlt
 * (variable length headers not yet supported).
 */
static void
_bpfattach(struct ifnet *ifp, u_int dlt, u_int hdrlen, struct bpf_if **driverp)
{
	struct bpf_if *bp;
	bp = kmem_alloc(sizeof(*bp), KM_NOSLEEP);
	if (bp == NULL)
		panic("%s: out of memory", __func__);

	mutex_enter(&bpf_mtx);
	bp->bif_driverp = driverp;
	bp->bif_ifp = ifp;
	bp->bif_dlt = dlt;
	bp->bif_si = NULL;
	BPF_IFLIST_ENTRY_INIT(bp);
	PSLIST_INIT(&bp->bif_dlist_head);
	psref_target_init(&bp->bif_psref, bpf_psref_class);
	SLIST_INIT(&bp->bif_trackers);

	BPF_IFLIST_WRITER_INSERT_HEAD(bp);

	*bp->bif_driverp = NULL;

	bp->bif_hdrlen = hdrlen;
	mutex_exit(&bpf_mtx);
#if 0
	printf("bpf: %s attached with dlt %x\n", ifp->if_xname, dlt);
#endif
}

static void
_bpf_mtap_softint_init(struct ifnet *ifp)
{
	struct bpf_if *bp;

	mutex_enter(&bpf_mtx);
	BPF_IFLIST_WRITER_FOREACH(bp) {
		if (bp->bif_ifp != ifp)
			continue;

		bp->bif_mbuf_head = NULL;
		bp->bif_mbuf_tail = NULL;
		bp->bif_si = softint_establish(SOFTINT_NET, bpf_mtap_si, bp);
		if (bp->bif_si == NULL)
			panic("%s: softint_establish() failed", __func__);
		break;
	}
	mutex_exit(&bpf_mtx);

	if (bp == NULL)
		panic("%s: no bpf_if found for %s", __func__, ifp->if_xname);
}

/*
 * Remove an interface from bpf.
 */
static void
_bpfdetach(struct ifnet *ifp)
{
	struct bpf_if *bp;
	struct bpf_d *d;
	int s;

	mutex_enter(&bpf_mtx);
	/* Nuke the vnodes for any open instances */
  again_d:
	BPF_DLIST_WRITER_FOREACH(d) {
		mutex_enter(d->bd_mtx);
		if (d->bd_bif != NULL && d->bd_bif->bif_ifp == ifp) {
			/*
			 * Detach the descriptor from an interface now.
			 * It will be free'ed later by close routine.
			 */
			d->bd_promisc = 0;	/* we can't touch device. */
			bpf_detachd(d);
			mutex_exit(d->bd_mtx);
			goto again_d;
		}
		mutex_exit(d->bd_mtx);
	}

  again:
	BPF_IFLIST_WRITER_FOREACH(bp) {
		if (bp->bif_ifp == ifp) {
			BPF_IFLIST_WRITER_REMOVE(bp);

			pserialize_perform(bpf_psz);
			psref_target_destroy(&bp->bif_psref, bpf_psref_class);

			while (!SLIST_EMPTY(&bp->bif_trackers)) {
				struct bpf_event_tracker *t =
				    SLIST_FIRST(&bp->bif_trackers);
				SLIST_REMOVE_HEAD(&bp->bif_trackers,
				    bet_entries);
				kmem_free(t, sizeof(*t));
			}

			BPF_IFLIST_ENTRY_DESTROY(bp);
			if (bp->bif_si != NULL) {
				/* XXX NOMPSAFE: assumed running on one CPU */
				s = splnet();
				while (bp->bif_mbuf_head != NULL) {
					struct mbuf *m = bp->bif_mbuf_head;
					bp->bif_mbuf_head = m->m_nextpkt;
					m_freem(m);
				}
				splx(s);
				softint_disestablish(bp->bif_si);
			}
			kmem_free(bp, sizeof(*bp));
			goto again;
		}
	}
	mutex_exit(&bpf_mtx);
}

/*
 * Change the data link type of a interface.
 */
static void
_bpf_change_type(struct ifnet *ifp, u_int dlt, u_int hdrlen)
{
	struct bpf_if *bp;

	mutex_enter(&bpf_mtx);
	BPF_IFLIST_WRITER_FOREACH(bp) {
		if (bp->bif_driverp == &ifp->if_bpf)
			break;
	}
	if (bp == NULL)
		panic("bpf_change_type");

	bp->bif_dlt = dlt;

	bp->bif_hdrlen = hdrlen;
	mutex_exit(&bpf_mtx);
}

/*
 * Get a list of available data link type of the interface.
 */
static int
bpf_getdltlist(struct bpf_d *d, struct bpf_dltlist *bfl)
{
	int n, error;
	struct ifnet *ifp;
	struct bpf_if *bp;
	int s, bound;

	KASSERT(mutex_owned(d->bd_mtx));

	ifp = d->bd_bif->bif_ifp;
	n = 0;
	error = 0;

	bound = curlwp_bind();
	s = pserialize_read_enter();
	BPF_IFLIST_READER_FOREACH(bp) {
		if (bp->bif_ifp != ifp)
			continue;
		if (bfl->bfl_list != NULL) {
			struct psref psref;

			if (n >= bfl->bfl_len) {
				pserialize_read_exit(s);
				return ENOMEM;
			}

			bpf_if_acquire(bp, &psref);
			pserialize_read_exit(s);

			error = copyout(&bp->bif_dlt,
			    bfl->bfl_list + n, sizeof(u_int));

			s = pserialize_read_enter();
			bpf_if_release(bp, &psref);
		}
		n++;
	}
	pserialize_read_exit(s);
	curlwp_bindx(bound);

	bfl->bfl_len = n;
	return error;
}

/*
 * Set the data link type of a BPF instance.
 */
static int
bpf_setdlt(struct bpf_d *d, u_int dlt)
{
	int error, opromisc;
	struct ifnet *ifp;
	struct bpf_if *bp;

	KASSERT(mutex_owned(&bpf_mtx));
	KASSERT(mutex_owned(d->bd_mtx));

	if (d->bd_bif->bif_dlt == dlt)
		return 0;
	ifp = d->bd_bif->bif_ifp;
	BPF_IFLIST_WRITER_FOREACH(bp) {
		if (bp->bif_ifp == ifp && bp->bif_dlt == dlt)
			break;
	}
	if (bp == NULL)
		return EINVAL;
	opromisc = d->bd_promisc;
	bpf_detachd(d);
	BPFIF_DLIST_ENTRY_INIT(d);
	bpf_attachd(d, bp);
	reset_d(d);
	if (opromisc) {
		KERNEL_LOCK_UNLESS_NET_MPSAFE();
		error = ifpromisc(bp->bif_ifp, 1);
		KERNEL_UNLOCK_UNLESS_NET_MPSAFE();
		if (error)
			printf("%s: bpf_setdlt: ifpromisc failed (%d)\n",
			    bp->bif_ifp->if_xname, error);
		else
			d->bd_promisc = 1;
	}
	return 0;
}

static int
sysctl_net_bpf_maxbufsize(SYSCTLFN_ARGS)
{
	int newsize, error;
	struct sysctlnode node;

	node = *rnode;
	node.sysctl_data = &newsize;
	newsize = bpf_maxbufsize;
	error = sysctl_lookup(SYSCTLFN_CALL(&node));
	if (error || newp == NULL)
		return (error);

	if (newsize < BPF_MINBUFSIZE || newsize > BPF_MAXBUFSIZE)
		return (EINVAL);

	bpf_maxbufsize = newsize;

	return (0);
}

#if defined(MODULAR) || defined(BPFJIT)
static int
sysctl_net_bpf_jit(SYSCTLFN_ARGS)
{
	bool newval;
	int error;
	struct sysctlnode node;

	node = *rnode;
	node.sysctl_data = &newval;
	newval = bpf_jit;
	error = sysctl_lookup(SYSCTLFN_CALL(&node));
	if (error != 0 || newp == NULL)
		return error;

	bpf_jit = newval;
	if (newval && bpfjit_module_ops.bj_generate_code == NULL) {
		printf("JIT compilation is postponed "
		    "until after bpfjit module is loaded\n");
	}

	return 0;
}
#endif

static int
sysctl_net_bpf_peers(SYSCTLFN_ARGS)
{
	int    error, elem_count;
	struct bpf_d	 *dp;
	struct bpf_d_ext  dpe;
	size_t len, needed, elem_size, out_size;
	char   *sp;

	if (namelen == 1 && name[0] == CTL_QUERY)
		return (sysctl_query(SYSCTLFN_CALL(rnode)));

	if (namelen != 2)
		return (EINVAL);

	/* BPF peers is privileged information. */
	error = kauth_authorize_network(l->l_cred, KAUTH_NETWORK_INTERFACE,
	    KAUTH_REQ_NETWORK_INTERFACE_GETPRIV, NULL, NULL, NULL);
	if (error)
		return (EPERM);

	len = (oldp != NULL) ? *oldlenp : 0;
	sp = oldp;
	elem_size = name[0];
	elem_count = name[1];
	out_size = MIN(sizeof(dpe), elem_size);
	needed = 0;

	if (elem_size < 1 || elem_count < 0)
		return (EINVAL);

	mutex_enter(&bpf_mtx);
	BPF_DLIST_WRITER_FOREACH(dp) {
		if (len >= elem_size && elem_count > 0) {
#define BPF_EXT(field)	dpe.bde_ ## field = dp->bd_ ## field
			BPF_EXT(bufsize);
			BPF_EXT(promisc);
			BPF_EXT(state);
			BPF_EXT(immediate);
			BPF_EXT(hdrcmplt);
			BPF_EXT(direction);
			BPF_EXT(pid);
			BPF_EXT(rcount);
			BPF_EXT(dcount);
			BPF_EXT(ccount);
#undef BPF_EXT
			mutex_enter(dp->bd_mtx);
			if (dp->bd_bif)
				(void)strlcpy(dpe.bde_ifname,
				    dp->bd_bif->bif_ifp->if_xname,
				    IFNAMSIZ - 1);
			else
				dpe.bde_ifname[0] = '\0';
			dpe.bde_locked = dp->bd_locked;
			mutex_exit(dp->bd_mtx);

			error = copyout(&dpe, sp, out_size);
			if (error)
				break;
			sp += elem_size;
			len -= elem_size;
		}
		needed += elem_size;
		if (elem_count > 0 && elem_count != INT_MAX)
			elem_count--;
	}
	mutex_exit(&bpf_mtx);

	*oldlenp = needed;

	return (error);
}

static void
bpf_stats(void *p, void *arg, struct cpu_info *ci __unused)
{
	struct bpf_stat *const stats = p;
	struct bpf_stat *sum = arg;

	int s = splnet();

	sum->bs_recv += stats->bs_recv;
	sum->bs_drop += stats->bs_drop;
	sum->bs_capt += stats->bs_capt;

	splx(s);
}

static int
bpf_sysctl_gstats_handler(SYSCTLFN_ARGS)
{
	struct sysctlnode node;
	int error;
	struct bpf_stat sum;

	memset(&sum, 0, sizeof(sum));
	node = *rnode;

	percpu_foreach_xcall(bpf_gstats_percpu, XC_HIGHPRI_IPL(IPL_SOFTNET),
	    bpf_stats, &sum);

	node.sysctl_data = &sum;
	node.sysctl_size = sizeof(sum);
	error = sysctl_lookup(SYSCTLFN_CALL(&node));
	if (error != 0 || newp == NULL)
		return error;

	return 0;
}

SYSCTL_SETUP(sysctl_net_bpf_setup, "bpf sysctls")
{
	const struct sysctlnode *node;

	node = NULL;
	sysctl_createv(clog, 0, NULL, &node,
		       CTLFLAG_PERMANENT,
		       CTLTYPE_NODE, "bpf",
		       SYSCTL_DESCR("BPF options"),
		       NULL, 0, NULL, 0,
		       CTL_NET, CTL_CREATE, CTL_EOL);
	if (node != NULL) {
#if defined(MODULAR) || defined(BPFJIT)
		sysctl_createv(clog, 0, NULL, NULL,
			CTLFLAG_PERMANENT|CTLFLAG_READWRITE,
			CTLTYPE_BOOL, "jit",
			SYSCTL_DESCR("Toggle Just-In-Time compilation"),
			sysctl_net_bpf_jit, 0, &bpf_jit, 0,
			CTL_NET, node->sysctl_num, CTL_CREATE, CTL_EOL);
#endif
		sysctl_createv(clog, 0, NULL, NULL,
			CTLFLAG_PERMANENT|CTLFLAG_READWRITE,
			CTLTYPE_INT, "maxbufsize",
			SYSCTL_DESCR("Maximum size for data capture buffer"),
			sysctl_net_bpf_maxbufsize, 0, &bpf_maxbufsize, 0,
			CTL_NET, node->sysctl_num, CTL_CREATE, CTL_EOL);
		sysctl_createv(clog, 0, NULL, NULL,
			CTLFLAG_PERMANENT,
			CTLTYPE_STRUCT, "stats",
			SYSCTL_DESCR("BPF stats"),
			bpf_sysctl_gstats_handler, 0, NULL, 0,
			CTL_NET, node->sysctl_num, CTL_CREATE, CTL_EOL);
		sysctl_createv(clog, 0, NULL, NULL,
			CTLFLAG_PERMANENT,
			CTLTYPE_STRUCT, "peers",
			SYSCTL_DESCR("BPF peers"),
			sysctl_net_bpf_peers, 0, NULL, 0,
			CTL_NET, node->sysctl_num, CTL_CREATE, CTL_EOL);
	}

}

static int
_bpf_register_track_event(struct bpf_if **driverp,
	    void (*_fun)(struct bpf_if *, struct ifnet *, int, int))
{
	struct bpf_if *bp;
	struct bpf_event_tracker *t;
	int ret = ENOENT;

	t = kmem_zalloc(sizeof(*t), KM_SLEEP);
	if (!t)
		return ENOMEM;
	t->bet_notify = _fun;

	mutex_enter(&bpf_mtx);
	BPF_IFLIST_WRITER_FOREACH(bp) {
		if (bp->bif_driverp != driverp)
			continue;
		SLIST_INSERT_HEAD(&bp->bif_trackers, t, bet_entries);
		ret = 0;
		break;
	}
	mutex_exit(&bpf_mtx);

	return ret;
}

static int
_bpf_deregister_track_event(struct bpf_if **driverp,
	    void (*_fun)(struct bpf_if *, struct ifnet *, int, int))
{
	struct bpf_if *bp;
	struct bpf_event_tracker *t = NULL;
	int ret = ENOENT;

	mutex_enter(&bpf_mtx);
	BPF_IFLIST_WRITER_FOREACH(bp) {
		if (bp->bif_driverp != driverp)
			continue;
		SLIST_FOREACH(t, &bp->bif_trackers, bet_entries) {
			if (t->bet_notify == _fun) {
				ret = 0;
				break;
			}
		}
		if (ret == 0)
			break;
	}
	if (ret == 0 && t && t->bet_notify == _fun) {
		SLIST_REMOVE(&bp->bif_trackers, t, bpf_event_tracker,
		    bet_entries);
	}
	mutex_exit(&bpf_mtx);
	if (ret == 0)
		kmem_free(t, sizeof(*t));
	return ret;
}

struct bpf_ops bpf_ops_kernel = {
	.bpf_attach =		_bpfattach,
	.bpf_detach =		_bpfdetach,
	.bpf_change_type =	_bpf_change_type,
	.bpf_register_track_event = _bpf_register_track_event,
	.bpf_deregister_track_event = _bpf_deregister_track_event,

	.bpf_mtap =		_bpf_mtap,
	.bpf_mtap2 =		_bpf_mtap2,
	.bpf_mtap_af =		_bpf_mtap_af,
	.bpf_mtap_sl_in =	_bpf_mtap_sl_in,
	.bpf_mtap_sl_out =	_bpf_mtap_sl_out,

	.bpf_mtap_softint =		_bpf_mtap_softint,
	.bpf_mtap_softint_init =	_bpf_mtap_softint_init,
};

MODULE(MODULE_CLASS_DRIVER, bpf, "bpf_filter");

static int
bpf_modcmd(modcmd_t cmd, void *arg)
{
#ifdef _MODULE
	devmajor_t bmajor, cmajor;
#endif
	int error = 0;

	switch (cmd) {
	case MODULE_CMD_INIT:
		bpf_init();
#ifdef _MODULE
		bmajor = cmajor = NODEVMAJOR;
		error = devsw_attach("bpf", NULL, &bmajor,
		    &bpf_cdevsw, &cmajor);
		if (error)
			break;
#endif

		bpf_ops_handover_enter(&bpf_ops_kernel);
		atomic_swap_ptr(&bpf_ops, &bpf_ops_kernel);
		bpf_ops_handover_exit();
		break;

	case MODULE_CMD_FINI:
		/*
		 * While there is no reference counting for bpf callers,
		 * unload could at least in theory be done similarly to 
		 * system call disestablishment.  This should even be
		 * a little simpler:
		 * 
		 * 1) replace op vector with stubs
		 * 2) post update to all cpus with xc
		 * 3) check that nobody is in bpf anymore
		 *    (it's doubtful we'd want something like l_sysent,
		 *     but we could do something like *signed* percpu
		 *     counters.  if the sum is 0, we're good).
		 * 4) if fail, unroll changes
		 *
		 * NOTE: change won't be atomic to the outside.  some
		 * packets may be not captured even if unload is
		 * not succesful.  I think packet capture not working
		 * is a perfectly logical consequence of trying to
		 * disable packet capture.
		 */
		error = EOPNOTSUPP;
		break;

	default:
		error = ENOTTY;
		break;
	}

	return error;
}<|MERGE_RESOLUTION|>--- conflicted
+++ resolved
@@ -1,8 +1,4 @@
-<<<<<<< HEAD
-/*	$NetBSD: bpf.c,v 1.239 2020/12/18 01:31:49 thorpej Exp $	*/
-=======
 /*	$NetBSD: bpf.c,v 1.240 2021/06/09 15:44:15 martin Exp $	*/
->>>>>>> e2aa5677
 
 /*
  * Copyright (c) 1990, 1991, 1993
@@ -43,11 +39,7 @@
  */
 
 #include <sys/cdefs.h>
-<<<<<<< HEAD
-__KERNEL_RCSID(0, "$NetBSD: bpf.c,v 1.239 2020/12/18 01:31:49 thorpej Exp $");
-=======
 __KERNEL_RCSID(0, "$NetBSD: bpf.c,v 1.240 2021/06/09 15:44:15 martin Exp $");
->>>>>>> e2aa5677
 
 #if defined(_KERNEL_OPT)
 #include "opt_bpf.h"
