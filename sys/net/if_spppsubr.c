<<<<<<< HEAD
/*	$NetBSD: if_spppsubr.c,v 1.187 2020/03/06 10:26:59 knakahara Exp $	 */
=======
/*	$NetBSD: if_spppsubr.c,v 1.189 2020/04/04 17:12:33 is Exp $	 */
>>>>>>> 898b1760

/*
 * Synchronous PPP/Cisco link level subroutines.
 * Keepalive protocol implemented in both Cisco and PPP modes.
 *
 * Copyright (C) 1994-1996 Cronyx Engineering Ltd.
 * Author: Serge Vakulenko, <vak@cronyx.ru>
 *
 * Heavily revamped to conform to RFC 1661.
 * Copyright (C) 1997, Joerg Wunsch.
 *
 * RFC2472 IPv6CP support.
 * Copyright (C) 2000, Jun-ichiro itojun Hagino <itojun@iijlab.net>.
 *
 * Redistribution and use in source and binary forms, with or without
 * modification, are permitted provided that the following conditions are met:
 * 1. Redistributions of source code must retain the above copyright notice,
 *    this list of conditions and the following disclaimer.
 * 2. Redistributions in binary form must reproduce the above copyright notice,
 *    this list of conditions and the following disclaimer in the documentation
 *    and/or other materials provided with the distribution.
 *
 * THIS SOFTWARE IS PROVIDED BY THE FREEBSD PROJECT ``AS IS'' AND ANY
 * EXPRESS OR IMPLIED WARRANTIES, INCLUDING, BUT NOT LIMITED TO, THE
 * IMPLIED WARRANTIES OF MERCHANTABILITY AND FITNESS FOR A PARTICULAR PURPOSE
 * ARE DISCLAIMED. IN NO EVENT SHALL THE FREEBSD PROJECT OR CONTRIBUTORS BE
 * LIABLE FOR ANY DIRECT, INDIRECT, INCIDENTAL, SPECIAL, EXEMPLARY, OR
 * CONSEQUENTIAL DAMAGES (INCLUDING, BUT NOT LIMITED TO, PROCUREMENT OF
 * SUBSTITUTE GOODS OR SERVICES; LOSS OF USE, DATA, OR PROFITS; OR BUSINESS
 * INTERRUPTION) HOWEVER CAUSED AND ON ANY THEORY OF LIABILITY, WHETHER IN
 * CONTRACT, STRICT LIABILITY, OR TORT (INCLUDING NEGLIGENCE OR OTHERWISE)
 * ARISING IN ANY WAY OUT OF THE USE OF THIS SOFTWARE, EVEN IF ADVISED OF THE
 * POSSIBILITY OF SUCH DAMAGE.
 *
 * From: Version 2.4, Thu Apr 30 17:17:21 MSD 1997
 *
 * From: if_spppsubr.c,v 1.39 1998/04/04 13:26:03 phk Exp
 *
 * From: Id: if_spppsubr.c,v 1.23 1999/02/23 14:47:50 hm Exp
 */

#include <sys/cdefs.h>
<<<<<<< HEAD
__KERNEL_RCSID(0, "$NetBSD: if_spppsubr.c,v 1.187 2020/03/06 10:26:59 knakahara Exp $");
=======
__KERNEL_RCSID(0, "$NetBSD: if_spppsubr.c,v 1.189 2020/04/04 17:12:33 is Exp $");
>>>>>>> 898b1760

#if defined(_KERNEL_OPT)
#include "opt_inet.h"
#include "opt_modular.h"
#include "opt_compat_netbsd.h"
#include "opt_net_mpsafe.h"
#endif


#include <sys/param.h>
#include <sys/proc.h>
#include <sys/systm.h>
#include <sys/kernel.h>
#include <sys/sockio.h>
#include <sys/socket.h>
#include <sys/syslog.h>
#include <sys/malloc.h>
#include <sys/mbuf.h>
#include <sys/callout.h>
#include <sys/md5.h>
#include <sys/inttypes.h>
#include <sys/kauth.h>
#include <sys/cprng.h>
#include <sys/module.h>
#include <sys/workqueue.h>
#include <sys/atomic.h>
#include <sys/compat_stub.h>

#include <net/if.h>
#include <net/netisr.h>
#include <net/if_types.h>
#include <net/route.h>
#include <net/ppp_defs.h>

#include <netinet/in.h>
#include <netinet/in_systm.h>
#include <netinet/in_var.h>
#ifdef INET
#include <netinet/ip.h>
#include <netinet/tcp.h>
#endif
#include <net/ethertypes.h>

#ifdef INET6
#include <netinet6/scope6_var.h>
#endif

#include <net/if_sppp.h>
#include <net/if_spppvar.h>

#ifdef NET_MPSAFE
#define SPPPSUBR_MPSAFE	1
#endif

#define	LCP_KEEPALIVE_INTERVAL		10	/* seconds between checks */
#define LOOPALIVECNT     		3	/* loopback detection tries */
#define DEFAULT_MAXALIVECNT    		3	/* max. missed alive packets */
#define	DEFAULT_NORECV_TIME		15	/* before we get worried */
#define DEFAULT_MAX_AUTH_FAILURES	5	/* max. auth. failures */

/*
 * Interface flags that can be set in an ifconfig command.
 *
 * Setting link0 will make the link passive, i.e. it will be marked
 * as being administrative openable, but won't be opened to begin
 * with.  Incoming calls will be answered, or subsequent calls with
 * -link1 will cause the administrative open of the LCP layer.
 *
 * Setting link1 will cause the link to auto-dial only as packets
 * arrive to be sent.
 *
 * Setting IFF_DEBUG will syslog the option negotiation and state
 * transitions at level kern.debug.  Note: all logs consistently look
 * like
 *
 *   <if-name><unit>: <proto-name> <additional info...>
 *
 * with <if-name><unit> being something like "bppp0", and <proto-name>
 * being one of "lcp", "ipcp", "cisco", "chap", "pap", etc.
 */

#define IFF_PASSIVE	IFF_LINK0	/* wait passively for connection */
#define IFF_AUTO	IFF_LINK1	/* auto-dial on output */

#define CONF_REQ	1		/* PPP configure request */
#define CONF_ACK	2		/* PPP configure acknowledge */
#define CONF_NAK	3		/* PPP configure negative ack */
#define CONF_REJ	4		/* PPP configure reject */
#define TERM_REQ	5		/* PPP terminate request */
#define TERM_ACK	6		/* PPP terminate acknowledge */
#define CODE_REJ	7		/* PPP code reject */
#define PROTO_REJ	8		/* PPP protocol reject */
#define ECHO_REQ	9		/* PPP echo request */
#define ECHO_REPLY	10		/* PPP echo reply */
#define DISC_REQ	11		/* PPP discard request */

#define LCP_OPT_MRU		1	/* maximum receive unit */
#define LCP_OPT_ASYNC_MAP	2	/* async control character map */
#define LCP_OPT_AUTH_PROTO	3	/* authentication protocol */
#define LCP_OPT_QUAL_PROTO	4	/* quality protocol */
#define LCP_OPT_MAGIC		5	/* magic number */
#define LCP_OPT_RESERVED	6	/* reserved */
#define LCP_OPT_PROTO_COMP	7	/* protocol field compression */
#define LCP_OPT_ADDR_COMP	8	/* address/control field compression */
#define LCP_OPT_FCS_ALTS	9	/* FCS alternatives */
#define LCP_OPT_SELF_DESC_PAD	10	/* self-describing padding */
#define LCP_OPT_CALL_BACK	13	/* callback */
#define LCP_OPT_COMPOUND_FRMS	15	/* compound frames */
#define LCP_OPT_MP_MRRU		17	/* multilink MRRU */
#define LCP_OPT_MP_SSNHF	18	/* multilink short seq. numbers */
#define LCP_OPT_MP_EID		19	/* multilink endpoint discriminator */

#define IPCP_OPT_ADDRESSES	1	/* both IP addresses; deprecated */
#define IPCP_OPT_COMPRESSION	2	/* IP compression protocol */
#define IPCP_OPT_ADDRESS	3	/* local IP address */
#define	IPCP_OPT_PRIMDNS	129	/* primary remote dns address */
#define	IPCP_OPT_SECDNS		131	/* secondary remote dns address */

#define IPCP_UPDATE_LIMIT	8	/* limit of pending IP updating job */
#define IPCP_SET_ADDRS		1	/* marker for IP address setting job */
#define IPCP_CLEAR_ADDRS	2	/* marker for IP address clearing job */

#define IPV6CP_OPT_IFID		1	/* interface identifier */
#define IPV6CP_OPT_COMPRESSION	2	/* IPv6 compression protocol */

#define PAP_REQ			1	/* PAP name/password request */
#define PAP_ACK			2	/* PAP acknowledge */
#define PAP_NAK			3	/* PAP fail */

#define CHAP_CHALLENGE		1	/* CHAP challenge request */
#define CHAP_RESPONSE		2	/* CHAP challenge response */
#define CHAP_SUCCESS		3	/* CHAP response ok */
#define CHAP_FAILURE		4	/* CHAP response failed */

#define CHAP_MD5		5	/* hash algorithm - MD5 */

#define CISCO_MULTICAST		0x8f	/* Cisco multicast address */
#define CISCO_UNICAST		0x0f	/* Cisco unicast address */
#define CISCO_KEEPALIVE		0x8035	/* Cisco keepalive protocol */
#define CISCO_ADDR_REQ		0	/* Cisco address request */
#define CISCO_ADDR_REPLY	1	/* Cisco address reply */
#define CISCO_KEEPALIVE_REQ	2	/* Cisco keepalive request */

/* states are named and numbered according to RFC 1661 */
#define STATE_INITIAL	0
#define STATE_STARTING	1
#define STATE_CLOSED	2
#define STATE_STOPPED	3
#define STATE_CLOSING	4
#define STATE_STOPPING	5
#define STATE_REQ_SENT	6
#define STATE_ACK_RCVD	7
#define STATE_ACK_SENT	8
#define STATE_OPENED	9

struct ppp_header {
	uint8_t address;
	uint8_t control;
	uint16_t protocol;
} __packed;
#define PPP_HEADER_LEN          sizeof (struct ppp_header)

struct lcp_header {
	uint8_t type;
	uint8_t ident;
	uint16_t len;
} __packed;
#define LCP_HEADER_LEN          sizeof (struct lcp_header)

struct cisco_packet {
	uint32_t type;
	uint32_t par1;
	uint32_t par2;
	uint16_t rel;
	uint16_t time0;
	uint16_t time1;
} __packed;
#define CISCO_PACKET_LEN 18

/*
 * We follow the spelling and capitalization of RFC 1661 here, to make
 * it easier comparing with the standard.  Please refer to this RFC in
 * case you can't make sense out of these abbreviation; it will also
 * explain the semantics related to the various events and actions.
 */
struct cp {
	u_short	proto;		/* PPP control protocol number */
	u_char protoidx;	/* index into state table in struct sppp */
	u_char flags;
#define CP_LCP		0x01	/* this is the LCP */
#define CP_AUTH		0x02	/* this is an authentication protocol */
#define CP_NCP		0x04	/* this is a NCP */
#define CP_QUAL		0x08	/* this is a quality reporting protocol */
	const char *name;	/* name of this control protocol */
	/* event handlers */
	void	(*Up)(struct sppp *sp);
	void	(*Down)(struct sppp *sp);
	void	(*Open)(struct sppp *sp);
	void	(*Close)(struct sppp *sp);
	void	(*TO)(void *sp);
	int	(*RCR)(struct sppp *sp, struct lcp_header *h, int len);
	void	(*RCN_rej)(struct sppp *sp, struct lcp_header *h, int len);
	void	(*RCN_nak)(struct sppp *sp, struct lcp_header *h, int len);
	/* actions */
	void	(*tlu)(struct sppp *sp);
	void	(*tld)(struct sppp *sp);
	void	(*tls)(struct sppp *sp);
	void	(*tlf)(struct sppp *sp);
	void	(*scr)(struct sppp *sp);
};

static struct sppp *spppq;
static kmutex_t *spppq_lock = NULL;
static callout_t keepalive_ch;

#define SPPPQ_LOCK()	if (spppq_lock) \
				mutex_enter(spppq_lock);
#define SPPPQ_UNLOCK()	if (spppq_lock) \
				mutex_exit(spppq_lock);

#define SPPP_LOCK(_sp, _op)	rw_enter(&(_sp)->pp_lock, (_op))
#define SPPP_UNLOCK(_sp)	rw_exit(&(_sp)->pp_lock)
#define SPPP_WLOCKED(_sp)	rw_write_held(&(_sp)->pp_lock)
#define SPPP_UPGRADE(_sp)	do{	\
	SPPP_UNLOCK(_sp);		\
	SPPP_LOCK(_sp, RW_WRITER);	\
}while (0)
#define SPPP_DOWNGRADE(_sp)	rw_downgrade(&(_sp)->pp_lock)

#ifdef INET
#ifndef SPPPSUBR_MPSAFE
/*
 * The following disgusting hack gets around the problem that IP TOS
 * can't be set yet.  We want to put "interactive" traffic on a high
 * priority queue.  To decide if traffic is interactive, we check that
 * a) it is TCP and b) one of its ports is telnet, rlogin or ftp control.
 *
 * XXX is this really still necessary?  - joerg -
 */
static u_short interactive_ports[8] = {
	0,	513,	0,	0,
	0,	21,	0,	23,
};
#define INTERACTIVE(p)	(interactive_ports[(p) & 7] == (p))
#endif /* SPPPSUBR_MPSAFE */
#endif

/* almost every function needs these */
#define STDDCL							\
	struct ifnet *ifp = &sp->pp_if;				\
	int debug = ifp->if_flags & IFF_DEBUG

static int sppp_output(struct ifnet *ifp, struct mbuf *m,
		       const struct sockaddr *dst, const struct rtentry *rt);

static void sppp_cisco_send(struct sppp *sp, int type, int32_t par1, int32_t par2);
static void sppp_cisco_input(struct sppp *sp, struct mbuf *m);

static void sppp_cp_input(const struct cp *cp, struct sppp *sp,
			  struct mbuf *m);
static void sppp_cp_send(struct sppp *sp, u_short proto, u_char type,
			 u_char ident, u_short len, void *data);
/* static void sppp_cp_timeout(void *arg); */
static void sppp_cp_change_state(const struct cp *cp, struct sppp *sp,
				 int newstate);
static void sppp_auth_send(const struct cp *cp,
			   struct sppp *sp, unsigned int type, unsigned int id,
			   ...);

static void sppp_up_event(const struct cp *cp, struct sppp *sp);
static void sppp_down_event(const struct cp *cp, struct sppp *sp);
static void sppp_open_event(const struct cp *cp, struct sppp *sp);
static void sppp_close_event(const struct cp *cp, struct sppp *sp);
static void sppp_to_event(const struct cp *cp, struct sppp *sp);

static void sppp_null(struct sppp *sp);

static void sppp_lcp_init(struct sppp *sp);
static void sppp_lcp_up(struct sppp *sp);
static void sppp_lcp_down(struct sppp *sp);
static void sppp_lcp_open(struct sppp *sp);
static void sppp_lcp_close(struct sppp *sp);
static void sppp_lcp_TO(void *sp);
static int sppp_lcp_RCR(struct sppp *sp, struct lcp_header *h, int len);
static void sppp_lcp_RCN_rej(struct sppp *sp, struct lcp_header *h, int len);
static void sppp_lcp_RCN_nak(struct sppp *sp, struct lcp_header *h, int len);
static void sppp_lcp_tlu(struct sppp *sp);
static void sppp_lcp_tld(struct sppp *sp);
static void sppp_lcp_tls(struct sppp *sp);
static void sppp_lcp_tlf(struct sppp *sp);
static void sppp_lcp_scr(struct sppp *sp);
static void sppp_lcp_check_and_close(struct sppp *sp);
static int sppp_ncp_check(struct sppp *sp);

static void sppp_ipcp_init(struct sppp *sp);
static void sppp_ipcp_up(struct sppp *sp);
static void sppp_ipcp_down(struct sppp *sp);
static void sppp_ipcp_open(struct sppp *sp);
static void sppp_ipcp_close(struct sppp *sp);
static void sppp_ipcp_TO(void *sp);
static int sppp_ipcp_RCR(struct sppp *sp, struct lcp_header *h, int len);
static void sppp_ipcp_RCN_rej(struct sppp *sp, struct lcp_header *h, int len);
static void sppp_ipcp_RCN_nak(struct sppp *sp, struct lcp_header *h, int len);
static void sppp_ipcp_tlu(struct sppp *sp);
static void sppp_ipcp_tld(struct sppp *sp);
static void sppp_ipcp_tls(struct sppp *sp);
static void sppp_ipcp_tlf(struct sppp *sp);
static void sppp_ipcp_scr(struct sppp *sp);

static void sppp_ipv6cp_init(struct sppp *sp);
static void sppp_ipv6cp_up(struct sppp *sp);
static void sppp_ipv6cp_down(struct sppp *sp);
static void sppp_ipv6cp_open(struct sppp *sp);
static void sppp_ipv6cp_close(struct sppp *sp);
static void sppp_ipv6cp_TO(void *sp);
static int sppp_ipv6cp_RCR(struct sppp *sp, struct lcp_header *h, int len);
static void sppp_ipv6cp_RCN_rej(struct sppp *sp, struct lcp_header *h, int len);
static void sppp_ipv6cp_RCN_nak(struct sppp *sp, struct lcp_header *h, int len);
static void sppp_ipv6cp_tlu(struct sppp *sp);
static void sppp_ipv6cp_tld(struct sppp *sp);
static void sppp_ipv6cp_tls(struct sppp *sp);
static void sppp_ipv6cp_tlf(struct sppp *sp);
static void sppp_ipv6cp_scr(struct sppp *sp);

static void sppp_pap_input(struct sppp *sp, struct mbuf *m);
static void sppp_pap_init(struct sppp *sp);
static void sppp_pap_open(struct sppp *sp);
static void sppp_pap_close(struct sppp *sp);
static void sppp_pap_TO(void *sp);
static void sppp_pap_my_TO(void *sp);
static void sppp_pap_tlu(struct sppp *sp);
static void sppp_pap_tld(struct sppp *sp);
static void sppp_pap_scr(struct sppp *sp);

static void sppp_chap_input(struct sppp *sp, struct mbuf *m);
static void sppp_chap_init(struct sppp *sp);
static void sppp_chap_open(struct sppp *sp);
static void sppp_chap_close(struct sppp *sp);
static void sppp_chap_TO(void *sp);
static void sppp_chap_tlu(struct sppp *sp);
static void sppp_chap_tld(struct sppp *sp);
static void sppp_chap_scr(struct sppp *sp);

static const char *sppp_auth_type_name(u_short proto, u_char type);
static const char *sppp_cp_type_name(u_char type);
static const char *sppp_dotted_quad(uint32_t addr);
static const char *sppp_ipcp_opt_name(u_char opt);
#ifdef INET6
static const char *sppp_ipv6cp_opt_name(u_char opt);
#endif
static const char *sppp_lcp_opt_name(u_char opt);
static const char *sppp_phase_name(int phase);
static const char *sppp_proto_name(u_short proto);
static const char *sppp_state_name(int state);
static int sppp_params(struct sppp *sp, u_long cmd, void *data);
#ifdef INET
static void sppp_get_ip_addrs(struct sppp *sp, uint32_t *src, uint32_t *dst,
			      uint32_t *srcmask);
static void sppp_set_ip_addrs_work(struct work *wk, struct sppp *sp);
static void sppp_set_ip_addrs(struct sppp *sp);
static void sppp_clear_ip_addrs_work(struct work *wk, struct sppp *sp);
static void sppp_clear_ip_addrs(struct sppp *sp);
static void sppp_update_ip_addrs_work(struct work *wk, void *arg);
#endif
static void sppp_keepalive(void *dummy);
static void sppp_phase_network(struct sppp *sp);
static void sppp_print_bytes(const u_char *p, u_short len);
static void sppp_print_string(const char *p, u_short len);
#ifdef INET6
static void sppp_get_ip6_addrs(struct sppp *sp, struct in6_addr *src,
				struct in6_addr *dst, struct in6_addr *srcmask);
#ifdef IPV6CP_MYIFID_DYN
static void sppp_set_ip6_addr(struct sppp *sp, const struct in6_addr *src);
static void sppp_gen_ip6_addr(struct sppp *sp, const struct in6_addr *src);
#endif
static void sppp_suggest_ip6_addr(struct sppp *sp, struct in6_addr *src);
#endif

static void sppp_notify_up(struct sppp *);
static void sppp_notify_down(struct sppp *);
static void sppp_notify_tls_wlocked(struct sppp *);
static void sppp_notify_tlf_wlocked(struct sppp *);
#ifdef INET6
static void sppp_notify_con_wlocked(struct sppp *);
#endif
static void sppp_notify_con(struct sppp *);

static void sppp_notify_chg_wlocked(struct sppp *);


/* our control protocol descriptors */
static const struct cp lcp = {
	PPP_LCP, IDX_LCP, CP_LCP, "lcp",
	sppp_lcp_up, sppp_lcp_down, sppp_lcp_open, sppp_lcp_close,
	sppp_lcp_TO, sppp_lcp_RCR, sppp_lcp_RCN_rej, sppp_lcp_RCN_nak,
	sppp_lcp_tlu, sppp_lcp_tld, sppp_lcp_tls, sppp_lcp_tlf,
	sppp_lcp_scr
};

static const struct cp ipcp = {
	PPP_IPCP, IDX_IPCP,
#ifdef INET
	CP_NCP,	/*don't run IPCP if there's no IPv4 support*/
#else
	0,
#endif
	"ipcp",
	sppp_ipcp_up, sppp_ipcp_down, sppp_ipcp_open, sppp_ipcp_close,
	sppp_ipcp_TO, sppp_ipcp_RCR, sppp_ipcp_RCN_rej, sppp_ipcp_RCN_nak,
	sppp_ipcp_tlu, sppp_ipcp_tld, sppp_ipcp_tls, sppp_ipcp_tlf,
	sppp_ipcp_scr
};

static const struct cp ipv6cp = {
	PPP_IPV6CP, IDX_IPV6CP,
#ifdef INET6	/*don't run IPv6CP if there's no IPv6 support*/
	CP_NCP,
#else
	0,
#endif
	"ipv6cp",
	sppp_ipv6cp_up, sppp_ipv6cp_down, sppp_ipv6cp_open, sppp_ipv6cp_close,
	sppp_ipv6cp_TO, sppp_ipv6cp_RCR, sppp_ipv6cp_RCN_rej, sppp_ipv6cp_RCN_nak,
	sppp_ipv6cp_tlu, sppp_ipv6cp_tld, sppp_ipv6cp_tls, sppp_ipv6cp_tlf,
	sppp_ipv6cp_scr
};

static const struct cp pap = {
	PPP_PAP, IDX_PAP, CP_AUTH, "pap",
	sppp_null, sppp_null, sppp_pap_open, sppp_pap_close,
	sppp_pap_TO, 0, 0, 0,
	sppp_pap_tlu, sppp_pap_tld, sppp_null, sppp_null,
	sppp_pap_scr
};

static const struct cp chap = {
	PPP_CHAP, IDX_CHAP, CP_AUTH, "chap",
	sppp_null, sppp_null, sppp_chap_open, sppp_chap_close,
	sppp_chap_TO, 0, 0, 0,
	sppp_chap_tlu, sppp_chap_tld, sppp_null, sppp_null,
	sppp_chap_scr
};

static const struct cp *cps[IDX_COUNT] = {
	&lcp,			/* IDX_LCP */
	&ipcp,			/* IDX_IPCP */
	&ipv6cp,		/* IDX_IPV6CP */
	&pap,			/* IDX_PAP */
	&chap,			/* IDX_CHAP */
};

static void
sppp_change_phase(struct sppp *sp, int phase)
{
	STDDCL;

	KASSERT(SPPP_WLOCKED(sp));

	if (sp->pp_phase == phase)
		return;

	sp->pp_phase = phase;

	if (phase == SPPP_PHASE_NETWORK)
		if_link_state_change(ifp, LINK_STATE_UP);
	else
		if_link_state_change(ifp, LINK_STATE_DOWN);

	if (debug)
	{
		log(LOG_INFO, "%s: phase %s\n", ifp->if_xname,
			sppp_phase_name(sp->pp_phase));
	}
}

/*
 * Exported functions, comprising our interface to the lower layer.
 */

/*
 * Process the received packet.
 */
void
sppp_input(struct ifnet *ifp, struct mbuf *m)
{
	struct ppp_header *h = NULL;
	pktqueue_t *pktq = NULL;
	struct ifqueue *inq = NULL;
	uint16_t protocol;
	struct sppp *sp = (struct sppp *)ifp;
	int debug = ifp->if_flags & IFF_DEBUG;
	int isr = 0;

	SPPP_LOCK(sp, RW_READER);

	if (ifp->if_flags & IFF_UP) {
		/* Count received bytes, add hardware framing */
		if_statadd(ifp, if_ibytes, m->m_pkthdr.len + sp->pp_framebytes);
		/* Note time of last receive */
		sp->pp_last_receive = time_uptime;
	}

	if (m->m_pkthdr.len <= PPP_HEADER_LEN) {
		/* Too small packet, drop it. */
		if (debug)
			log(LOG_DEBUG,
			    "%s: input packet is too small, %d bytes\n",
			    ifp->if_xname, m->m_pkthdr.len);
	  drop:
		if_statadd2(ifp, if_ierrors, 1, if_iqdrops, 1);
		m_freem(m);
		SPPP_UNLOCK(sp);
		return;
	}

	if (sp->pp_flags & PP_NOFRAMING) {
		memcpy(&protocol, mtod(m, void *), 2);
		protocol = ntohs(protocol);
		m_adj(m, 2);
	} else {

		/* Get PPP header. */
		h = mtod(m, struct ppp_header *);
		m_adj(m, PPP_HEADER_LEN);

		switch (h->address) {
		case PPP_ALLSTATIONS:
			if (h->control != PPP_UI)
				goto invalid;
			if (sp->pp_flags & PP_CISCO) {
				if (debug)
					log(LOG_DEBUG,
					    "%s: PPP packet in Cisco mode "
					    "<addr=0x%x ctrl=0x%x proto=0x%x>\n",
					    ifp->if_xname,
					    h->address, h->control, ntohs(h->protocol));
				goto drop;
			}
			break;
		case CISCO_MULTICAST:
		case CISCO_UNICAST:
			/* Don't check the control field here (RFC 1547). */
			if (! (sp->pp_flags & PP_CISCO)) {
				if (debug)
					log(LOG_DEBUG,
					    "%s: Cisco packet in PPP mode "
					    "<addr=0x%x ctrl=0x%x proto=0x%x>\n",
					    ifp->if_xname,
					    h->address, h->control, ntohs(h->protocol));
				goto drop;
			}
			switch (ntohs(h->protocol)) {
			default:
				if_statinc(ifp, if_noproto);
				goto invalid;
			case CISCO_KEEPALIVE:
				SPPP_UNLOCK(sp);
				sppp_cisco_input((struct sppp *) ifp, m);
				m_freem(m);
				return;
#ifdef INET
			case ETHERTYPE_IP:
				pktq = ip_pktq;
				break;
#endif
#ifdef INET6
			case ETHERTYPE_IPV6:
				pktq = ip6_pktq;
				break;
#endif
			}
			goto queue_pkt;
		default:        /* Invalid PPP packet. */
		  invalid:
			if (debug)
				log(LOG_DEBUG,
				    "%s: invalid input packet "
				    "<addr=0x%x ctrl=0x%x proto=0x%x>\n",
				    ifp->if_xname,
				    h->address, h->control, ntohs(h->protocol));
			goto drop;
		}
		protocol = ntohs(h->protocol);
	}

	switch (protocol) {
	default:
		if (sp->state[IDX_LCP] == STATE_OPENED) {
			uint16_t prot = htons(protocol);

			SPPP_UPGRADE(sp);
			sppp_cp_send(sp, PPP_LCP, PROTO_REJ,
			    ++sp->pp_seq[IDX_LCP], m->m_pkthdr.len + 2,
			    &prot);
			SPPP_DOWNGRADE(sp);
		}
		if (debug)
			log(LOG_DEBUG,
			    "%s: invalid input protocol "
			    "<proto=0x%x>\n", ifp->if_xname, ntohs(protocol));
		if_statinc(ifp, if_noproto);
		goto drop;
	case PPP_LCP:
		SPPP_UNLOCK(sp);
		sppp_cp_input(&lcp, sp, m);
		m_freem(m);
		return;
	case PPP_PAP:
		SPPP_UNLOCK(sp);
		if (sp->pp_phase >= SPPP_PHASE_AUTHENTICATE) {
			sppp_pap_input(sp, m);
		}
		m_freem(m);
		return;
	case PPP_CHAP:
		SPPP_UNLOCK(sp);
		if (sp->pp_phase >= SPPP_PHASE_AUTHENTICATE) {
			sppp_chap_input(sp, m);
		}
		m_freem(m);
		return;
#ifdef INET
	case PPP_IPCP:
		SPPP_UNLOCK(sp);
		if (sp->pp_phase == SPPP_PHASE_NETWORK) {
			sppp_cp_input(&ipcp, sp, m);
		}
		m_freem(m);
		return;
	case PPP_IP:
		if (sp->state[IDX_IPCP] == STATE_OPENED) {
			sp->pp_last_activity = time_uptime;
			pktq = ip_pktq;
		}
		break;
#endif
#ifdef INET6
	case PPP_IPV6CP:
		SPPP_UNLOCK(sp);
		if (sp->pp_phase == SPPP_PHASE_NETWORK) {
			sppp_cp_input(&ipv6cp, sp, m);
		}
		m_freem(m);
		return;

	case PPP_IPV6:
		if (sp->state[IDX_IPV6CP] == STATE_OPENED) {
			sp->pp_last_activity = time_uptime;
			pktq = ip6_pktq;
		}
		break;
#endif
	}

queue_pkt:
	if ((ifp->if_flags & IFF_UP) == 0 || (!inq && !pktq)) {
		goto drop;
	}

	/* Check queue. */
	if (__predict_true(pktq)) {
		if (__predict_false(!pktq_enqueue(pktq, m, 0))) {
			goto drop;
		}
		SPPP_UNLOCK(sp);
		return;
	}

	SPPP_UNLOCK(sp);

	IFQ_LOCK(inq);
	if (IF_QFULL(inq)) {
		/* Queue overflow. */
		IF_DROP(inq);
		IFQ_UNLOCK(inq);
		if (debug)
			log(LOG_DEBUG, "%s: protocol queue overflow\n",
				ifp->if_xname);

		SPPP_LOCK(sp, RW_READER);
		goto drop;
	}
	IF_ENQUEUE(inq, m);
	IFQ_UNLOCK(inq);
	schednetisr(isr);
}

/*
 * Enqueue transmit packet.
 */
static int
sppp_output(struct ifnet *ifp, struct mbuf *m,
    const struct sockaddr *dst, const struct rtentry *rt)
{
	struct sppp *sp = (struct sppp *) ifp;
	struct ppp_header *h = NULL;
#ifndef SPPPSUBR_MPSAFE
	struct ifqueue *ifq = NULL;		/* XXX */
#endif
	int s, error = 0;
	uint16_t protocol;
	size_t pktlen;

	s = splnet();
	SPPP_LOCK(sp, RW_READER);

	sp->pp_last_activity = time_uptime;

	if ((ifp->if_flags & IFF_UP) == 0 ||
	    (ifp->if_flags & (IFF_RUNNING | IFF_AUTO)) == 0) {
		SPPP_UNLOCK(sp);
		splx(s);

		m_freem(m);

		return (ENETDOWN);
	}

	if ((ifp->if_flags & (IFF_RUNNING | IFF_AUTO)) == IFF_AUTO) {
		/*
		 * Interface is not yet running, but auto-dial.  Need
		 * to start LCP for it.
		 */
		ifp->if_flags |= IFF_RUNNING;

		SPPP_UNLOCK(sp);
		splx(s);

		SPPP_LOCK(sp, RW_WRITER);
		lcp.Open(sp);
		SPPP_UNLOCK(sp);

		s = splnet();
		SPPP_LOCK(sp, RW_READER);
	}

	/*
	 * If the queueing discipline needs packet classification,
	 * do it before prepending link headers.
	 */
	IFQ_CLASSIFY(&ifp->if_snd, m, dst->sa_family);

#ifdef INET
	if (dst->sa_family == AF_INET) {
		struct ip *ip = NULL;
#ifndef SPPPSUBR_MPSAFE
		struct tcphdr *th = NULL;
#endif

		if (m->m_len >= sizeof(struct ip)) {
			ip = mtod(m, struct ip *);
#ifndef SPPPSUBR_MPSAFE
			if (ip->ip_p == IPPROTO_TCP &&
			    m->m_len >= sizeof(struct ip) + (ip->ip_hl << 2) +
			    sizeof(struct tcphdr)) {
				th = (struct tcphdr *)
				    ((char *)ip + (ip->ip_hl << 2));
			}
#endif
		} else
			ip = NULL;

		/*
		 * When using dynamic local IP address assignment by using
		 * 0.0.0.0 as a local address, the first TCP session will
		 * not connect because the local TCP checksum is computed
		 * using 0.0.0.0 which will later become our real IP address
		 * so the TCP checksum computed at the remote end will
		 * become invalid. So we
		 * - don't let packets with src ip addr 0 thru
		 * - we flag TCP packets with src ip 0 as an error
		 */
		if (ip && ip->ip_src.s_addr == INADDR_ANY) {
			uint8_t proto = ip->ip_p;

			SPPP_UNLOCK(sp);
			splx(s);

			m_freem(m);
			if (proto == IPPROTO_TCP)
				return (EADDRNOTAVAIL);
			else
				return (0);
		}

#ifndef SPPPSUBR_MPSAFE
		/*
		 * Put low delay, telnet, rlogin and ftp control packets
		 * in front of the queue.
		 */
		if (!IF_QFULL(&sp->pp_fastq) &&
		    ((ip && (ip->ip_tos & IPTOS_LOWDELAY)) ||
		     (th && (INTERACTIVE(ntohs(th->th_sport)) ||
		      INTERACTIVE(ntohs(th->th_dport))))))
			ifq = &sp->pp_fastq;
#endif /* !SPPPSUBR_MPSAFE */
	}
#endif

#ifdef INET6
	if (dst->sa_family == AF_INET6) {
		/* XXX do something tricky here? */
	}
#endif

	if ((sp->pp_flags & PP_NOFRAMING) == 0) {
		/*
		 * Prepend general data packet PPP header. For now, IP only.
		 */
		M_PREPEND(m, PPP_HEADER_LEN, M_DONTWAIT);
		if (! m) {
			if (ifp->if_flags & IFF_DEBUG)
				log(LOG_DEBUG, "%s: no memory for transmit header\n",
					ifp->if_xname);
			if_statinc(ifp, if_oerrors);
			SPPP_UNLOCK(sp);
			splx(s);
			return (ENOBUFS);
		}
		/*
		 * May want to check size of packet
		 * (albeit due to the implementation it's always enough)
		 */
		h = mtod(m, struct ppp_header *);
		if (sp->pp_flags & PP_CISCO) {
			h->address = CISCO_UNICAST;        /* unicast address */
			h->control = 0;
		} else {
			h->address = PPP_ALLSTATIONS;        /* broadcast address */
			h->control = PPP_UI;                 /* Unnumbered Info */
		}
	}

	switch (dst->sa_family) {
#ifdef INET
	case AF_INET:   /* Internet Protocol */
		if (sp->pp_flags & PP_CISCO)
			protocol = htons(ETHERTYPE_IP);
		else {
			/*
			 * Don't choke with an ENETDOWN early.  It's
			 * possible that we just started dialing out,
			 * so don't drop the packet immediately.  If
			 * we notice that we run out of buffer space
			 * below, we will however remember that we are
			 * not ready to carry IP packets, and return
			 * ENETDOWN, as opposed to ENOBUFS.
			 */
			protocol = htons(PPP_IP);
			if (sp->state[IDX_IPCP] != STATE_OPENED)
				error = ENETDOWN;
		}
		break;
#endif
#ifdef INET6
	case AF_INET6:   /* Internet Protocol version 6 */
		if (sp->pp_flags & PP_CISCO)
			protocol = htons(ETHERTYPE_IPV6);
		else {
			/*
			 * Don't choke with an ENETDOWN early.  It's
			 * possible that we just started dialing out,
			 * so don't drop the packet immediately.  If
			 * we notice that we run out of buffer space
			 * below, we will however remember that we are
			 * not ready to carry IP packets, and return
			 * ENETDOWN, as opposed to ENOBUFS.
			 */
			protocol = htons(PPP_IPV6);
			if (sp->state[IDX_IPV6CP] != STATE_OPENED)
				error = ENETDOWN;
		}
		break;
#endif
	default:
		m_freem(m);
		if_statinc(ifp, if_oerrors);
		SPPP_UNLOCK(sp);
		splx(s);
		return (EAFNOSUPPORT);
	}

	if (sp->pp_flags & PP_NOFRAMING) {
		M_PREPEND(m, 2, M_DONTWAIT);
		if (m == NULL) {
			if (ifp->if_flags & IFF_DEBUG)
				log(LOG_DEBUG, "%s: no memory for transmit header\n",
					ifp->if_xname);
			if_statinc(ifp, if_oerrors);
			SPPP_UNLOCK(sp);
			splx(s);
			return (ENOBUFS);
		}
		*mtod(m, uint16_t *) = protocol;
	} else {
		h->protocol = protocol;
	}

	pktlen = m->m_pkthdr.len;
#ifdef SPPPSUBR_MPSAFE
	SPPP_UNLOCK(sp);
	error = if_transmit_lock(ifp, m);
	SPPP_LOCK(sp, RW_READER);
	if (error == 0)
		if_statadd(ifp, if_obytes, pktlen + sp->pp_framebytes);
#else /* !SPPPSUBR_MPSAFE */
	error = ifq_enqueue2(ifp, ifq, m);

	if (error == 0) {
		/*
		 * Count output packets and bytes.
		 * The packet length includes header + additional hardware
		 * framing according to RFC 1333.
		 */
		if (!(ifp->if_flags & IFF_OACTIVE)) {
			SPPP_UNLOCK(sp);
			if_start_lock(ifp);
			SPPP_LOCK(sp, RW_READER);
		}
		if_statadd(ifp, if_obytes, pktlen + sp->pp_framebytes);
	}
#endif /* !SPPPSUBR_MPSAFE */
	SPPP_UNLOCK(sp);
	splx(s);
	return error;
}

static int
sppp_mediachange(struct ifnet *ifp)
{

	return (0);
}

static void
sppp_mediastatus(struct ifnet *ifp, struct ifmediareq *imr)
{
	int link_state;

	link_state = atomic_load_relaxed(&ifp->if_link_state);
	switch (link_state) {
	case LINK_STATE_UP:
		imr->ifm_status = IFM_AVALID | IFM_ACTIVE;
		break;
	case LINK_STATE_DOWN:
		imr->ifm_status = IFM_AVALID;
		break;
	default:
		/* Should be impossible as we set link state down in attach. */
		imr->ifm_status = 0;
		break;
	}
}

void
sppp_attach(struct ifnet *ifp)
{
	struct sppp *sp = (struct sppp *) ifp;

	/* Initialize keepalive handler. */
	if (! spppq) {
		callout_init(&keepalive_ch, CALLOUT_MPSAFE);
		callout_reset(&keepalive_ch, hz * LCP_KEEPALIVE_INTERVAL, sppp_keepalive, NULL);
	}

	if (! spppq_lock)
		spppq_lock = mutex_obj_alloc(MUTEX_DEFAULT, IPL_SOFTNET);

	/* Insert new entry into the keepalive list. */
	sp->pp_next = spppq;
	spppq = sp;

	sp->pp_if.if_type = IFT_PPP;
	sp->pp_if.if_output = sppp_output;
	sp->pp_fastq.ifq_maxlen = 32;
	sp->pp_cpq.ifq_maxlen = 20;
	sp->pp_loopcnt = 0;
	sp->pp_alivecnt = 0;
	sp->pp_last_activity = 0;
	sp->pp_last_receive = 0;
	sp->pp_maxalive = DEFAULT_MAXALIVECNT;
	sp->pp_max_noreceive = DEFAULT_NORECV_TIME;
	sp->pp_idle_timeout = 0;
	memset(&sp->pp_seq[0], 0, sizeof(sp->pp_seq));
	memset(&sp->pp_rseq[0], 0, sizeof(sp->pp_rseq));
	sp->pp_auth_failures = 0;
	sp->pp_max_auth_fail = DEFAULT_MAX_AUTH_FAILURES;
	sp->pp_phase = SPPP_PHASE_DEAD;
	sp->pp_up = sppp_notify_up;
	sp->pp_down = sppp_notify_down;
	rw_init(&sp->pp_lock);

	if_alloc_sadl(ifp);

	/* Lets not beat about the bush, we know we're down. */
	ifp->if_link_state = LINK_STATE_DOWN;
	/* There is no media for PPP, but it's needed to report link status. */
	ifmedia_init(&sp->pp_im, 0, sppp_mediachange, sppp_mediastatus);

	memset(&sp->myauth, 0, sizeof sp->myauth);
	memset(&sp->hisauth, 0, sizeof sp->hisauth);
	SPPP_LOCK(sp, RW_WRITER);
	sppp_lcp_init(sp);
	sppp_ipcp_init(sp);
	sppp_ipv6cp_init(sp);
	sppp_pap_init(sp);
	sppp_chap_init(sp);
	SPPP_UNLOCK(sp);
}

void
sppp_detach(struct ifnet *ifp)
{
	struct sppp **q, *p, *sp = (struct sppp *) ifp;

	/* Remove the entry from the keepalive list. */
	SPPPQ_LOCK();
	for (q = &spppq; (p = *q); q = &p->pp_next)
		if (p == sp) {
			*q = p->pp_next;
			break;
		}
	SPPPQ_UNLOCK();

	if (! spppq) {
		/* Stop keepalive handler. */
		callout_stop(&keepalive_ch);
		mutex_obj_free(spppq_lock);
		spppq_lock = NULL;
	}

	SPPP_LOCK(sp, RW_WRITER);

	/* to avoid workqueue enqueued */
	atomic_swap_uint(&sp->ipcp.update_addrs_enqueued, 1);
	workqueue_wait(sp->ipcp.update_addrs_wq, &sp->ipcp.update_addrs_wk);
	workqueue_destroy(sp->ipcp.update_addrs_wq);
	pcq_destroy(sp->ipcp.update_addrs_q);

	callout_stop(&sp->ch[IDX_LCP]);
	callout_stop(&sp->ch[IDX_IPCP]);
	callout_stop(&sp->ch[IDX_PAP]);
	callout_stop(&sp->ch[IDX_CHAP]);
#ifdef INET6
	callout_stop(&sp->ch[IDX_IPV6CP]);
#endif
	callout_stop(&sp->pap_my_to_ch);

	/* free authentication info */
	if (sp->myauth.name) free(sp->myauth.name, M_DEVBUF);
	if (sp->myauth.secret) free(sp->myauth.secret, M_DEVBUF);
	if (sp->hisauth.name) free(sp->hisauth.name, M_DEVBUF);
	if (sp->hisauth.secret) free(sp->hisauth.secret, M_DEVBUF);
	SPPP_UNLOCK(sp);
	rw_destroy(&sp->pp_lock);

	ifmedia_fini(&sp->pp_im);
}

/*
 * Flush the interface output queue.
 */
void
sppp_flush(struct ifnet *ifp)
{
	struct sppp *sp = (struct sppp *) ifp;

	SPPP_LOCK(sp, RW_WRITER);
	IFQ_PURGE(&sp->pp_if.if_snd);
	IF_PURGE(&sp->pp_fastq);
	IF_PURGE(&sp->pp_cpq);
	SPPP_UNLOCK(sp);
}

/*
 * Check if the output queue is empty.
 */
int
sppp_isempty(struct ifnet *ifp)
{
	struct sppp *sp = (struct sppp *) ifp;
	int empty, s;

	s = splnet();
	SPPP_LOCK(sp, RW_READER);
	empty = IF_IS_EMPTY(&sp->pp_fastq) && IF_IS_EMPTY(&sp->pp_cpq) &&
		IFQ_IS_EMPTY(&sp->pp_if.if_snd);
	SPPP_UNLOCK(sp);
	splx(s);
	return (empty);
}

/*
 * Get next packet to send.
 */
struct mbuf *
sppp_dequeue(struct ifnet *ifp)
{
	struct sppp *sp = (struct sppp *) ifp;
	struct mbuf *m;
	int s;

	s = splnet();
	SPPP_LOCK(sp, RW_WRITER);
	/*
	 * Process only the control protocol queue until we have at
	 * least one NCP open.
	 *
	 * Do always serve all three queues in Cisco mode.
	 */
	IF_DEQUEUE(&sp->pp_cpq, m);
	if (m == NULL &&
	    (sppp_ncp_check(sp) || (sp->pp_flags & PP_CISCO) != 0)) {
		IF_DEQUEUE(&sp->pp_fastq, m);
		if (m == NULL)
			IFQ_DEQUEUE(&sp->pp_if.if_snd, m);
	}
	SPPP_UNLOCK(sp);
	splx(s);
	return m;
}

/*
 * Process an ioctl request.  Called on low priority level.
 */
int
sppp_ioctl(struct ifnet *ifp, u_long cmd, void *data)
{
	struct lwp *l = curlwp;	/* XXX */
	struct ifreq *ifr = (struct ifreq *) data;
	struct ifaddr *ifa = (struct ifaddr *) data;
	struct sppp *sp = (struct sppp *) ifp;
	int s, error=0, going_up, going_down;
	u_short newmode;

	s = splnet();
	switch (cmd) {
	case SIOCINITIFADDR:
		ifa->ifa_rtrequest = p2p_rtrequest;
		break;

	case SIOCSIFFLAGS:
		if ((error = ifioctl_common(ifp, cmd, data)) != 0)
			break;

		SPPP_LOCK(sp, RW_WRITER);
		going_up = ifp->if_flags & IFF_UP &&
			(ifp->if_flags & IFF_RUNNING) == 0;
		going_down = (ifp->if_flags & IFF_UP) == 0 &&
			ifp->if_flags & IFF_RUNNING;
		newmode = ifp->if_flags & (IFF_AUTO | IFF_PASSIVE);
		if (newmode == (IFF_AUTO | IFF_PASSIVE)) {
			/* sanity */
			newmode = IFF_PASSIVE;
			ifp->if_flags &= ~IFF_AUTO;
		}

		if (going_up || going_down) {
			lcp.Close(sp);
		}
		if (going_up && newmode == 0) {
			/* neither auto-dial nor passive */
			ifp->if_flags |= IFF_RUNNING;
			if (!(sp->pp_flags & PP_CISCO))
				lcp.Open(sp);
		} else if (going_down) {
			SPPP_UNLOCK(sp);
			sppp_flush(ifp);
			SPPP_LOCK(sp, RW_WRITER);

			ifp->if_flags &= ~IFF_RUNNING;
		}
		SPPP_UNLOCK(sp);
		break;

	case SIOCSIFMTU:
		if (ifr->ifr_mtu < PPP_MINMRU ||
		    ifr->ifr_mtu > sp->lcp.their_mru) {
			error = EINVAL;
			break;
		}
		/*FALLTHROUGH*/
	case SIOCGIFMTU:
		if ((error = ifioctl_common(ifp, cmd, data)) == ENETRESET)
			error = 0;
		break;
	case SIOCADDMULTI:
	case SIOCDELMULTI:
		break;

	case SPPPSETAUTHCFG:
	case SPPPSETLCPCFG:
	case SPPPSETIDLETO:
	case SPPPSETAUTHFAILURE:
	case SPPPSETDNSOPTS:
	case SPPPSETKEEPALIVE:
#if defined(COMPAT_50) || defined(MODULAR)
	case __SPPPSETIDLETO50:
	case __SPPPSETKEEPALIVE50:
#endif /* COMPAT_50 || MODULAR */
		error = kauth_authorize_network(l->l_cred,
		    KAUTH_NETWORK_INTERFACE,
		    KAUTH_REQ_NETWORK_INTERFACE_SETPRIV, ifp, (void *)cmd,
		    NULL);
		if (error)
			break;
		error = sppp_params(sp, cmd, data);
		break;

	case SPPPGETAUTHCFG:
	case SPPPGETLCPCFG:
	case SPPPGETAUTHFAILURES:
		error = kauth_authorize_network(l->l_cred,
		    KAUTH_NETWORK_INTERFACE,
		    KAUTH_REQ_NETWORK_INTERFACE_GETPRIV, ifp, (void *)cmd,
		    NULL);
		if (error)
			break;
		error = sppp_params(sp, cmd, data);
		break;

	case SPPPGETSTATUS:
	case SPPPGETSTATUSNCP:
	case SPPPGETIDLETO:
	case SPPPGETDNSOPTS:
	case SPPPGETDNSADDRS:
	case SPPPGETKEEPALIVE:
#if defined(COMPAT_50) || defined(MODULAR)
	case __SPPPGETIDLETO50:
	case __SPPPGETKEEPALIVE50:
#endif /* COMPAT_50 || MODULAR */
		error = sppp_params(sp, cmd, data);
		break;

	case SIOCGIFMEDIA:
		error = ifmedia_ioctl(ifp, ifr, &sp->pp_im, cmd);
		break;

	default:
		error = ifioctl_common(ifp, cmd, data);
		break;
	}
	splx(s);
	return (error);
}


/*
 * Cisco framing implementation.
 */

/*
 * Handle incoming Cisco keepalive protocol packets.
 */
static void
sppp_cisco_input(struct sppp *sp, struct mbuf *m)
{
	STDDCL;
	struct cisco_packet *h;
#ifdef INET
	uint32_t me, mymask = 0;	/* XXX: GCC */
#endif

	SPPP_LOCK(sp, RW_WRITER);

	if (m->m_pkthdr.len < CISCO_PACKET_LEN) {
		if (debug)
			log(LOG_DEBUG,
			    "%s: cisco invalid packet length: %d bytes\n",
			    ifp->if_xname, m->m_pkthdr.len);
		SPPP_UNLOCK(sp);
		return;
	}
	h = mtod(m, struct cisco_packet *);
	if (debug)
		log(LOG_DEBUG,
		    "%s: cisco input: %d bytes "
		    "<0x%x 0x%x 0x%x 0x%x 0x%x-0x%x>\n",
		    ifp->if_xname, m->m_pkthdr.len,
		    ntohl(h->type), h->par1, h->par2, (u_int)h->rel,
		    (u_int)h->time0, (u_int)h->time1);
	switch (ntohl(h->type)) {
	default:
		if (debug)
			addlog("%s: cisco unknown packet type: 0x%x\n",
			       ifp->if_xname, ntohl(h->type));
		break;
	case CISCO_ADDR_REPLY:
		/* Reply on address request, ignore */
		break;
	case CISCO_KEEPALIVE_REQ:
		sp->pp_alivecnt = 0;
		sp->pp_rseq[IDX_LCP] = ntohl(h->par1);
		if (sp->pp_seq[IDX_LCP] == sp->pp_rseq[IDX_LCP]) {
			/* Local and remote sequence numbers are equal.
			 * Probably, the line is in loopback mode. */
			if (sp->pp_loopcnt >= LOOPALIVECNT) {
				printf ("%s: loopback\n",
					ifp->if_xname);
				sp->pp_loopcnt = 0;
				if (ifp->if_flags & IFF_UP) {
					SPPP_UNLOCK(sp);
					if_down(ifp);
					SPPP_LOCK(sp, RW_WRITER);

					IF_PURGE(&sp->pp_cpq);
				}
			}
			++sp->pp_loopcnt;

			/* Generate new local sequence number */
			sp->pp_seq[IDX_LCP] = cprng_fast32();
			break;
		}
		sp->pp_loopcnt = 0;
		if (! (ifp->if_flags & IFF_UP) &&
		    (ifp->if_flags & IFF_RUNNING)) {
			SPPP_UNLOCK(sp);
			if_up(ifp);
			SPPP_LOCK(sp, RW_WRITER);
		}
		break;
	case CISCO_ADDR_REQ:
#ifdef INET
		sppp_get_ip_addrs(sp, &me, 0, &mymask);
		if (me != 0L)
			sppp_cisco_send(sp, CISCO_ADDR_REPLY, me, mymask);
#endif
		break;
	}
	SPPP_UNLOCK(sp);
}

/*
 * Send Cisco keepalive packet.
 */
static void
sppp_cisco_send(struct sppp *sp, int type, int32_t par1, int32_t par2)
{
	STDDCL;
	struct ppp_header *h;
	struct cisco_packet *ch;
	struct mbuf *m;
	uint32_t t;

	KASSERT(SPPP_WLOCKED(sp));

	t = time_uptime * 1000;
	MGETHDR(m, M_DONTWAIT, MT_DATA);
	if (! m)
		return;
	m->m_pkthdr.len = m->m_len = PPP_HEADER_LEN + CISCO_PACKET_LEN;
	m_reset_rcvif(m);

	h = mtod(m, struct ppp_header *);
	h->address = CISCO_MULTICAST;
	h->control = 0;
	h->protocol = htons(CISCO_KEEPALIVE);

	ch = (struct cisco_packet *)(h + 1);
	ch->type = htonl(type);
	ch->par1 = htonl(par1);
	ch->par2 = htonl(par2);
	ch->rel = -1;

	ch->time0 = htons((u_short)(t >> 16));
	ch->time1 = htons((u_short) t);

	if (debug)
		log(LOG_DEBUG,
		    "%s: cisco output: <0x%x 0x%x 0x%x 0x%x 0x%x-0x%x>\n",
			ifp->if_xname, ntohl(ch->type), ch->par1,
			ch->par2, (u_int)ch->rel, (u_int)ch->time0,
			(u_int)ch->time1);

	if (IF_QFULL(&sp->pp_cpq)) {
		IF_DROP(&sp->pp_fastq);
		IF_DROP(&ifp->if_snd);
		m_freem(m);
		if_statinc(ifp, if_oerrors);
		return;
	}

	if_statadd(ifp, if_obytes, m->m_pkthdr.len + sp->pp_framebytes);
	IF_ENQUEUE(&sp->pp_cpq, m);

	if (! (ifp->if_flags & IFF_OACTIVE)) {
		SPPP_UNLOCK(sp);
		if_start_lock(ifp);
		SPPP_LOCK(sp, RW_WRITER);
	}
}

/*
 * PPP protocol implementation.
 */

/*
 * Send PPP control protocol packet.
 */
static void
sppp_cp_send(struct sppp *sp, u_short proto, u_char type,
	     u_char ident, u_short len, void *data)
{
	STDDCL;
	struct lcp_header *lh;
	struct mbuf *m;
	size_t pkthdrlen;

	KASSERT(SPPP_WLOCKED(sp));

	pkthdrlen = (sp->pp_flags & PP_NOFRAMING) ? 2 : PPP_HEADER_LEN;

	if (len > MHLEN - pkthdrlen - LCP_HEADER_LEN)
		len = MHLEN - pkthdrlen - LCP_HEADER_LEN;
	MGETHDR(m, M_DONTWAIT, MT_DATA);
	if (! m) {
		return;
	}
	m->m_pkthdr.len = m->m_len = pkthdrlen + LCP_HEADER_LEN + len;
	m_reset_rcvif(m);

	if (sp->pp_flags & PP_NOFRAMING) {
		*mtod(m, uint16_t *) = htons(proto);
		lh = (struct lcp_header *)(mtod(m, uint8_t *) + 2);
	} else {
		struct ppp_header *h;
		h = mtod(m, struct ppp_header *);
		h->address = PPP_ALLSTATIONS;        /* broadcast address */
		h->control = PPP_UI;                 /* Unnumbered Info */
		h->protocol = htons(proto);         /* Link Control Protocol */
		lh = (struct lcp_header *)(h + 1);
	}
	lh->type = type;
	lh->ident = ident;
	lh->len = htons(LCP_HEADER_LEN + len);
	if (len)
		memcpy(lh + 1, data, len);

	if (debug) {
		log(LOG_DEBUG, "%s: %s output <%s id=0x%x len=%d",
		    ifp->if_xname,
		    sppp_proto_name(proto),
		    sppp_cp_type_name(lh->type), lh->ident, ntohs(lh->len));
		if (len)
			sppp_print_bytes((u_char *)(lh + 1), len);
		addlog(">\n");
	}
	if (IF_QFULL(&sp->pp_cpq)) {
		IF_DROP(&sp->pp_fastq);
		IF_DROP(&ifp->if_snd);
		m_freem(m);
		if_statinc(ifp, if_oerrors);
		return;
	}

	if_statadd(ifp, if_obytes, m->m_pkthdr.len + sp->pp_framebytes);
	IF_ENQUEUE(&sp->pp_cpq, m);


	if (! (ifp->if_flags & IFF_OACTIVE)) {
		SPPP_UNLOCK(sp);
		if_start_lock(ifp);
		SPPP_LOCK(sp, RW_WRITER);
	}
}

/*
 * Handle incoming PPP control protocol packets.
 */
static void
sppp_cp_input(const struct cp *cp, struct sppp *sp, struct mbuf *m)
{
	STDDCL;
	struct lcp_header *h;
	int printlen, len = m->m_pkthdr.len;
	int rv;
	u_char *p;
	uint32_t u32;

	SPPP_LOCK(sp, RW_WRITER);

	if (len < 4) {
		if (debug)
			log(LOG_DEBUG,
			    "%s: %s invalid packet length: %d bytes\n",
			    ifp->if_xname, cp->name, len);
		SPPP_UNLOCK(sp);
		return;
	}
	h = mtod(m, struct lcp_header *);
	if (debug) {
		printlen = ntohs(h->len);
		log(LOG_DEBUG,
		    "%s: %s input(%s): <%s id=0x%x len=%d",
		    ifp->if_xname, cp->name,
		    sppp_state_name(sp->state[cp->protoidx]),
		    sppp_cp_type_name(h->type), h->ident, printlen);
		if (len < printlen)
			printlen = len;
		if (printlen > 4)
			sppp_print_bytes((u_char *)(h + 1), printlen - 4);
		addlog(">\n");
	}
	if (len > ntohs(h->len))
		len = ntohs(h->len);
	p = (u_char *)(h + 1);
	switch (h->type) {
	case CONF_REQ:
		if (len < 4) {
			if (debug)
				addlog("%s: %s invalid conf-req length %d\n",
				       ifp->if_xname, cp->name,
				       len);
			if_statinc(ifp, if_ierrors);
			break;
		}
		/* handle states where RCR doesn't get a SCA/SCN */
		switch (sp->state[cp->protoidx]) {
		case STATE_CLOSING:
		case STATE_STOPPING:
			SPPP_UNLOCK(sp);
			return;
		case STATE_CLOSED:
			sppp_cp_send(sp, cp->proto, TERM_ACK, h->ident,
				     0, 0);
			SPPP_UNLOCK(sp);
			return;
		}
		rv = (cp->RCR)(sp, h, len);
		if (rv < 0) {
			/* fatal error, shut down */
			(cp->tld)(sp);
			sppp_lcp_tlf(sp);
			SPPP_UNLOCK(sp);
			return;
		}
		switch (sp->state[cp->protoidx]) {
		case STATE_OPENED:
			(cp->tld)(sp);
			(cp->scr)(sp);
			/* fall through... */
		case STATE_ACK_SENT:
		case STATE_REQ_SENT:
			sppp_cp_change_state(cp, sp, rv?
					     STATE_ACK_SENT: STATE_REQ_SENT);
			break;
		case STATE_STOPPED:
			sp->rst_counter[cp->protoidx] = sp->lcp.max_configure;
			(cp->scr)(sp);
			sppp_cp_change_state(cp, sp, rv?
					     STATE_ACK_SENT: STATE_REQ_SENT);
			break;
		case STATE_ACK_RCVD:
			if (rv) {
				sppp_cp_change_state(cp, sp, STATE_OPENED);
				if (debug)
					log(LOG_DEBUG, "%s: %s tlu\n",
					    ifp->if_xname,
					    cp->name);
				(cp->tlu)(sp);
			} else
				sppp_cp_change_state(cp, sp, STATE_ACK_RCVD);
			break;
		default:
			printf("%s: %s illegal %s in state %s\n",
			       ifp->if_xname, cp->name,
			       sppp_cp_type_name(h->type),
			       sppp_state_name(sp->state[cp->protoidx]));
			if_statinc(ifp, if_ierrors);
		}
		break;
	case CONF_ACK:
		if (h->ident != sp->confid[cp->protoidx]) {
			if (debug)
				addlog("%s: %s id mismatch 0x%x != 0x%x\n",
				       ifp->if_xname, cp->name,
				       h->ident, sp->confid[cp->protoidx]);
			if_statinc(ifp, if_ierrors);
			break;
		}
		switch (sp->state[cp->protoidx]) {
		case STATE_CLOSED:
		case STATE_STOPPED:
			sppp_cp_send(sp, cp->proto, TERM_ACK, h->ident, 0, 0);
			break;
		case STATE_CLOSING:
		case STATE_STOPPING:
			break;
		case STATE_REQ_SENT:
			sp->rst_counter[cp->protoidx] = sp->lcp.max_configure;
			sppp_cp_change_state(cp, sp, STATE_ACK_RCVD);
			break;
		case STATE_OPENED:
			(cp->tld)(sp);
			/* fall through */
		case STATE_ACK_RCVD:
			(cp->scr)(sp);
			sppp_cp_change_state(cp, sp, STATE_REQ_SENT);
			break;
		case STATE_ACK_SENT:
			sp->rst_counter[cp->protoidx] = sp->lcp.max_configure;
			sppp_cp_change_state(cp, sp, STATE_OPENED);
			if (debug)
				log(LOG_DEBUG, "%s: %s tlu\n",
				       ifp->if_xname, cp->name);
			(cp->tlu)(sp);
			break;
		default:
			printf("%s: %s illegal %s in state %s\n",
			       ifp->if_xname, cp->name,
			       sppp_cp_type_name(h->type),
			       sppp_state_name(sp->state[cp->protoidx]));
			if_statinc(ifp, if_ierrors);
		}
		break;
	case CONF_NAK:
	case CONF_REJ:
		if (h->ident != sp->confid[cp->protoidx]) {
			if (debug)
				addlog("%s: %s id mismatch 0x%x != 0x%x\n",
				       ifp->if_xname, cp->name,
				       h->ident, sp->confid[cp->protoidx]);
			if_statinc(ifp, if_ierrors);
			break;
		}
		if (h->type == CONF_NAK)
			(cp->RCN_nak)(sp, h, len);
		else /* CONF_REJ */
			(cp->RCN_rej)(sp, h, len);

		switch (sp->state[cp->protoidx]) {
		case STATE_CLOSED:
		case STATE_STOPPED:
			sppp_cp_send(sp, cp->proto, TERM_ACK, h->ident, 0, 0);
			break;
		case STATE_REQ_SENT:
		case STATE_ACK_SENT:
			sp->rst_counter[cp->protoidx] = sp->lcp.max_configure;
			(cp->scr)(sp);
			break;
		case STATE_OPENED:
			(cp->tld)(sp);
			/* fall through */
		case STATE_ACK_RCVD:
			sppp_cp_change_state(cp, sp, STATE_ACK_SENT);
			(cp->scr)(sp);
			break;
		case STATE_CLOSING:
		case STATE_STOPPING:
			break;
		default:
			printf("%s: %s illegal %s in state %s\n",
			       ifp->if_xname, cp->name,
			       sppp_cp_type_name(h->type),
			       sppp_state_name(sp->state[cp->protoidx]));
			if_statinc(ifp, if_ierrors);
		}
		break;

	case TERM_REQ:
		switch (sp->state[cp->protoidx]) {
		case STATE_ACK_RCVD:
		case STATE_ACK_SENT:
			sppp_cp_change_state(cp, sp, STATE_REQ_SENT);
			/* fall through */
		case STATE_CLOSED:
		case STATE_STOPPED:
		case STATE_CLOSING:
		case STATE_STOPPING:
		case STATE_REQ_SENT:
		  sta:
			/* Send Terminate-Ack packet. */
			if (debug)
				log(LOG_DEBUG, "%s: %s send terminate-ack\n",
				    ifp->if_xname, cp->name);
			sppp_cp_send(sp, cp->proto, TERM_ACK, h->ident, 0, 0);
			break;
		case STATE_OPENED:
			(cp->tld)(sp);
			sp->rst_counter[cp->protoidx] = 0;
			sppp_cp_change_state(cp, sp, STATE_STOPPING);
			goto sta;
		default:
			printf("%s: %s illegal %s in state %s\n",
			       ifp->if_xname, cp->name,
			       sppp_cp_type_name(h->type),
			       sppp_state_name(sp->state[cp->protoidx]));
			if_statinc(ifp, if_ierrors);
		}
		break;
	case TERM_ACK:
		switch (sp->state[cp->protoidx]) {
		case STATE_CLOSED:
		case STATE_STOPPED:
		case STATE_REQ_SENT:
		case STATE_ACK_SENT:
			break;
		case STATE_CLOSING:
			(cp->tlf)(sp);
			sppp_cp_change_state(cp, sp, STATE_CLOSED);
			sppp_lcp_check_and_close(sp);
			break;
		case STATE_STOPPING:
			(cp->tlf)(sp);
			sppp_cp_change_state(cp, sp, STATE_STOPPED);
			sppp_lcp_check_and_close(sp);
			break;
		case STATE_ACK_RCVD:
			sppp_cp_change_state(cp, sp, STATE_REQ_SENT);
			break;
		case STATE_OPENED:
			(cp->tld)(sp);
			(cp->scr)(sp);
			sppp_cp_change_state(cp, sp, STATE_ACK_RCVD);
			break;
		default:
			printf("%s: %s illegal %s in state %s\n",
			       ifp->if_xname, cp->name,
			       sppp_cp_type_name(h->type),
			       sppp_state_name(sp->state[cp->protoidx]));
			if_statinc(ifp, if_ierrors);
		}
		break;
	case CODE_REJ:
		/* XXX catastrophic rejects (RXJ-) aren't handled yet. */
		log(LOG_INFO,
		    "%s: %s: ignoring RXJ (%s) for code ?, "
		    "danger will robinson\n",
		    ifp->if_xname, cp->name,
		    sppp_cp_type_name(h->type));
		switch (sp->state[cp->protoidx]) {
		case STATE_CLOSED:
		case STATE_STOPPED:
		case STATE_REQ_SENT:
		case STATE_ACK_SENT:
		case STATE_CLOSING:
		case STATE_STOPPING:
		case STATE_OPENED:
			break;
		case STATE_ACK_RCVD:
			sppp_cp_change_state(cp, sp, STATE_REQ_SENT);
			break;
		default:
			printf("%s: %s illegal %s in state %s\n",
			       ifp->if_xname, cp->name,
			       sppp_cp_type_name(h->type),
			       sppp_state_name(sp->state[cp->protoidx]));
			if_statinc(ifp, if_ierrors);
		}
		break;
	case PROTO_REJ:
	    {
		int catastrophic;
		const struct cp *upper;
		int i;
		uint16_t proto;

		catastrophic = 0;
		upper = NULL;
		proto = p[0] << 8 | p[1];
		for (i = 0; i < IDX_COUNT; i++) {
			if (cps[i]->proto == proto) {
				upper = cps[i];
				break;
			}
		}
		if (upper == NULL)
			catastrophic++;

		if (debug)
			log(LOG_INFO,
			    "%s: %s: RXJ%c (%s) for proto 0x%x (%s/%s)\n",
			    ifp->if_xname, cp->name, catastrophic ? '-' : '+',
			    sppp_cp_type_name(h->type), proto,
			    upper ? upper->name : "unknown",
			    upper ? sppp_state_name(sp->state[upper->protoidx]) : "?");

		/*
		 * if we got RXJ+ against conf-req, the peer does not implement
		 * this particular protocol type.  terminate the protocol.
		 */
		if (upper && !catastrophic) {
			if (sp->state[upper->protoidx] == STATE_REQ_SENT) {
				upper->Close(sp);
				break;
			}
		}

		/* XXX catastrophic rejects (RXJ-) aren't handled yet. */
		switch (sp->state[cp->protoidx]) {
		case STATE_CLOSED:
		case STATE_STOPPED:
		case STATE_REQ_SENT:
		case STATE_ACK_SENT:
		case STATE_CLOSING:
		case STATE_STOPPING:
		case STATE_OPENED:
			break;
		case STATE_ACK_RCVD:
			sppp_cp_change_state(cp, sp, STATE_REQ_SENT);
			break;
		default:
			printf("%s: %s illegal %s in state %s\n",
			       ifp->if_xname, cp->name,
			       sppp_cp_type_name(h->type),
			       sppp_state_name(sp->state[cp->protoidx]));
			if_statinc(ifp, if_ierrors);
		}
		break;
	    }
	case DISC_REQ:
		if (cp->proto != PPP_LCP)
			goto illegal;
		/* Discard the packet. */
		break;
	case ECHO_REQ:
		if (cp->proto != PPP_LCP)
			goto illegal;
		if (sp->state[cp->protoidx] != STATE_OPENED) {
			if (debug)
				addlog("%s: lcp echo req but lcp closed\n",
				       ifp->if_xname);
			if_statinc(ifp, if_ierrors);
			break;
		}
		if (len < 8) {
			if (debug)
				addlog("%s: invalid lcp echo request "
				       "packet length: %d bytes\n",
				       ifp->if_xname, len);
			break;
		}
		memcpy(&u32, h + 1, sizeof u32);
		if (ntohl(u32) == sp->lcp.magic) {
			/* Line loopback mode detected. */
			printf("%s: loopback\n", ifp->if_xname);
			SPPP_UNLOCK(sp);
			if_down(ifp);
			SPPP_LOCK(sp, RW_WRITER);

			IF_PURGE(&sp->pp_cpq);

			/* Shut down the PPP link. */
			/* XXX */
			lcp.Down(sp);
			lcp.Up(sp);
			break;
		}
		u32 = htonl(sp->lcp.magic);
		memcpy(h + 1, &u32, sizeof u32);
		if (debug)
			addlog("%s: got lcp echo req, sending echo rep\n",
			       ifp->if_xname);
		sppp_cp_send(sp, PPP_LCP, ECHO_REPLY, h->ident, len - 4,
		    h + 1);
		break;
	case ECHO_REPLY:
		if (cp->proto != PPP_LCP)
			goto illegal;
		if (h->ident != sp->lcp.echoid) {
			if_statinc(ifp, if_ierrors);
			break;
		}
		if (len < 8) {
			if (debug)
				addlog("%s: lcp invalid echo reply "
				       "packet length: %d bytes\n",
				       ifp->if_xname, len);
			break;
		}
		if (debug)
			addlog("%s: lcp got echo rep\n",
			       ifp->if_xname);
		memcpy(&u32, h + 1, sizeof u32);
		if (ntohl(u32) != sp->lcp.magic)
			sp->pp_alivecnt = 0;
		break;
	default:
		/* Unknown packet type -- send Code-Reject packet. */
	  illegal:
		if (debug)
			addlog("%s: %s send code-rej for 0x%x\n",
			       ifp->if_xname, cp->name, h->type);
		sppp_cp_send(sp, cp->proto, CODE_REJ,
		    ++sp->pp_seq[cp->protoidx], m->m_pkthdr.len, h);
		if_statinc(ifp, if_ierrors);
	}

	SPPP_UNLOCK(sp);
}


/*
 * The generic part of all Up/Down/Open/Close/TO event handlers.
 * Basically, the state transition handling in the automaton.
 */
static void
sppp_up_event(const struct cp *cp, struct sppp *sp)
{
	STDDCL;

	KASSERT(SPPP_WLOCKED(sp));

	if (debug)
		log(LOG_DEBUG, "%s: %s up(%s)\n",
		    ifp->if_xname, cp->name,
		    sppp_state_name(sp->state[cp->protoidx]));

	switch (sp->state[cp->protoidx]) {
	case STATE_INITIAL:
		sppp_cp_change_state(cp, sp, STATE_CLOSED);
		break;
	case STATE_STARTING:
		sp->rst_counter[cp->protoidx] = sp->lcp.max_configure;
		(cp->scr)(sp);
		sppp_cp_change_state(cp, sp, STATE_REQ_SENT);
		break;
	default:
		printf("%s: %s illegal up in state %s\n",
		       ifp->if_xname, cp->name,
		       sppp_state_name(sp->state[cp->protoidx]));
	}
}

static void
sppp_down_event(const struct cp *cp, struct sppp *sp)
{
	STDDCL;

	KASSERT(SPPP_WLOCKED(sp));

	if (debug)
		log(LOG_DEBUG, "%s: %s down(%s)\n",
		    ifp->if_xname, cp->name,
		    sppp_state_name(sp->state[cp->protoidx]));

	switch (sp->state[cp->protoidx]) {
	case STATE_CLOSED:
	case STATE_CLOSING:
		sppp_cp_change_state(cp, sp, STATE_INITIAL);
		break;
	case STATE_STOPPED:
		(cp->tls)(sp);
		/* fall through */
	case STATE_STOPPING:
	case STATE_REQ_SENT:
	case STATE_ACK_RCVD:
	case STATE_ACK_SENT:
		sppp_cp_change_state(cp, sp, STATE_STARTING);
		break;
	case STATE_OPENED:
		(cp->tld)(sp);
		sppp_cp_change_state(cp, sp, STATE_STARTING);
		break;
	default:
		printf("%s: %s illegal down in state %s\n",
		       ifp->if_xname, cp->name,
		       sppp_state_name(sp->state[cp->protoidx]));
	}
}


static void
sppp_open_event(const struct cp *cp, struct sppp *sp)
{
	STDDCL;

	KASSERT(SPPP_WLOCKED(sp));

	if (debug)
		log(LOG_DEBUG, "%s: %s open(%s)\n",
		    ifp->if_xname, cp->name,
		    sppp_state_name(sp->state[cp->protoidx]));

	switch (sp->state[cp->protoidx]) {
	case STATE_INITIAL:
		sppp_cp_change_state(cp, sp, STATE_STARTING);
		(cp->tls)(sp);
		break;
	case STATE_STARTING:
		break;
	case STATE_CLOSED:
		sp->rst_counter[cp->protoidx] = sp->lcp.max_configure;
		(cp->scr)(sp);
		sppp_cp_change_state(cp, sp, STATE_REQ_SENT);
		break;
	case STATE_STOPPED:
	case STATE_STOPPING:
	case STATE_REQ_SENT:
	case STATE_ACK_RCVD:
	case STATE_ACK_SENT:
	case STATE_OPENED:
		break;
	case STATE_CLOSING:
		sppp_cp_change_state(cp, sp, STATE_STOPPING);
		break;
	}
}


static void
sppp_close_event(const struct cp *cp, struct sppp *sp)
{
	STDDCL;

	KASSERT(SPPP_WLOCKED(sp));

	if (debug)
		log(LOG_DEBUG, "%s: %s close(%s)\n",
		    ifp->if_xname, cp->name,
		    sppp_state_name(sp->state[cp->protoidx]));

	switch (sp->state[cp->protoidx]) {
	case STATE_INITIAL:
	case STATE_CLOSED:
	case STATE_CLOSING:
		break;
	case STATE_STARTING:
		sppp_cp_change_state(cp, sp, STATE_INITIAL);
		(cp->tlf)(sp);
		break;
	case STATE_STOPPED:
		sppp_cp_change_state(cp, sp, STATE_CLOSED);
		break;
	case STATE_STOPPING:
		sppp_cp_change_state(cp, sp, STATE_CLOSING);
		break;
	case STATE_OPENED:
		(cp->tld)(sp);
		/* fall through */
	case STATE_REQ_SENT:
	case STATE_ACK_RCVD:
	case STATE_ACK_SENT:
		sp->rst_counter[cp->protoidx] = sp->lcp.max_terminate;
		sppp_cp_send(sp, cp->proto, TERM_REQ,
		    ++sp->pp_seq[cp->protoidx], 0, 0);
		sppp_cp_change_state(cp, sp, STATE_CLOSING);
		break;
	}
}

static void
sppp_to_event(const struct cp *cp, struct sppp *sp)
{
	STDDCL;
	int s;

	KASSERT(SPPP_WLOCKED(sp));

	s = splnet();

	if (debug)
		log(LOG_DEBUG, "%s: %s TO(%s) rst_counter = %d\n",
		    ifp->if_xname, cp->name,
		    sppp_state_name(sp->state[cp->protoidx]),
		    sp->rst_counter[cp->protoidx]);

	if (--sp->rst_counter[cp->protoidx] < 0)
		/* TO- event */
		switch (sp->state[cp->protoidx]) {
		case STATE_CLOSING:
			(cp->tlf)(sp);
			sppp_cp_change_state(cp, sp, STATE_CLOSED);
			sppp_lcp_check_and_close(sp);
			break;
		case STATE_STOPPING:
			(cp->tlf)(sp);
			sppp_cp_change_state(cp, sp, STATE_STOPPED);
			sppp_lcp_check_and_close(sp);
			break;
		case STATE_REQ_SENT:
		case STATE_ACK_RCVD:
		case STATE_ACK_SENT:
			(cp->tlf)(sp);
			sppp_cp_change_state(cp, sp, STATE_STOPPED);
			sppp_lcp_check_and_close(sp);
			break;
		}
	else
		/* TO+ event */
		switch (sp->state[cp->protoidx]) {
		case STATE_CLOSING:
		case STATE_STOPPING:
			sppp_cp_send(sp, cp->proto, TERM_REQ,
			    ++sp->pp_seq[cp->protoidx], 0, 0);
			callout_reset(&sp->ch[cp->protoidx], sp->lcp.timeout,
			    cp->TO, sp);
			break;
		case STATE_REQ_SENT:
		case STATE_ACK_RCVD:
			(cp->scr)(sp);
			/* sppp_cp_change_state() will restart the timer */
			sppp_cp_change_state(cp, sp, STATE_REQ_SENT);
			break;
		case STATE_ACK_SENT:
			(cp->scr)(sp);
			callout_reset(&sp->ch[cp->protoidx], sp->lcp.timeout,
			    cp->TO, sp);
			break;
		}

	splx(s);
}

/*
 * Change the state of a control protocol in the state automaton.
 * Takes care of starting/stopping the restart timer.
 */
void
sppp_cp_change_state(const struct cp *cp, struct sppp *sp, int newstate)
{

	KASSERT(SPPP_WLOCKED(sp));

	sp->state[cp->protoidx] = newstate;
	callout_stop(&sp->ch[cp->protoidx]);
	switch (newstate) {
	case STATE_INITIAL:
	case STATE_STARTING:
	case STATE_CLOSED:
	case STATE_STOPPED:
	case STATE_OPENED:
		break;
	case STATE_CLOSING:
	case STATE_STOPPING:
	case STATE_REQ_SENT:
	case STATE_ACK_RCVD:
	case STATE_ACK_SENT:
		callout_reset(&sp->ch[cp->protoidx], sp->lcp.timeout,
		    cp->TO, sp);
		break;
	}
}

/*
 *--------------------------------------------------------------------------*
 *                                                                          *
 *                         The LCP implementation.                          *
 *                                                                          *
 *--------------------------------------------------------------------------*
 */
static void
sppp_lcp_init(struct sppp *sp)
{

	KASSERT(SPPP_WLOCKED(sp));

	sp->lcp.opts = (1 << LCP_OPT_MAGIC);
	sp->lcp.magic = 0;
	sp->state[IDX_LCP] = STATE_INITIAL;
	sp->fail_counter[IDX_LCP] = 0;
	sp->pp_seq[IDX_LCP] = 0;
	sp->pp_rseq[IDX_LCP] = 0;
	sp->lcp.protos = 0;

	/*
	 * Initialize counters and timeout values.  Note that we don't
	 * use the 3 seconds suggested in RFC 1661 since we are likely
	 * running on a fast link.  XXX We should probably implement
	 * the exponential backoff option.  Note that these values are
	 * relevant for all control protocols, not just LCP only.
	 */
	sp->lcp.timeout = 1 * hz;
	sp->lcp.max_terminate = 2;
	sp->lcp.max_configure = 10;
	sp->lcp.max_failure = 10;
	callout_init(&sp->ch[IDX_LCP], CALLOUT_MPSAFE);
}

static void
sppp_lcp_up(struct sppp *sp)
{
	STDDCL;

	KASSERT(SPPP_WLOCKED(sp));

	/* Initialize activity timestamp: opening a connection is an activity */
	sp->pp_last_receive = sp->pp_last_activity = time_uptime;

	/*
	 * If this interface is passive or dial-on-demand, and we are
	 * still in Initial state, it means we've got an incoming
	 * call.  Activate the interface.
	 */
	if ((ifp->if_flags & (IFF_AUTO | IFF_PASSIVE)) != 0) {
		if (debug)
			log(LOG_DEBUG,
			    "%s: Up event", ifp->if_xname);
		ifp->if_flags |= IFF_RUNNING;
		if (sp->state[IDX_LCP] == STATE_INITIAL) {
			if (debug)
				addlog("(incoming call)\n");
			sp->pp_flags |= PP_CALLIN;
			lcp.Open(sp);
		} else if (debug)
			addlog("\n");
	} else if ((ifp->if_flags & (IFF_AUTO | IFF_PASSIVE)) == 0 &&
		   (sp->state[IDX_LCP] == STATE_INITIAL)) {
			ifp->if_flags |= IFF_RUNNING;
			lcp.Open(sp);
	}

	sppp_up_event(&lcp, sp);
}

static void
sppp_lcp_down(struct sppp *sp)
{
	STDDCL;

	KASSERT(SPPP_WLOCKED(sp));

	sppp_down_event(&lcp, sp);

	/*
	 * If this is neither a dial-on-demand nor a passive
	 * interface, simulate an ``ifconfig down'' action, so the
	 * administrator can force a redial by another ``ifconfig
	 * up''.  XXX For leased line operation, should we immediately
	 * try to reopen the connection here?
	 */
	if ((ifp->if_flags & (IFF_AUTO | IFF_PASSIVE)) == 0) {
		if (debug)
			log(LOG_INFO,
			    "%s: Down event (carrier loss), taking interface down.\n",
			    ifp->if_xname);
		SPPP_UNLOCK(sp);
		if_down(ifp);
		SPPP_LOCK(sp, RW_WRITER);
	} else {
		if (debug)
			log(LOG_DEBUG,
			    "%s: Down event (carrier loss)\n",
			    ifp->if_xname);
	}
	sp->fail_counter[IDX_LCP] = 0;
	sp->pp_flags &= ~PP_CALLIN;
	if (sp->state[IDX_LCP] != STATE_INITIAL)
		lcp.Close(sp);
	ifp->if_flags &= ~IFF_RUNNING;
}

static void
sppp_lcp_open(struct sppp *sp)
{

	KASSERT(SPPP_WLOCKED(sp));

	if (sp->pp_if.if_mtu < PP_MTU) {
		sp->lcp.mru = sp->pp_if.if_mtu;
		sp->lcp.opts |= (1 << LCP_OPT_MRU);
	} else
		sp->lcp.mru = PP_MTU;
	sp->lcp.their_mru = PP_MTU;

	/*
	 * If we are authenticator, negotiate LCP_AUTH
	 */
	if (sp->hisauth.proto != 0)
		sp->lcp.opts |= (1 << LCP_OPT_AUTH_PROTO);
	else
		sp->lcp.opts &= ~(1 << LCP_OPT_AUTH_PROTO);
	sp->pp_flags &= ~PP_NEEDAUTH;
	sppp_open_event(&lcp, sp);
}

static void
sppp_lcp_close(struct sppp *sp)
{

	KASSERT(SPPP_WLOCKED(sp));
	sppp_close_event(&lcp, sp);
}

static void
sppp_lcp_TO(void *cookie)
{
	struct sppp *sp = (struct sppp*)cookie;

	SPPP_LOCK(sp, RW_WRITER);
	sppp_to_event(&lcp, sp);
	SPPP_UNLOCK(sp);
}

/*
 * Analyze a configure request.  Return true if it was agreeable, and
 * caused action sca, false if it has been rejected or nak'ed, and
 * caused action scn.  (The return value is used to make the state
 * transition decision in the state automaton.)
 */
static int
sppp_lcp_RCR(struct sppp *sp, struct lcp_header *h, int len)
{
	STDDCL;
	u_char *buf, *r, *p, l, blen;
	int origlen, rlen;
	uint32_t nmagic;
	u_short authproto;

	KASSERT(SPPP_WLOCKED(sp));

	len -= 4;
	origlen = len;
	buf = r = malloc (blen = len, M_TEMP, M_NOWAIT);
	if (! buf)
		return (0);

	if (debug)
		log(LOG_DEBUG, "%s: lcp parse opts:",
		    ifp->if_xname);

	/* pass 1: check for things that need to be rejected */
	p = (void *)(h + 1);
	for (rlen = 0; len > 1 && (l = p[1]) != 0; len -= l, p += l) {
		/* Sanity check option length */
		if (l > len) {
			/*
			 * Malicious option - drop immediately.
			 * XXX Maybe we should just RXJ it?
			 */
			addlog("%s: received malicious LCP option 0x%02x, "
			    "length 0x%02x, (len: 0x%02x) dropping.\n", ifp->if_xname,
			    p[0], l, len);
			goto drop;
		}
		if (debug)
			addlog(" %s", sppp_lcp_opt_name(*p));
		switch (*p) {
		case LCP_OPT_MAGIC:
			/* Magic number. */
			/* fall through, both are same length */
		case LCP_OPT_ASYNC_MAP:
			/* Async control character map. */
			if (len >= 6 || l == 6)
				continue;
			if (debug)
				addlog(" [invalid]");
			break;
		case LCP_OPT_MP_EID:
			if (len >= l && l >= 3) {
				switch (p[2]) {
				case 0: if (l==3+ 0) continue;break;
				case 2: if (l==3+ 4) continue;break;
				case 3: if (l==3+ 6) continue;break;
				case 6: if (l==3+16) continue;break;
				case 1: /* FALLTHROUGH */
				case 4: if (l<=3+20) continue;break;
				case 5: if (l<=3+15) continue;break;
				/* XXX should it be default: continue;? */
				}
			}
			if (debug)
				addlog(" [invalid class %d len %d]", p[2], l);
			break;
		case LCP_OPT_MP_SSNHF:
			if (len >= 2 && l == 2) {
				if (debug)
					addlog(" [rej]");
				break;
			}
			if (debug)
				addlog(" [invalid]");
			break;
		case LCP_OPT_MP_MRRU:
			/* Multilink maximum received reconstructed unit */
			/* should be fall through, both are same length */
			/* FALLTHROUGH */
		case LCP_OPT_MRU:
			/* Maximum receive unit. */
			if (len >= 4 && l == 4)
				continue;
			if (debug)
				addlog(" [invalid]");
			break;
		case LCP_OPT_AUTH_PROTO:
			if (len < 4) {
				if (debug)
					addlog(" [invalid]");
				break;
			}
			authproto = (p[2] << 8) + p[3];
			if (authproto == PPP_CHAP && l != 5) {
				if (debug)
					addlog(" [invalid chap len]");
				break;
			}
			if (sp->myauth.proto == 0) {
				/* we are not configured to do auth */
				if (debug)
					addlog(" [not configured]");
				break;
			}
			/*
			 * Remote want us to authenticate, remember this,
			 * so we stay in SPPP_PHASE_AUTHENTICATE after LCP got
			 * up.
			 */
			sp->pp_flags |= PP_NEEDAUTH;
			continue;
		default:
			/* Others not supported. */
			if (debug)
				addlog(" [rej]");
			break;
		}
		if (rlen + l > blen) {
			if (debug)
				addlog(" [overflow]");
			continue;
		}
		/* Add the option to rejected list. */
		memcpy(r, p, l);
		r += l;
		rlen += l;
	}
	if (rlen) {
		if (debug)
			addlog(" send conf-rej\n");
		sppp_cp_send(sp, PPP_LCP, CONF_REJ, h->ident, rlen, buf);
		goto end;
	} else if (debug)
		addlog("\n");

	/*
	 * pass 2: check for option values that are unacceptable and
	 * thus require to be nak'ed.
	 */
	if (debug)
		log(LOG_DEBUG, "%s: lcp parse opt values: ",
		    ifp->if_xname);

	p = (void *)(h + 1);
	len = origlen;
	for (rlen = 0; len > 1 && (l = p[1]) != 0; len -= l, p += l) {
		if (debug)
			addlog(" %s", sppp_lcp_opt_name(*p));
		switch (*p) {
		case LCP_OPT_MAGIC:
			/* Magic number -- extract. */
			nmagic = (uint32_t)p[2] << 24 |
				(uint32_t)p[3] << 16 | p[4] << 8 | p[5];
			if (nmagic != sp->lcp.magic) {
				if (debug)
					addlog(" 0x%x", nmagic);
				continue;
			}
			/*
			 * Local and remote magics equal -- loopback?
			 */
			if (sp->pp_loopcnt >= LOOPALIVECNT*5) {
				printf ("%s: loopback\n",
					ifp->if_xname);
				sp->pp_loopcnt = 0;
				if (ifp->if_flags & IFF_UP) {
					SPPP_UNLOCK(sp);
					if_down(ifp);
					SPPP_LOCK(sp, RW_WRITER);

					IF_PURGE(&sp->pp_cpq);
					/* XXX ? */
					lcp.Down(sp);
					lcp.Up(sp);
				}
			} else if (debug)
				addlog(" [glitch]");
			++sp->pp_loopcnt;
			/*
			 * We negate our magic here, and NAK it.  If
			 * we see it later in an NAK packet, we
			 * suggest a new one.
			 */
			nmagic = ~sp->lcp.magic;
			/* Gonna NAK it. */
			p[2] = nmagic >> 24;
			p[3] = nmagic >> 16;
			p[4] = nmagic >> 8;
			p[5] = nmagic;
			break;

		case LCP_OPT_ASYNC_MAP:
			/*
			 * Async control character map -- just ignore it.
			 *
			 * Quote from RFC 1662, chapter 6:
			 * To enable this functionality, synchronous PPP
			 * implementations MUST always respond to the
			 * Async-Control-Character-Map Configuration
			 * Option with the LCP Configure-Ack.  However,
			 * acceptance of the Configuration Option does
			 * not imply that the synchronous implementation
			 * will do any ACCM mapping.  Instead, all such
			 * octet mapping will be performed by the
			 * asynchronous-to-synchronous converter.
			 */
			continue;

		case LCP_OPT_MRU:
			/*
			 * Maximum receive unit.  Always agreeable,
			 * but ignored by now.
			 */
			sp->lcp.their_mru = p[2] * 256 + p[3];
			if (debug)
				addlog(" %ld", sp->lcp.their_mru);
			continue;

		case LCP_OPT_AUTH_PROTO:
			authproto = (p[2] << 8) + p[3];
			if (sp->myauth.proto != authproto) {
				/* not agreed, nak */
				if (debug)
					addlog(" [mine %s != his %s]",
					       sppp_proto_name(sp->myauth.proto),
					       sppp_proto_name(authproto));
				p[2] = sp->myauth.proto >> 8;
				p[3] = sp->myauth.proto;
				break;
			}
			if (authproto == PPP_CHAP && p[4] != CHAP_MD5) {
				if (debug)
					addlog(" [chap not MD5]");
				p[4] = CHAP_MD5;
				break;
			}
			continue;
		case LCP_OPT_MP_EID:
			/*
			 * Endpoint identification.
			 * Always agreeable,
			 * but ignored by now.
			 */
			if (debug) {
				addlog(" type %d", p[2]);
				sppp_print_bytes(p+3, p[1]-3);
			}
			continue;
		case LCP_OPT_MP_MRRU:
			/*
			 * Maximum received reconstructed unit. 
			 * Always agreeable,
			 * but ignored by now.
			 */
			sp->lcp.their_mrru = p[2] * 256 + p[3];
			if (debug)
				addlog(" %ld", sp->lcp.their_mrru);
			continue;
		}
		if (rlen + l > blen) {
			if (debug)
				addlog(" [overflow]");
			continue;
		}
		if (rlen + l > blen) {
			if (debug)
				addlog(" [overflow]");
			continue;
		}
		/* Add the option to nak'ed list. */
		memcpy(r, p, l);
		r += l;
		rlen += l;
	}
	if (rlen) {
		if (++sp->fail_counter[IDX_LCP] >= sp->lcp.max_failure) {
			if (debug)
				addlog(" max_failure (%d) exceeded, "
				       "send conf-rej\n",
				       sp->lcp.max_failure);
			sppp_cp_send(sp, PPP_LCP, CONF_REJ, h->ident, rlen, buf);
		} else {
			if (debug)
				addlog(" send conf-nak\n");
			sppp_cp_send(sp, PPP_LCP, CONF_NAK, h->ident, rlen, buf);
		}
		goto end;
	} else {
		if (debug)
			addlog(" send conf-ack\n");
		sp->fail_counter[IDX_LCP] = 0;
		sp->pp_loopcnt = 0;
		sppp_cp_send(sp, PPP_LCP, CONF_ACK, h->ident, origlen, h + 1);
	}

 end:
	free(buf, M_TEMP);
	return (rlen == 0);

 drop:
	free(buf, M_TEMP);
	return -1;
}

/*
 * Analyze the LCP Configure-Reject option list, and adjust our
 * negotiation.
 */
static void
sppp_lcp_RCN_rej(struct sppp *sp, struct lcp_header *h, int len)
{
	STDDCL;
	u_char *buf, *p, l;

	KASSERT(SPPP_WLOCKED(sp));

	len -= 4;
	buf = malloc (len, M_TEMP, M_NOWAIT);
	if (!buf)
		return;

	if (debug)
		log(LOG_DEBUG, "%s: lcp rej opts:",
		    ifp->if_xname);

	p = (void *)(h + 1);
	for (; len > 1 && (l = p[1]) != 0; len -= l, p += l) {
		/* Sanity check option length */
		if (l > len) {
			/*
			 * Malicious option - drop immediately.
			 * XXX Maybe we should just RXJ it?
			 */
			addlog("%s: received malicious LCP option, "
			    "dropping.\n", ifp->if_xname);
			goto drop;
		}
		if (debug)
			addlog(" %s", sppp_lcp_opt_name(*p));
		switch (*p) {
		case LCP_OPT_MAGIC:
			/* Magic number -- can't use it, use 0 */
			sp->lcp.opts &= ~(1 << LCP_OPT_MAGIC);
			sp->lcp.magic = 0;
			break;
		case LCP_OPT_MRU:
			/*
			 * We try to negotiate a lower MRU if the underlying
			 * link's MTU is less than PP_MTU (e.g. PPPoE). If the
			 * peer rejects this lower rate, fallback to the
			 * default.
			 */
			if (debug) {
				addlog("%s: warning: peer rejected our MRU of "
				    "%ld bytes. Defaulting to %d bytes\n",
				    ifp->if_xname, sp->lcp.mru, PP_MTU);
			}
			sp->lcp.opts &= ~(1 << LCP_OPT_MRU);
			sp->lcp.mru = PP_MTU;
			break;
		case LCP_OPT_AUTH_PROTO:
			/*
			 * Peer doesn't want to authenticate himself,
			 * deny unless this is a dialout call, and
			 * SPPP_AUTHFLAG_NOCALLOUT is set.
			 */
			if ((sp->pp_flags & PP_CALLIN) == 0 &&
			    (sp->hisauth.flags & SPPP_AUTHFLAG_NOCALLOUT) != 0) {
				if (debug)
					addlog(" [don't insist on auth "
					       "for callout]");
				sp->lcp.opts &= ~(1 << LCP_OPT_AUTH_PROTO);
				break;
			}
			if (debug)
				addlog("[access denied]\n");
			lcp.Close(sp);
			break;
		}
	}
	if (debug)
		addlog("\n");
drop:
	free(buf, M_TEMP);
	return;
}

/*
 * Analyze the LCP Configure-NAK option list, and adjust our
 * negotiation.
 */
static void
sppp_lcp_RCN_nak(struct sppp *sp, struct lcp_header *h, int len)
{
	STDDCL;
	u_char *buf, *p, l, blen;
	uint32_t magic;

	KASSERT(SPPP_WLOCKED(sp));

	len -= 4;
	buf = malloc (blen = len, M_TEMP, M_NOWAIT);
	if (!buf)
		return;

	if (debug)
		log(LOG_DEBUG, "%s: lcp nak opts:",
		    ifp->if_xname);

	p = (void *)(h + 1);
	for (; len > 1 && (l = p[1]) != 0; len -= l, p += l) {
		/* Sanity check option length */
		if (l > len) {
			/*
			 * Malicious option - drop immediately.
			 * XXX Maybe we should just RXJ it?
			 */
			addlog("%s: received malicious LCP option, "
			    "dropping.\n", ifp->if_xname);
			goto drop;
		}
		if (debug)
			addlog(" %s", sppp_lcp_opt_name(*p));
		switch (*p) {
		case LCP_OPT_MAGIC:
			/* Magic number -- renegotiate */
			if ((sp->lcp.opts & (1 << LCP_OPT_MAGIC)) &&
			    len >= 6 && l == 6) {
				magic = (uint32_t)p[2] << 24 |
					(uint32_t)p[3] << 16 | p[4] << 8 | p[5];
				/*
				 * If the remote magic is our negated one,
				 * this looks like a loopback problem.
				 * Suggest a new magic to make sure.
				 */
				if (magic == ~sp->lcp.magic) {
					if (debug)
						addlog(" magic glitch");
					sp->lcp.magic = cprng_fast32();
				} else {
					sp->lcp.magic = magic;
					if (debug)
						addlog(" %d", magic);
				}
			}
			break;
		case LCP_OPT_MRU:
			/*
			 * Peer wants to advise us to negotiate an MRU.
			 * Agree on it if it's reasonable, or use
			 * default otherwise.
			 */
			if (len >= 4 && l == 4) {
				u_int mru = p[2] * 256 + p[3];
				if (debug)
					addlog(" %d", mru);
				if (mru < PPP_MINMRU || mru > sp->pp_if.if_mtu)
					mru = sp->pp_if.if_mtu;
				sp->lcp.mru = mru;
				sp->lcp.opts |= (1 << LCP_OPT_MRU);
			}
			break;
		case LCP_OPT_AUTH_PROTO:
			/*
			 * Peer doesn't like our authentication method,
			 * deny.
			 */
			if (debug)
				addlog("[access denied]\n");
			lcp.Close(sp);
			break;
		}
	}
	if (debug)
		addlog("\n");
drop:
	free(buf, M_TEMP);
	return;
}

static void
sppp_lcp_tlu(struct sppp *sp)
{
	struct ifnet *ifp = &sp->pp_if;
	int i;
	uint32_t mask;

	KASSERT(SPPP_WLOCKED(sp));

	/* XXX ? */
	if (! (ifp->if_flags & IFF_UP) &&
	    (ifp->if_flags & IFF_RUNNING)) {
		/* Coming out of loopback mode. */
		SPPP_UNLOCK(sp);
		if_up(ifp);
		SPPP_LOCK(sp, RW_WRITER);
	}

	for (i = 0; i < IDX_COUNT; i++)
		if ((cps[i])->flags & CP_QUAL)
			(cps[i])->Open(sp);

	if ((sp->lcp.opts & (1 << LCP_OPT_AUTH_PROTO)) != 0 ||
	    (sp->pp_flags & PP_NEEDAUTH) != 0)
		sppp_change_phase(sp, SPPP_PHASE_AUTHENTICATE);
	else
		sppp_change_phase(sp, SPPP_PHASE_NETWORK);

	/*
	 * Open all authentication protocols.  This is even required
	 * if we already proceeded to network phase, since it might be
	 * that remote wants us to authenticate, so we might have to
	 * send a PAP request.  Undesired authentication protocols
	 * don't do anything when they get an Open event.
	 */
	for (i = 0; i < IDX_COUNT; i++)
		if ((cps[i])->flags & CP_AUTH)
			(cps[i])->Open(sp);

	if (sp->pp_phase == SPPP_PHASE_NETWORK) {
		/* Notify all NCPs. */
		for (i = 0; i < IDX_COUNT; i++)
			if ((cps[i])->flags & CP_NCP)
				(cps[i])->Open(sp);
	}

	/* Send Up events to all started protos. */
	for (i = 0, mask = 1; i < IDX_COUNT; i++, mask <<= 1) {
		if ((sp->lcp.protos & mask) && ((cps[i])->flags & CP_LCP) == 0) {
			(cps[i])->Up(sp);
		}
	}

	/* notify low-level driver of state change */
	sppp_notify_chg_wlocked(sp);

	if (sp->pp_phase == SPPP_PHASE_NETWORK)
		/* if no NCP is starting, close down */
		sppp_lcp_check_and_close(sp);
}

static void
sppp_lcp_tld(struct sppp *sp)
{
	int i;
	uint32_t mask;

	KASSERT(SPPP_WLOCKED(sp));

	sppp_change_phase(sp, SPPP_PHASE_TERMINATE);

	/*
	 * Take upper layers down.  We send the Down event first and
	 * the Close second to prevent the upper layers from sending
	 * ``a flurry of terminate-request packets'', as the RFC
	 * describes it.
	 */
	for (i = 0, mask = 1; i < IDX_COUNT; i++, mask <<= 1) {
		if ((sp->lcp.protos & mask) && ((cps[i])->flags & CP_LCP) == 0) {
			(cps[i])->Down(sp);
			(cps[i])->Close(sp);
		}
	}
}

static void
sppp_lcp_tls(struct sppp *sp)
{

	KASSERT(SPPP_WLOCKED(sp));


	if (sp->pp_max_auth_fail != 0 && sp->pp_auth_failures >= sp->pp_max_auth_fail) {
		printf("%s: authentication failed %d times, not retrying again\n",
		sp->pp_if.if_xname, sp->pp_auth_failures);

		SPPP_UNLOCK(sp);
		if_down(&sp->pp_if);
		SPPP_LOCK(sp, RW_WRITER);
		return;
	}

	sppp_change_phase(sp, SPPP_PHASE_ESTABLISH);

	/* Notify lower layer if desired. */
	sppp_notify_tls_wlocked(sp);
}

static void
sppp_lcp_tlf(struct sppp *sp)
{

	KASSERT(SPPP_WLOCKED(sp));

	sppp_change_phase(sp, SPPP_PHASE_DEAD);

	/* Notify lower layer if desired. */
	sppp_notify_tlf_wlocked(sp);
}

static void
sppp_lcp_scr(struct sppp *sp)
{
	char opt[6 /* magicnum */ + 4 /* mru */ + 5 /* chap */];
	int i = 0;
	u_short authproto;

	KASSERT(SPPP_WLOCKED(sp));

	if (sp->lcp.opts & (1 << LCP_OPT_MAGIC)) {
		if (! sp->lcp.magic)
			sp->lcp.magic = cprng_fast32();
		opt[i++] = LCP_OPT_MAGIC;
		opt[i++] = 6;
		opt[i++] = sp->lcp.magic >> 24;
		opt[i++] = sp->lcp.magic >> 16;
		opt[i++] = sp->lcp.magic >> 8;
		opt[i++] = sp->lcp.magic;
	}

	if (sp->lcp.opts & (1 << LCP_OPT_MRU)) {
		opt[i++] = LCP_OPT_MRU;
		opt[i++] = 4;
		opt[i++] = sp->lcp.mru >> 8;
		opt[i++] = sp->lcp.mru;
	}

	if (sp->lcp.opts & (1 << LCP_OPT_AUTH_PROTO)) {
		authproto = sp->hisauth.proto;
		opt[i++] = LCP_OPT_AUTH_PROTO;
		opt[i++] = authproto == PPP_CHAP? 5: 4;
		opt[i++] = authproto >> 8;
		opt[i++] = authproto;
		if (authproto == PPP_CHAP)
			opt[i++] = CHAP_MD5;
	}

	sp->confid[IDX_LCP] = ++sp->pp_seq[IDX_LCP];
	sppp_cp_send(sp, PPP_LCP, CONF_REQ, sp->confid[IDX_LCP], i, &opt);
}

/*
 * Check the open NCPs, return true if at least one NCP is open.
 */
static int
sppp_ncp_check(struct sppp *sp)
{
	int i, mask;

	for (i = 0, mask = 1; i < IDX_COUNT; i++, mask <<= 1)
		if ((sp->lcp.protos & mask) && (cps[i])->flags & CP_NCP)
			return 1;
	return 0;
}

/*
 * Re-check the open NCPs and see if we should terminate the link.
 * Called by the NCPs during their tlf action handling.
 */
static void
sppp_lcp_check_and_close(struct sppp *sp)
{

	KASSERT(SPPP_WLOCKED(sp));

	if (sp->pp_phase < SPPP_PHASE_NETWORK)
		/* don't bother, we are already going down */
		return;

	if (sppp_ncp_check(sp))
		return;
	lcp.Close(sp);
}


/*
 *--------------------------------------------------------------------------*
 *                                                                          *
 *                        The IPCP implementation.                          *
 *                                                                          *
 *--------------------------------------------------------------------------*
 */

static void
sppp_ipcp_init(struct sppp *sp)
{
	int error;

	KASSERT(SPPP_WLOCKED(sp));

	sp->ipcp.opts = 0;
	sp->ipcp.flags = 0;
	sp->state[IDX_IPCP] = STATE_INITIAL;
	sp->fail_counter[IDX_IPCP] = 0;
	sp->pp_seq[IDX_IPCP] = 0;
	sp->pp_rseq[IDX_IPCP] = 0;
	callout_init(&sp->ch[IDX_IPCP], CALLOUT_MPSAFE);

	error = workqueue_create(&sp->ipcp.update_addrs_wq, "ipcp_addr",
	    sppp_update_ip_addrs_work, sp, PRI_SOFTNET, IPL_NET, 0);
	if (error)
		panic("%s: update_addrs workqueue_create failed (%d)\n",
		    __func__, error);
	sp->ipcp.update_addrs_q = pcq_create(IPCP_UPDATE_LIMIT, KM_SLEEP);

	sp->ipcp.update_addrs_enqueued = 0;
}

static void
sppp_ipcp_up(struct sppp *sp)
{
	KASSERT(SPPP_WLOCKED(sp));
	sppp_up_event(&ipcp, sp);
}

static void
sppp_ipcp_down(struct sppp *sp)
{
	KASSERT(SPPP_WLOCKED(sp));
	sppp_down_event(&ipcp, sp);
}

static void
sppp_ipcp_open(struct sppp *sp)
{
	STDDCL;
	uint32_t myaddr, hisaddr;

	KASSERT(SPPP_WLOCKED(sp));

	sp->ipcp.flags &= ~(IPCP_HISADDR_SEEN|IPCP_MYADDR_SEEN|IPCP_MYADDR_DYN|IPCP_HISADDR_DYN);
	sp->ipcp.req_myaddr = 0;
	sp->ipcp.req_hisaddr = 0;
	memset(&sp->dns_addrs, 0, sizeof sp->dns_addrs);

#ifdef INET
	sppp_get_ip_addrs(sp, &myaddr, &hisaddr, 0);
#else
	myaddr = hisaddr = 0;
#endif
	/*
	 * If we don't have his address, this probably means our
	 * interface doesn't want to talk IP at all.  (This could
	 * be the case if somebody wants to speak only IPX, for
	 * example.)  Don't open IPCP in this case.
	 */
	if (hisaddr == 0) {
		/* XXX this message should go away */
		if (debug)
			log(LOG_DEBUG, "%s: ipcp_open(): no IP interface\n",
			    ifp->if_xname);
		return;
	}

	if (myaddr == 0) {
		/*
		 * I don't have an assigned address, so i need to
		 * negotiate my address.
		 */
		sp->ipcp.flags |= IPCP_MYADDR_DYN;
		sp->ipcp.opts |= (1 << IPCP_OPT_ADDRESS);
	}
	if (hisaddr == 1) {
		/*
		 * XXX - remove this hack!
		 * remote has no valid address, we need to get one assigned.
		 */
		sp->ipcp.flags |= IPCP_HISADDR_DYN;
	}
	sppp_open_event(&ipcp, sp);
}

static void
sppp_ipcp_close(struct sppp *sp)
{

	KASSERT(SPPP_WLOCKED(sp));

	sppp_close_event(&ipcp, sp);

#ifdef INET
	if (sp->ipcp.flags & (IPCP_MYADDR_DYN|IPCP_HISADDR_DYN))
		/*
		 * Some address was dynamic, clear it again.
		 */
		sppp_clear_ip_addrs(sp);
#endif
}

static void
sppp_ipcp_TO(void *cookie)
{
	struct sppp *sp = cookie;

	SPPP_LOCK(sp, RW_WRITER);
	sppp_to_event(&ipcp, sp);
	SPPP_UNLOCK(sp);
}

/*
 * Analyze a configure request.  Return true if it was agreeable, and
 * caused action sca, false if it has been rejected or nak'ed, and
 * caused action scn.  (The return value is used to make the state
 * transition decision in the state automaton.)
 */
static int
sppp_ipcp_RCR(struct sppp *sp, struct lcp_header *h, int len)
{
	u_char *buf, *r, *p, l, blen;
	struct ifnet *ifp = &sp->pp_if;
	int rlen, origlen, debug = ifp->if_flags & IFF_DEBUG;
	uint32_t hisaddr, desiredaddr;

	KASSERT(SPPP_WLOCKED(sp));

	len -= 4;
	origlen = len;
	/*
	 * Make sure to allocate a buf that can at least hold a
	 * conf-nak with an `address' option.  We might need it below.
	 */
	blen = len < 6 ? 6 : len;
	buf = r = malloc (blen, M_TEMP, M_NOWAIT);
	if (! buf)
		return (0);

	/* pass 1: see if we can recognize them */
	if (debug)
		log(LOG_DEBUG, "%s: ipcp parse opts:",
		    ifp->if_xname);
	p = (void *)(h + 1);
	for (rlen = 0; len > 1 && (l = p[1]) != 0; len -= l, p += l) {
		/* Sanity check option length */
		if (l > len) {
			/* XXX should we just RXJ? */
			addlog("%s: malicious IPCP option received, dropping\n",
			    ifp->if_xname);
			goto drop;
		}
		if (debug)
			addlog(" %s", sppp_ipcp_opt_name(*p));
		switch (*p) {
#ifdef notyet
		case IPCP_OPT_COMPRESSION:
			if (len >= 6 && l >= 6) {
				/* correctly formed compress option */
				continue;
			}
			if (debug)
				addlog(" [invalid]");
			break;
#endif
		case IPCP_OPT_ADDRESS:
			if (len >= 6 && l == 6) {
				/* correctly formed address option */
				continue;
			}
			if (debug)
				addlog(" [invalid]");
			break;
		default:
			/* Others not supported. */
			if (debug)
				addlog(" [rej]");
			break;
		}
		/* Add the option to rejected list. */
		if (rlen + l > blen) {
			if (debug)
				addlog(" [overflow]");
			continue;
		}
		memcpy(r, p, l);
		r += l;
		rlen += l;
	}
	if (rlen) {
		if (debug)
			addlog(" send conf-rej\n");
		sppp_cp_send(sp, PPP_IPCP, CONF_REJ, h->ident, rlen, buf);
		goto end;
	} else if (debug)
		addlog("\n");

	/* pass 2: parse option values */
	if (sp->ipcp.flags & IPCP_HISADDR_SEEN)
		hisaddr = sp->ipcp.req_hisaddr;	/* we already aggreed on that */
	else
#ifdef INET
		sppp_get_ip_addrs(sp, 0, &hisaddr, 0);	/* user configuration */
#else
		hisaddr = 0;
#endif
	if (debug)
		log(LOG_DEBUG, "%s: ipcp parse opt values: ",
		       ifp->if_xname);
	p = (void *)(h + 1);
	len = origlen;
	for (rlen=0; len > 1 && (l = p[1]) != 0; len -= l, p += l) {
		if (debug)
			addlog(" %s", sppp_ipcp_opt_name(*p));
		switch (*p) {
#ifdef notyet
		case IPCP_OPT_COMPRESSION:
			continue;
#endif
		case IPCP_OPT_ADDRESS:
			desiredaddr = p[2] << 24 | p[3] << 16 |
				p[4] << 8 | p[5];
			if (desiredaddr == hisaddr ||
		    	   ((sp->ipcp.flags & IPCP_HISADDR_DYN) && desiredaddr != 0)) {
				/*
			 	* Peer's address is same as our value,
			 	* this is agreeable.  Gonna conf-ack
			 	* it.
			 	*/
				if (debug)
					addlog(" %s [ack]",
				       		sppp_dotted_quad(hisaddr));
				/* record that we've seen it already */
				sp->ipcp.flags |= IPCP_HISADDR_SEEN;
				sp->ipcp.req_hisaddr = desiredaddr;
				hisaddr = desiredaddr;
				continue;
			}
			/*
		 	* The address wasn't agreeable.  This is either
		 	* he sent us 0.0.0.0, asking to assign him an
		 	* address, or he send us another address not
		 	* matching our value.  Either case, we gonna
		 	* conf-nak it with our value.
		 	*/
			if (debug) {
				if (desiredaddr == 0)
					addlog(" [addr requested]");
				else
					addlog(" %s [not agreed]",
				       		sppp_dotted_quad(desiredaddr));
			}

			p[2] = hisaddr >> 24;
			p[3] = hisaddr >> 16;
			p[4] = hisaddr >> 8;
			p[5] = hisaddr;
			break;
		}
		if (rlen + l > blen) {
			if (debug)
				addlog(" [overflow]");
			continue;
		}
		/* Add the option to nak'ed list. */
		memcpy(r, p, l);
		r += l;
		rlen += l;
	}

	/*
	 * If we are about to conf-ack the request, but haven't seen
	 * his address so far, gonna conf-nak it instead, with the
	 * `address' option present and our idea of his address being
	 * filled in there, to request negotiation of both addresses.
	 *
	 * XXX This can result in an endless req - nak loop if peer
	 * doesn't want to send us his address.  Q: What should we do
	 * about it?  XXX  A: implement the max-failure counter.
	 */
	if (rlen == 0 && !(sp->ipcp.flags & IPCP_HISADDR_SEEN)) {
		buf[0] = IPCP_OPT_ADDRESS;
		buf[1] = 6;
		buf[2] = hisaddr >> 24;
		buf[3] = hisaddr >> 16;
		buf[4] = hisaddr >> 8;
		buf[5] = hisaddr;
		rlen = 6;
		if (debug)
			addlog(" still need hisaddr");
	}

	if (rlen) {
		if (debug)
			addlog(" send conf-nak\n");
		sppp_cp_send(sp, PPP_IPCP, CONF_NAK, h->ident, rlen, buf);
	} else {
		if (debug)
			addlog(" send conf-ack\n");
		sppp_cp_send(sp, PPP_IPCP, CONF_ACK, h->ident, origlen, h + 1);
	}

 end:
	free(buf, M_TEMP);
	return (rlen == 0);

 drop:
	free(buf, M_TEMP);
	return -1;
}

/*
 * Analyze the IPCP Configure-Reject option list, and adjust our
 * negotiation.
 */
static void
sppp_ipcp_RCN_rej(struct sppp *sp, struct lcp_header *h, int len)
{
	u_char *buf, *p, l, blen;
	struct ifnet *ifp = &sp->pp_if;
	int debug = ifp->if_flags & IFF_DEBUG;

	KASSERT(SPPP_WLOCKED(sp));

	len -= 4;
	buf = malloc (blen = len, M_TEMP, M_NOWAIT);
	if (!buf)
		return;

	if (debug)
		log(LOG_DEBUG, "%s: ipcp rej opts:",
		    ifp->if_xname);

	p = (void *)(h + 1);
	for (; len > 1 && (l = p[1]) != 0; len -= l, p += l) {
		/* Sanity check option length */
		if (l > len) {
			/* XXX should we just RXJ? */
			addlog("%s: malicious IPCP option received, dropping\n",
			    ifp->if_xname);
			goto drop;
		}
		if (debug)
			addlog(" %s", sppp_ipcp_opt_name(*p));
		switch (*p) {
		case IPCP_OPT_ADDRESS:
			/*
			 * Peer doesn't grok address option.  This is
			 * bad.  XXX  Should we better give up here?
			 */
			sp->ipcp.opts &= ~(1 << IPCP_OPT_ADDRESS);
			break;
#ifdef notyet
		case IPCP_OPT_COMPRESS:
			sp->ipcp.opts &= ~(1 << IPCP_OPT_COMPRESS);
			break;
#endif
		}
	}
	if (debug)
		addlog("\n");
drop:
	free(buf, M_TEMP);
	return;
}

/*
 * Analyze the IPCP Configure-NAK option list, and adjust our
 * negotiation.
 */
static void
sppp_ipcp_RCN_nak(struct sppp *sp, struct lcp_header *h, int len)
{
	u_char *p, l;
	struct ifnet *ifp = &sp->pp_if;
	int debug = ifp->if_flags & IFF_DEBUG;
	uint32_t wantaddr;

	KASSERT(SPPP_WLOCKED(sp));

	len -= 4;

	if (debug)
		log(LOG_DEBUG, "%s: ipcp nak opts:",
		    ifp->if_xname);

	p = (void *)(h + 1);
	for (; len > 1 && (l = p[1]) != 0; len -= l, p += l) {
		/* Sanity check option length */
		if (l > len) {
			/* XXX should we just RXJ? */
			addlog("%s: malicious IPCP option received, dropping\n",
			    ifp->if_xname);
			return;
		}
		if (debug)
			addlog(" %s", sppp_ipcp_opt_name(*p));
		switch (*p) {
		case IPCP_OPT_ADDRESS:
			/*
			 * Peer doesn't like our local IP address.  See
			 * if we can do something for him.  We'll drop
			 * him our address then.
			 */
			if (len >= 6 && l == 6) {
				wantaddr = p[2] << 24 | p[3] << 16 |
					p[4] << 8 | p[5];
				sp->ipcp.opts |= (1 << IPCP_OPT_ADDRESS);
				if (debug)
					addlog(" [wantaddr %s]",
					       sppp_dotted_quad(wantaddr));
				/*
				 * When doing dynamic address assignment,
				 * we accept his offer.  Otherwise, we
				 * ignore it and thus continue to negotiate
				 * our already existing value.
				 */
				if (sp->ipcp.flags & IPCP_MYADDR_DYN) {
					if (debug)
						addlog(" [agree]");
					sp->ipcp.flags |= IPCP_MYADDR_SEEN;
					sp->ipcp.req_myaddr = wantaddr;
				}
			}
			break;

		case IPCP_OPT_PRIMDNS:
			if (len >= 6 && l == 6) {
				sp->dns_addrs[0] = p[2] << 24 | p[3] << 16 |
					p[4] << 8 | p[5];
			}
			break;

		case IPCP_OPT_SECDNS:
			if (len >= 6 && l == 6) {
				sp->dns_addrs[1] = p[2] << 24 | p[3] << 16 |
					p[4] << 8 | p[5];
			}
			break;
#ifdef notyet
		case IPCP_OPT_COMPRESS:
			/*
			 * Peer wants different compression parameters.
			 */
			break;
#endif
		}
	}
	if (debug)
		addlog("\n");
}

static void
sppp_ipcp_tlu(struct sppp *sp)
{
#ifdef INET
	KASSERT(SPPP_WLOCKED(sp));
	/* we are up. Set addresses and notify anyone interested */
	sppp_set_ip_addrs(sp);
#endif
}

static void
sppp_ipcp_tld(struct sppp *sp)
{

	KASSERT(SPPP_WLOCKED(sp));
}

static void
sppp_ipcp_tls(struct sppp *sp)
{

	KASSERT(SPPP_WLOCKED(sp));
	/* indicate to LCP that it must stay alive */
	sp->lcp.protos |= (1 << IDX_IPCP);
}

static void
sppp_ipcp_tlf(struct sppp *sp)
{

	KASSERT(SPPP_WLOCKED(sp));

	/* we no longer need LCP */
	sp->lcp.protos &= ~(1 << IDX_IPCP);
}

static void
sppp_ipcp_scr(struct sppp *sp)
{
	uint8_t opt[6 /* compression */ + 6 /* address */ + 12 /* dns addresses */];
#ifdef INET
	uint32_t ouraddr;
#endif
	int i = 0;

	KASSERT(SPPP_WLOCKED(sp));

#ifdef notyet
	if (sp->ipcp.opts & (1 << IPCP_OPT_COMPRESSION)) {
		opt[i++] = IPCP_OPT_COMPRESSION;
		opt[i++] = 6;
		opt[i++] = 0;	/* VJ header compression */
		opt[i++] = 0x2d; /* VJ header compression */
		opt[i++] = max_slot_id;
		opt[i++] = comp_slot_id;
	}
#endif

#ifdef INET
	if (sp->ipcp.opts & (1 << IPCP_OPT_ADDRESS)) {
		if (sp->ipcp.flags & IPCP_MYADDR_SEEN)
			ouraddr = sp->ipcp.req_myaddr;	/* not sure if this can ever happen */
		else
			sppp_get_ip_addrs(sp, &ouraddr, 0, 0);
		opt[i++] = IPCP_OPT_ADDRESS;
		opt[i++] = 6;
		opt[i++] = ouraddr >> 24;
		opt[i++] = ouraddr >> 16;
		opt[i++] = ouraddr >> 8;
		opt[i++] = ouraddr;
	}
#endif

	if (sp->query_dns & 1) {
		opt[i++] = IPCP_OPT_PRIMDNS;
		opt[i++] = 6;
		opt[i++] = sp->dns_addrs[0] >> 24;
		opt[i++] = sp->dns_addrs[0] >> 16;
		opt[i++] = sp->dns_addrs[0] >> 8;
		opt[i++] = sp->dns_addrs[0];
	}
	if (sp->query_dns & 2) {
		opt[i++] = IPCP_OPT_SECDNS;
		opt[i++] = 6;
		opt[i++] = sp->dns_addrs[1] >> 24;
		opt[i++] = sp->dns_addrs[1] >> 16;
		opt[i++] = sp->dns_addrs[1] >> 8;
		opt[i++] = sp->dns_addrs[1];
	}

	sp->confid[IDX_IPCP] = ++sp->pp_seq[IDX_IPCP];
	sppp_cp_send(sp, PPP_IPCP, CONF_REQ, sp->confid[IDX_IPCP], i, &opt);
}


/*
 *--------------------------------------------------------------------------*
 *                                                                          *
 *                      The IPv6CP implementation.                          *
 *                                                                          *
 *--------------------------------------------------------------------------*
 */

#ifdef INET6
static void
sppp_ipv6cp_init(struct sppp *sp)
{

	KASSERT(SPPP_WLOCKED(sp));

	sp->ipv6cp.opts = 0;
	sp->ipv6cp.flags = 0;
	sp->state[IDX_IPV6CP] = STATE_INITIAL;
	sp->fail_counter[IDX_IPV6CP] = 0;
	sp->pp_seq[IDX_IPV6CP] = 0;
	sp->pp_rseq[IDX_IPV6CP] = 0;
	callout_init(&sp->ch[IDX_IPV6CP], CALLOUT_MPSAFE);
}

static void
sppp_ipv6cp_up(struct sppp *sp)
{

	KASSERT(SPPP_WLOCKED(sp));
	sppp_up_event(&ipv6cp, sp);
}

static void
sppp_ipv6cp_down(struct sppp *sp)
{

	KASSERT(SPPP_WLOCKED(sp));
	sppp_down_event(&ipv6cp, sp);
}

static void
sppp_ipv6cp_open(struct sppp *sp)
{
	STDDCL;
	struct in6_addr myaddr, hisaddr;

	KASSERT(SPPP_WLOCKED(sp));

#ifdef IPV6CP_MYIFID_DYN
	sp->ipv6cp.flags &= ~(IPV6CP_MYIFID_SEEN|IPV6CP_MYIFID_DYN);
#else
	sp->ipv6cp.flags &= ~IPV6CP_MYIFID_SEEN;
#endif

	sppp_get_ip6_addrs(sp, &myaddr, &hisaddr, 0);
	/*
	 * If we don't have our address, this probably means our
	 * interface doesn't want to talk IPv6 at all.  (This could
	 * be the case if somebody wants to speak only IPX, for
	 * example.)  Don't open IPv6CP in this case.
	 */
	if (IN6_IS_ADDR_UNSPECIFIED(&myaddr)) {
		/* XXX this message should go away */
		if (debug)
			log(LOG_DEBUG, "%s: ipv6cp_open(): no IPv6 interface\n",
			    ifp->if_xname);
		return;
	}

	sp->ipv6cp.flags |= IPV6CP_MYIFID_SEEN;
	sp->ipv6cp.opts |= (1 << IPV6CP_OPT_IFID);
	sppp_open_event(&ipv6cp, sp);
}

static void
sppp_ipv6cp_close(struct sppp *sp)
{

	KASSERT(SPPP_WLOCKED(sp));
	sppp_close_event(&ipv6cp, sp);
}

static void
sppp_ipv6cp_TO(void *cookie)
{
	struct sppp *sp = cookie;

	SPPP_LOCK(sp, RW_WRITER);
	sppp_to_event(&ipv6cp, sp);
	SPPP_UNLOCK(sp);
}

/*
 * Analyze a configure request.  Return true if it was agreeable, and
 * caused action sca, false if it has been rejected or nak'ed, and
 * caused action scn.  (The return value is used to make the state
 * transition decision in the state automaton.)
 */
static int
sppp_ipv6cp_RCR(struct sppp *sp, struct lcp_header *h, int len)
{
	u_char *buf, *r, *p, l, blen;
	struct ifnet *ifp = &sp->pp_if;
	int rlen, origlen, debug = ifp->if_flags & IFF_DEBUG;
	struct in6_addr myaddr, desiredaddr, suggestaddr;
	int ifidcount;
	int type;
	int collision, nohisaddr;
	char ip6buf[INET6_ADDRSTRLEN];

	KASSERT(SPPP_WLOCKED(sp));

	len -= 4;
	origlen = len;
	/*
	 * Make sure to allocate a buf that can at least hold a
	 * conf-nak with an `address' option.  We might need it below.
	 */
	blen = len < 6 ? 6 : len;
	buf = r = malloc (blen, M_TEMP, M_NOWAIT);
	if (! buf)
		return (0);

	/* pass 1: see if we can recognize them */
	if (debug)
		log(LOG_DEBUG, "%s: ipv6cp parse opts:",
		    ifp->if_xname);
	p = (void *)(h + 1);
	ifidcount = 0;
	for (rlen = 0; len > 1 && (l = p[1]) != 0; len -= l, p += l) {
		/* Sanity check option length */
		if (l > len) {
			/* XXX just RXJ? */
			addlog("%s: received malicious IPCPv6 option, "
			    "dropping\n", ifp->if_xname);
			goto drop;
		}
		if (debug)
			addlog(" %s", sppp_ipv6cp_opt_name(*p));
		switch (*p) {
		case IPV6CP_OPT_IFID:
			if (len >= 10 && l == 10 && ifidcount == 0) {
				/* correctly formed address option */
				ifidcount++;
				continue;
			}
			if (debug)
				addlog(" [invalid]");
			break;
#ifdef notyet
		case IPV6CP_OPT_COMPRESSION:
			if (len >= 4 && l >= 4) {
				/* correctly formed compress option */
				continue;
			}
			if (debug)
				addlog(" [invalid]");
			break;
#endif
		default:
			/* Others not supported. */
			if (debug)
				addlog(" [rej]");
			break;
		}
		if (rlen + l > blen) {
			if (debug)
				addlog(" [overflow]");
			continue;
		}
		/* Add the option to rejected list. */
		memcpy(r, p, l);
		r += l;
		rlen += l;
	}
	if (rlen) {
		if (debug)
			addlog(" send conf-rej\n");
		sppp_cp_send(sp, PPP_IPV6CP, CONF_REJ, h->ident, rlen, buf);
		goto end;
	} else if (debug)
		addlog("\n");

	/* pass 2: parse option values */
	sppp_get_ip6_addrs(sp, &myaddr, 0, 0);
	if (debug)
		log(LOG_DEBUG, "%s: ipv6cp parse opt values: ",
		       ifp->if_xname);
	p = (void *)(h + 1);
	len = origlen;
	type = CONF_ACK;
	for (rlen = 0; len > 1 && (l = p[1]) != 0; len -= l, p += l) {
		if (debug)
			addlog(" %s", sppp_ipv6cp_opt_name(*p));
		switch (*p) {
#ifdef notyet
		case IPV6CP_OPT_COMPRESSION:
			continue;
#endif
		case IPV6CP_OPT_IFID:
			memset(&desiredaddr, 0, sizeof(desiredaddr));
			memcpy(&desiredaddr.s6_addr[8], &p[2], 8);
			collision = (memcmp(&desiredaddr.s6_addr[8],
					&myaddr.s6_addr[8], 8) == 0);
			nohisaddr = IN6_IS_ADDR_UNSPECIFIED(&desiredaddr);

			desiredaddr.s6_addr16[0] = htons(0xfe80);
			(void)in6_setscope(&desiredaddr, &sp->pp_if, NULL);

			if (!collision && !nohisaddr) {
				/* no collision, hisaddr known - Conf-Ack */
				type = CONF_ACK;

				if (debug) {
					addlog(" %s [%s]",
					    IN6_PRINT(ip6buf, &desiredaddr),
					    sppp_cp_type_name(type));
				}
				continue;
			}

			memset(&suggestaddr, 0, sizeof(suggestaddr));
			if (collision && nohisaddr) {
				/* collision, hisaddr unknown - Conf-Rej */
				type = CONF_REJ;
				memset(&p[2], 0, 8);
			} else {
				/*
				 * - no collision, hisaddr unknown, or
				 * - collision, hisaddr known
				 * Conf-Nak, suggest hisaddr
				 */
				type = CONF_NAK;
				sppp_suggest_ip6_addr(sp, &suggestaddr);
				memcpy(&p[2], &suggestaddr.s6_addr[8], 8);
			}
			if (debug)
				addlog(" %s [%s]", IN6_PRINT(ip6buf, &desiredaddr),
				    sppp_cp_type_name(type));
			break;
		}
		if (rlen + l > blen) {
			if (debug)
				addlog(" [overflow]");
			continue;
		}
		/* Add the option to nak'ed list. */
		memcpy(r, p, l);
		r += l;
		rlen += l;
	}

	if (rlen == 0 && type == CONF_ACK) {
		if (debug)
			addlog(" send %s\n", sppp_cp_type_name(type));
		sppp_cp_send(sp, PPP_IPV6CP, type, h->ident, origlen, h + 1);
	} else {
#ifdef notdef
		if (type == CONF_ACK)
			panic("IPv6CP RCR: CONF_ACK with non-zero rlen");
#endif

		if (debug) {
			addlog(" send %s suggest %s\n",
			    sppp_cp_type_name(type), IN6_PRINT(ip6buf, &suggestaddr));
		}
		sppp_cp_send(sp, PPP_IPV6CP, type, h->ident, rlen, buf);
	}

 end:
	free(buf, M_TEMP);
	return (rlen == 0);

 drop:
	free(buf, M_TEMP);
	return -1;
}

/*
 * Analyze the IPv6CP Configure-Reject option list, and adjust our
 * negotiation.
 */
static void
sppp_ipv6cp_RCN_rej(struct sppp *sp, struct lcp_header *h, int len)
{
	u_char *buf, *p, l, blen;
	struct ifnet *ifp = &sp->pp_if;
	int debug = ifp->if_flags & IFF_DEBUG;

	KASSERT(SPPP_WLOCKED(sp));

	len -= 4;
	buf = malloc (blen = len, M_TEMP, M_NOWAIT);
	if (!buf)
		return;

	if (debug)
		log(LOG_DEBUG, "%s: ipv6cp rej opts:",
		    ifp->if_xname);

	p = (void *)(h + 1);
	for (; len > 1 && (l = p[1]) != 0; len -= l, p += l) {
		if (l > len) {
			/* XXX just RXJ? */
			addlog("%s: received malicious IPCPv6 option, "
			    "dropping\n", ifp->if_xname);
			goto drop;
		}
		if (debug)
			addlog(" %s", sppp_ipv6cp_opt_name(*p));
		switch (*p) {
		case IPV6CP_OPT_IFID:
			/*
			 * Peer doesn't grok address option.  This is
			 * bad.  XXX  Should we better give up here?
			 */
			sp->ipv6cp.opts &= ~(1 << IPV6CP_OPT_IFID);
			break;
#ifdef notyet
		case IPV6CP_OPT_COMPRESS:
			sp->ipv6cp.opts &= ~(1 << IPV6CP_OPT_COMPRESS);
			break;
#endif
		}
	}
	if (debug)
		addlog("\n");
drop:
	free(buf, M_TEMP);
	return;
}

/*
 * Analyze the IPv6CP Configure-NAK option list, and adjust our
 * negotiation.
 */
static void
sppp_ipv6cp_RCN_nak(struct sppp *sp, struct lcp_header *h, int len)
{
	u_char *buf, *p, l, blen;
	struct ifnet *ifp = &sp->pp_if;
	int debug = ifp->if_flags & IFF_DEBUG;
	struct in6_addr suggestaddr;
	char ip6buf[INET6_ADDRSTRLEN];

	KASSERT(SPPP_WLOCKED(sp));

	len -= 4;
	buf = malloc (blen = len, M_TEMP, M_NOWAIT);
	if (!buf)
		return;

	if (debug)
		log(LOG_DEBUG, "%s: ipv6cp nak opts:",
		    ifp->if_xname);

	p = (void *)(h + 1);
	for (; len > 1 && (l = p[1]) != 0; len -= l, p += l) {
		if (l > len) {
			/* XXX just RXJ? */
			addlog("%s: received malicious IPCPv6 option, "
			    "dropping\n", ifp->if_xname);
			goto drop;
		}
		if (debug)
			addlog(" %s", sppp_ipv6cp_opt_name(*p));
		switch (*p) {
		case IPV6CP_OPT_IFID:
			/*
			 * Peer doesn't like our local ifid.  See
			 * if we can do something for him.  We'll drop
			 * him our address then.
			 */
			if (len < 10 || l != 10)
				break;
			memset(&suggestaddr, 0, sizeof(suggestaddr));
			suggestaddr.s6_addr16[0] = htons(0xfe80);
			(void)in6_setscope(&suggestaddr, &sp->pp_if, NULL);
			memcpy(&suggestaddr.s6_addr[8], &p[2], 8);

			sp->ipv6cp.opts |= (1 << IPV6CP_OPT_IFID);
			if (debug)
				addlog(" [suggestaddr %s]",
				       IN6_PRINT(ip6buf, &suggestaddr));
#ifdef IPV6CP_MYIFID_DYN
			/*
			 * When doing dynamic address assignment,
			 * we accept his offer.
			 */
			if (sp->ipv6cp.flags & IPV6CP_MYIFID_DYN) {
				struct in6_addr lastsuggest;
				/*
				 * If <suggested myaddr from peer> equals to
				 * <hisaddr we have suggested last time>,
				 * we have a collision.  generate new random
				 * ifid.
				 */
				sppp_suggest_ip6_addr(&lastsuggest);
				if (IN6_ARE_ADDR_EQUAL(&suggestaddr,
						 lastsuggest)) {
					if (debug)
						addlog(" [random]");
					sppp_gen_ip6_addr(sp, &suggestaddr);
				}
				sppp_set_ip6_addr(sp, &suggestaddr, 0);
				if (debug)
					addlog(" [agree]");
				sp->ipv6cp.flags |= IPV6CP_MYIFID_SEEN;
			}
#else
			/*
			 * Since we do not do dynamic address assignment,
			 * we ignore it and thus continue to negotiate
			 * our already existing value.  This can possibly
			 * go into infinite request-reject loop.
			 *
			 * This is not likely because we normally use
			 * ifid based on MAC-address.
			 * If you have no ethernet card on the node, too bad.
			 * XXX should we use fail_counter?
			 */
#endif
			break;
#ifdef notyet
		case IPV6CP_OPT_COMPRESS:
			/*
			 * Peer wants different compression parameters.
			 */
			break;
#endif
		}
	}
	if (debug)
		addlog("\n");
drop:
	free(buf, M_TEMP);
	return;
}

static void
sppp_ipv6cp_tlu(struct sppp *sp)
{

	KASSERT(SPPP_WLOCKED(sp));
	/* we are up - notify isdn daemon */
	sppp_notify_con_wlocked(sp);
}

static void
sppp_ipv6cp_tld(struct sppp *sp)
{

	KASSERT(SPPP_WLOCKED(sp));
}

static void
sppp_ipv6cp_tls(struct sppp *sp)
{

	KASSERT(SPPP_WLOCKED(sp));
	/* indicate to LCP that it must stay alive */
	sp->lcp.protos |= (1 << IDX_IPV6CP);
}

static void
sppp_ipv6cp_tlf(struct sppp *sp)
{

	KASSERT(SPPP_WLOCKED(sp));
	/* we no longer need LCP */
	sp->lcp.protos &= ~(1 << IDX_IPV6CP);
}

static void
sppp_ipv6cp_scr(struct sppp *sp)
{
	char opt[10 /* ifid */ + 4 /* compression, minimum */];
	struct in6_addr ouraddr;
	int i = 0;

	KASSERT(SPPP_WLOCKED(sp));

	if (sp->ipv6cp.opts & (1 << IPV6CP_OPT_IFID)) {
		sppp_get_ip6_addrs(sp, &ouraddr, 0, 0);
		opt[i++] = IPV6CP_OPT_IFID;
		opt[i++] = 10;
		memcpy(&opt[i], &ouraddr.s6_addr[8], 8);
		i += 8;
	}

#ifdef notyet
	if (sp->ipv6cp.opts & (1 << IPV6CP_OPT_COMPRESSION)) {
		opt[i++] = IPV6CP_OPT_COMPRESSION;
		opt[i++] = 4;
		opt[i++] = 0;	/* TBD */
		opt[i++] = 0;	/* TBD */
		/* variable length data may follow */
	}
#endif

	sp->confid[IDX_IPV6CP] = ++sp->pp_seq[IDX_IPV6CP];
	sppp_cp_send(sp, PPP_IPV6CP, CONF_REQ, sp->confid[IDX_IPV6CP], i, &opt);
}
#else /*INET6*/
static void
sppp_ipv6cp_init(struct sppp *sp)
{

	KASSERT(SPPP_WLOCKED(sp));
}

static void
sppp_ipv6cp_up(struct sppp *sp)
{

	KASSERT(SPPP_WLOCKED(sp));
}

static void
sppp_ipv6cp_down(struct sppp *sp)
{

	KASSERT(SPPP_WLOCKED(sp));
}

static void
sppp_ipv6cp_open(struct sppp *sp)
{

	KASSERT(SPPP_WLOCKED(sp));
}

static void
sppp_ipv6cp_close(struct sppp *sp)
{

	KASSERT(SPPP_WLOCKED(sp));
}

static void
sppp_ipv6cp_TO(void *cookie)
{
	struct sppp *sp __diagused = cookie;

	KASSERT(SPPP_WLOCKED(sp));
}

static int
sppp_ipv6cp_RCR(struct sppp *sp, struct lcp_header *h,
		int len)
{

	KASSERT(SPPP_WLOCKED(sp));
	return 0;
}

static void
sppp_ipv6cp_RCN_rej(struct sppp *sp, struct lcp_header *h,
		    int len)
{

	KASSERT(SPPP_WLOCKED(sp));
}

static void
sppp_ipv6cp_RCN_nak(struct sppp *sp, struct lcp_header *h,
		    int len)
{

	KASSERT(SPPP_WLOCKED(sp));
}

static void
sppp_ipv6cp_tlu(struct sppp *sp)
{

	KASSERT(SPPP_WLOCKED(sp));
}

static void
sppp_ipv6cp_tld(struct sppp *sp)
{

	KASSERT(SPPP_WLOCKED(sp));
}

static void
sppp_ipv6cp_tls(struct sppp *sp)
{

	KASSERT(SPPP_WLOCKED(sp));
}

static void
sppp_ipv6cp_tlf(struct sppp *sp)
{

	KASSERT(SPPP_WLOCKED(sp));
}

static void
sppp_ipv6cp_scr(struct sppp *sp)
{

	KASSERT(SPPP_WLOCKED(sp));
}
#endif /*INET6*/


/*
 *--------------------------------------------------------------------------*
 *                                                                          *
 *                        The CHAP implementation.                          *
 *                                                                          *
 *--------------------------------------------------------------------------*
 */

/*
 * The authentication protocols don't employ a full-fledged state machine as
 * the control protocols do, since they do have Open and Close events, but
 * not Up and Down, nor are they explicitly terminated.  Also, use of the
 * authentication protocols may be different in both directions (this makes
 * sense, think of a machine that never accepts incoming calls but only
 * calls out, it doesn't require the called party to authenticate itself).
 *
 * Our state machine for the local authentication protocol (we are requesting
 * the peer to authenticate) looks like:
 *
 *						    RCA-
 *	      +--------------------------------------------+
 *	      V					    scn,tld|
 *	  +--------+			       Close   +---------+ RCA+
 *	  |	   |<----------------------------------|	 |------+
 *   +--->| Closed |				TO*    | Opened	 | sca	|
 *   |	  |	   |-----+		       +-------|	 |<-----+
 *   |	  +--------+ irc |		       |       +---------+
 *   |	    ^		 |		       |	   ^
 *   |	    |		 |		       |	   |
 *   |	    |		 |		       |	   |
 *   |	 TO-|		 |		       |	   |
 *   |	    |tld  TO+	 V		       |	   |
 *   |	    |	+------->+		       |	   |
 *   |	    |	|	 |		       |	   |
 *   |	  +--------+	 V		       |	   |
 *   |	  |	   |<----+<--------------------+	   |
 *   |	  | Req-   | scr				   |
 *   |	  | Sent   |					   |
 *   |	  |	   |					   |
 *   |	  +--------+					   |
 *   | RCA- |	| RCA+					   |
 *   +------+	+------------------------------------------+
 *   scn,tld	  sca,irc,ict,tlu
 *
 *
 *   with:
 *
 *	Open:	LCP reached authentication phase
 *	Close:	LCP reached terminate phase
 *
 *	RCA+:	received reply (pap-req, chap-response), acceptable
 *	RCN:	received reply (pap-req, chap-response), not acceptable
 *	TO+:	timeout with restart counter >= 0
 *	TO-:	timeout with restart counter < 0
 *	TO*:	reschedule timeout for CHAP
 *
 *	scr:	send request packet (none for PAP, chap-challenge)
 *	sca:	send ack packet (pap-ack, chap-success)
 *	scn:	send nak packet (pap-nak, chap-failure)
 *	ict:	initialize re-challenge timer (CHAP only)
 *
 *	tlu:	this-layer-up, LCP reaches network phase
 *	tld:	this-layer-down, LCP enters terminate phase
 *
 * Note that in CHAP mode, after sending a new challenge, while the state
 * automaton falls back into Req-Sent state, it doesn't signal a tld
 * event to LCP, so LCP remains in network phase.  Only after not getting
 * any response (or after getting an unacceptable response), CHAP closes,
 * causing LCP to enter terminate phase.
 *
 * With PAP, there is no initial request that can be sent.  The peer is
 * expected to send one based on the successful negotiation of PAP as
 * the authentication protocol during the LCP option negotiation.
 *
 * Incoming authentication protocol requests (remote requests
 * authentication, we are peer) don't employ a state machine at all,
 * they are simply answered.  Some peers [Ascend P50 firmware rev
 * 4.50] react allergically when sending IPCP/IPv6CP requests while they are
 * still in authentication phase (thereby violating the standard that
 * demands that these NCP packets are to be discarded), so we keep
 * track of the peer demanding us to authenticate, and only proceed to
 * phase network once we've seen a positive acknowledge for the
 * authentication.
 */

/*
 * Handle incoming CHAP packets.
 */
void
sppp_chap_input(struct sppp *sp, struct mbuf *m)
{
	STDDCL;
	struct lcp_header *h;
	int len, x;
	u_char *value, *name, digest[sizeof(sp->myauth.challenge)], dsize;
	int value_len, name_len;
	MD5_CTX ctx;

	len = m->m_pkthdr.len;
	if (len < 4) {
		if (debug)
			log(LOG_DEBUG,
			    "%s: chap invalid packet length: %d bytes\n",
			    ifp->if_xname, len);
		return;
	}
	h = mtod(m, struct lcp_header *);
	if (len > ntohs(h->len))
		len = ntohs(h->len);

	SPPP_LOCK(sp, RW_WRITER);

	switch (h->type) {
	/* challenge, failure and success are his authproto */
	case CHAP_CHALLENGE:
		if (sp->myauth.secret == NULL || sp->myauth.name == NULL) {
			/* can't do anything useful */
			sp->pp_auth_failures++;
			printf("%s: chap input without my name and my secret being set\n",
				ifp->if_xname);
			break;
		}
		value = 1 + (u_char *)(h + 1);
		value_len = value[-1];
		name = value + value_len;
		name_len = len - value_len - 5;
		if (name_len < 0) {
			if (debug) {
				log(LOG_DEBUG,
				    "%s: chap corrupted challenge "
				    "<%s id=0x%x len=%d",
				    ifp->if_xname,
				    sppp_auth_type_name(PPP_CHAP, h->type),
				    h->ident, ntohs(h->len));
				if (len > 4)
					sppp_print_bytes((u_char *)(h + 1),
					    len - 4);
				addlog(">\n");
			}
			break;
		}

		if (debug) {
			log(LOG_DEBUG,
			    "%s: chap input <%s id=0x%x len=%d name=",
			    ifp->if_xname,
			    sppp_auth_type_name(PPP_CHAP, h->type), h->ident,
			    ntohs(h->len));
			sppp_print_string((char *) name, name_len);
			addlog(" value-size=%d value=", value_len);
			sppp_print_bytes(value, value_len);
			addlog(">\n");
		}

		/* Compute reply value. */
		MD5Init(&ctx);
		MD5Update(&ctx, &h->ident, 1);
		MD5Update(&ctx, sp->myauth.secret, sp->myauth.secret_len);
		MD5Update(&ctx, value, value_len);
		MD5Final(digest, &ctx);
		dsize = sizeof digest;

		sppp_auth_send(&chap, sp, CHAP_RESPONSE, h->ident,
			       sizeof dsize, (const char *)&dsize,
			       sizeof digest, digest,
			       sp->myauth.name_len,
			       sp->myauth.name,
			       0);
		break;

	case CHAP_SUCCESS:
		if (debug) {
			log(LOG_DEBUG, "%s: chap success",
			    ifp->if_xname);
			if (len > 4) {
				addlog(": ");
				sppp_print_string((char *)(h + 1), len - 4);
			}
			addlog("\n");
		}
		x = splnet();
		sp->pp_auth_failures = 0;
		sp->pp_flags &= ~PP_NEEDAUTH;
		if (sp->myauth.proto == PPP_CHAP &&
		    (sp->lcp.opts & (1 << LCP_OPT_AUTH_PROTO)) &&
		    (sp->lcp.protos & (1 << IDX_CHAP)) == 0) {
			/*
			 * We are authenticator for CHAP but didn't
			 * complete yet.  Leave it to tlu to proceed
			 * to network phase.
			 */
			splx(x);
			break;
		}
		splx(x);
		sppp_phase_network(sp);
		break;

	case CHAP_FAILURE:
		x = splnet();
		sp->pp_auth_failures++;
		splx(x);
		if (debug) {
			log(LOG_INFO, "%s: chap failure",
			    ifp->if_xname);
			if (len > 4) {
				addlog(": ");
				sppp_print_string((char *)(h + 1), len - 4);
			}
			addlog("\n");
		} else
			log(LOG_INFO, "%s: chap failure\n",
			    ifp->if_xname);
		/* await LCP shutdown by authenticator */
		break;

	/* response is my authproto */
	case CHAP_RESPONSE:
		if (sp->hisauth.secret == NULL) {
			/* can't do anything useful */
			printf("%s: chap input without his secret being set\n",
			    ifp->if_xname);
		    break;
		}
		value = 1 + (u_char *)(h + 1);
		value_len = value[-1];
		name = value + value_len;
		name_len = len - value_len - 5;
		if (name_len < 0) {
			if (debug) {
				log(LOG_DEBUG,
				    "%s: chap corrupted response "
				    "<%s id=0x%x len=%d",
				    ifp->if_xname,
				    sppp_auth_type_name(PPP_CHAP, h->type),
				    h->ident, ntohs(h->len));
				if (len > 4)
					sppp_print_bytes((u_char *)(h + 1),
					    len - 4);
				addlog(">\n");
			}
			break;
		}
		if (h->ident != sp->confid[IDX_CHAP]) {
			if (debug)
				log(LOG_DEBUG,
				    "%s: chap dropping response for old ID "
				    "(got %d, expected %d)\n",
				    ifp->if_xname,
				    h->ident, sp->confid[IDX_CHAP]);
			break;
		}
		if (sp->hisauth.name != NULL &&
		    (name_len != sp->hisauth.name_len
		    || memcmp(name, sp->hisauth.name, name_len) != 0)) {
			log(LOG_INFO, "%s: chap response, his name ",
			    ifp->if_xname);
			sppp_print_string(name, name_len);
			addlog(" != expected ");
			sppp_print_string(sp->hisauth.name,
					  sp->hisauth.name_len);
			addlog("\n");
		    goto chap_failure;
		}
		if (debug) {
			log(LOG_DEBUG, "%s: chap input(%s) "
			    "<%s id=0x%x len=%d name=",
			    ifp->if_xname,
			    sppp_state_name(sp->state[IDX_CHAP]),
			    sppp_auth_type_name(PPP_CHAP, h->type),
			    h->ident, ntohs(h->len));
			sppp_print_string((char *)name, name_len);
			addlog(" value-size=%d value=", value_len);
			sppp_print_bytes(value, value_len);
			addlog(">\n");
		}
		if (value_len != sizeof(sp->hisauth.challenge)) {
			if (debug)
				log(LOG_DEBUG,
				    "%s: chap bad hash value length: "
				    "%d bytes, should be %zu\n",
				    ifp->if_xname, value_len,
				    sizeof(sp->hisauth.challenge));
			goto chap_failure;
		}

		MD5Init(&ctx);
		MD5Update(&ctx, &h->ident, 1);
		MD5Update(&ctx, sp->hisauth.secret, sp->hisauth.secret_len);
		MD5Update(&ctx, sp->hisauth.challenge, sizeof(sp->hisauth.challenge));
		MD5Final(digest, &ctx);

#define FAILMSG "Failed..."
#define SUCCMSG "Welcome!"

		if (value_len != sizeof digest ||
		    memcmp(digest, value, value_len) != 0) {
chap_failure:
			KASSERT(SPPP_WLOCKED(sp));
			/* action scn, tld */
			sp->pp_auth_failures++;
			sppp_auth_send(&chap, sp, CHAP_FAILURE, h->ident,
				       sizeof(FAILMSG) - 1, (const u_char *)FAILMSG,
				       0);
			chap.tld(sp);
			break;
		}
		sp->pp_auth_failures = 0;
		/* action sca, perhaps tlu */
		if (sp->state[IDX_CHAP] == STATE_REQ_SENT ||
		    sp->state[IDX_CHAP] == STATE_OPENED)
			sppp_auth_send(&chap, sp, CHAP_SUCCESS, h->ident,
				       sizeof(SUCCMSG) - 1, (const u_char *)SUCCMSG,
				       0);
		if (sp->state[IDX_CHAP] == STATE_REQ_SENT) {
			sppp_cp_change_state(&chap, sp, STATE_OPENED);
			chap.tlu(sp);
		}
		break;

	default:
		/* Unknown CHAP packet type -- ignore. */
		if (debug) {
			log(LOG_DEBUG, "%s: chap unknown input(%s) "
			    "<0x%x id=0x%xh len=%d",
			    ifp->if_xname,
			    sppp_state_name(sp->state[IDX_CHAP]),
			    h->type, h->ident, ntohs(h->len));
			if (len > 4)
				sppp_print_bytes((u_char *)(h + 1), len - 4);
			addlog(">\n");
		}
		break;

	}

	SPPP_UNLOCK(sp);
}

static void
sppp_chap_init(struct sppp *sp)
{

	KASSERT(SPPP_WLOCKED(sp));

	/* Chap doesn't have STATE_INITIAL at all. */
	sp->state[IDX_CHAP] = STATE_CLOSED;
	sp->fail_counter[IDX_CHAP] = 0;
	sp->pp_seq[IDX_CHAP] = 0;
	sp->pp_rseq[IDX_CHAP] = 0;
	callout_init(&sp->ch[IDX_CHAP], CALLOUT_MPSAFE);
}

static void
sppp_chap_open(struct sppp *sp)
{

	KASSERT(SPPP_WLOCKED(sp));
	if (sp->hisauth.proto == PPP_CHAP &&
	    (sp->lcp.opts & (1 << LCP_OPT_AUTH_PROTO)) != 0) {
		/* we are authenticator for CHAP, start it */
		chap.scr(sp);
		sp->rst_counter[IDX_CHAP] = sp->lcp.max_configure;
		sppp_cp_change_state(&chap, sp, STATE_REQ_SENT);
	}
	/* nothing to be done if we are peer, await a challenge */
}

static void
sppp_chap_close(struct sppp *sp)
{

	KASSERT(SPPP_WLOCKED(sp));
	if (sp->state[IDX_CHAP] != STATE_CLOSED)
		sppp_cp_change_state(&chap, sp, STATE_CLOSED);
}

static void
sppp_chap_TO(void *cookie)
{
	struct sppp *sp = (struct sppp *)cookie;
	STDDCL;
	int s;

	s = splnet();

	SPPP_LOCK(sp, RW_WRITER);

	if (debug)
		log(LOG_DEBUG, "%s: chap TO(%s) rst_counter = %d\n",
		    ifp->if_xname,
		    sppp_state_name(sp->state[IDX_CHAP]),
		    sp->rst_counter[IDX_CHAP]);

	if (--sp->rst_counter[IDX_CHAP] < 0)
		/* TO- event */
		switch (sp->state[IDX_CHAP]) {
		case STATE_REQ_SENT:
			chap.tld(sp);
			sppp_cp_change_state(&chap, sp, STATE_CLOSED);
			break;
		}
	else
		/* TO+ (or TO*) event */
		switch (sp->state[IDX_CHAP]) {
		case STATE_OPENED:
			/* TO* event */
			sp->rst_counter[IDX_CHAP] = sp->lcp.max_configure;
			/* fall through */
		case STATE_REQ_SENT:
			chap.scr(sp);
			/* sppp_cp_change_state() will restart the timer */
			sppp_cp_change_state(&chap, sp, STATE_REQ_SENT);
			break;
		}

	SPPP_UNLOCK(sp);
	splx(s);
}

static void
sppp_chap_tlu(struct sppp *sp)
{
	STDDCL;
	int i, x;

	KASSERT(SPPP_WLOCKED(sp));

	i = 0;
	sp->rst_counter[IDX_CHAP] = sp->lcp.max_configure;

	/*
	 * Some broken CHAP implementations (Conware CoNet, firmware
	 * 4.0.?) don't want to re-authenticate their CHAP once the
	 * initial challenge-response exchange has taken place.
	 * Provide for an option to avoid rechallenges.
	 */
	if ((sp->hisauth.flags & SPPP_AUTHFLAG_NORECHALLENGE) == 0) {
		/*
		 * Compute the re-challenge timeout.  This will yield
		 * a number between 300 and 810 seconds.
		 */
		i = 300 + ((unsigned)(cprng_fast32() & 0xff00) >> 7);

		callout_reset(&sp->ch[IDX_CHAP], i * hz, chap.TO, sp);
	}

	if (debug) {
		log(LOG_DEBUG,
		    "%s: chap %s, ",
		    ifp->if_xname,
		    sp->pp_phase == SPPP_PHASE_NETWORK? "reconfirmed": "tlu");
		if ((sp->hisauth.flags & SPPP_AUTHFLAG_NORECHALLENGE) == 0)
			addlog("next re-challenge in %d seconds\n", i);
		else
			addlog("re-challenging suppressed\n");
	}

	x = splnet();
	sp->pp_auth_failures = 0;
	/* indicate to LCP that we need to be closed down */
	sp->lcp.protos |= (1 << IDX_CHAP);

	if (sp->pp_flags & PP_NEEDAUTH) {
		/*
		 * Remote is authenticator, but his auth proto didn't
		 * complete yet.  Defer the transition to network
		 * phase.
		 */
		splx(x);
		return;
	}
	splx(x);

	/*
	 * If we are already in phase network, we are done here.  This
	 * is the case if this is a dummy tlu event after a re-challenge.
	 */
	if (sp->pp_phase != SPPP_PHASE_NETWORK)
		sppp_phase_network(sp);
}

static void
sppp_chap_tld(struct sppp *sp)
{
	STDDCL;

	KASSERT(SPPP_WLOCKED(sp));

	if (debug)
		log(LOG_DEBUG, "%s: chap tld\n", ifp->if_xname);
	callout_stop(&sp->ch[IDX_CHAP]);
	sp->lcp.protos &= ~(1 << IDX_CHAP);

	lcp.Close(sp);
}

static void
sppp_chap_scr(struct sppp *sp)
{
	uint32_t *ch;
	u_char clen = 4 * sizeof(uint32_t);

	KASSERT(SPPP_WLOCKED(sp));

	if (sp->hisauth.name == NULL) {
	    /* can't do anything useful */
	    printf("%s: chap starting without his name being set\n",
	    	sp->pp_if.if_xname);
	    return;
	}

	/* Compute random challenge. */
	ch = (uint32_t *)sp->hisauth.challenge;
	cprng_strong(kern_cprng, ch, clen, 0);

	sp->confid[IDX_CHAP] = ++sp->pp_seq[IDX_CHAP];

	sppp_auth_send(&chap, sp, CHAP_CHALLENGE, sp->confid[IDX_CHAP],
		       sizeof clen, (const char *)&clen,
		       sizeof(sp->hisauth.challenge), sp->hisauth.challenge,
		       0);
}

/*
 *--------------------------------------------------------------------------*
 *                                                                          *
 *                        The PAP implementation.                           *
 *                                                                          *
 *--------------------------------------------------------------------------*
 */
/*
 * For PAP, we need to keep a little state also if we are the peer, not the
 * authenticator.  This is since we don't get a request to authenticate, but
 * have to repeatedly authenticate ourself until we got a response (or the
 * retry counter is expired).
 */

/*
 * Handle incoming PAP packets.  */
static void
sppp_pap_input(struct sppp *sp, struct mbuf *m)
{
	STDDCL;
	struct lcp_header *h;
	int len, x;
	u_char mlen;
	char *name, *secret;
	int name_len, secret_len;

	/*
	 * Malicious input might leave this uninitialized, so
	 * init to an impossible value.
	 */
	secret_len = -1;

	len = m->m_pkthdr.len;
	if (len < 5) {
		if (debug)
			log(LOG_DEBUG,
			    "%s: pap invalid packet length: %d bytes\n",
			    ifp->if_xname, len);
		return;
	}
	h = mtod(m, struct lcp_header *);
	if (len > ntohs(h->len))
		len = ntohs(h->len);

	SPPP_LOCK(sp, RW_WRITER);

	switch (h->type) {
	/* PAP request is my authproto */
	case PAP_REQ:
		if (sp->hisauth.name == NULL || sp->hisauth.secret == NULL) {
			/* can't do anything useful */
			printf("%s: "
			    "pap request without his name and his secret being set\n",
			    ifp->if_xname);
			break;
		}
		name = 1 + (u_char *)(h + 1);
		name_len = name[-1];
		secret = name + name_len + 1;
		if (name_len > len - 6 ||
		    (secret_len = secret[-1]) > len - 6 - name_len) {
			if (debug) {
				log(LOG_DEBUG, "%s: pap corrupted input "
				    "<%s id=0x%x len=%d",
				    ifp->if_xname,
				    sppp_auth_type_name(PPP_PAP, h->type),
				    h->ident, ntohs(h->len));
				if (len > 4)
					sppp_print_bytes((u_char *)(h + 1),
					    len - 4);
				addlog(">\n");
			}
			break;
		}
		if (debug) {
			log(LOG_DEBUG, "%s: pap input(%s) "
			    "<%s id=0x%x len=%d name=",
			    ifp->if_xname,
			    sppp_state_name(sp->state[IDX_PAP]),
			    sppp_auth_type_name(PPP_PAP, h->type),
			    h->ident, ntohs(h->len));
			sppp_print_string((char *)name, name_len);
			addlog(" secret=");
			sppp_print_string((char *)secret, secret_len);
			addlog(">\n");
		}
		if (name_len != sp->hisauth.name_len ||
		    secret_len != sp->hisauth.secret_len ||
		    memcmp(name, sp->hisauth.name, name_len) != 0 ||
		    memcmp(secret, sp->hisauth.secret, secret_len) != 0) {
			/* action scn, tld */
			sp->pp_auth_failures++;
			mlen = sizeof(FAILMSG) - 1;
			sppp_auth_send(&pap, sp, PAP_NAK, h->ident,
				       sizeof mlen, (const char *)&mlen,
				       sizeof(FAILMSG) - 1, (const u_char *)FAILMSG,
				       0);
			pap.tld(sp);
			break;
		}
		/* action sca, perhaps tlu */
		if (sp->state[IDX_PAP] == STATE_REQ_SENT ||
		    sp->state[IDX_PAP] == STATE_OPENED) {
			mlen = sizeof(SUCCMSG) - 1;
			sppp_auth_send(&pap, sp, PAP_ACK, h->ident,
				       sizeof mlen, (const char *)&mlen,
				       sizeof(SUCCMSG) - 1, (const u_char *)SUCCMSG,
				       0);
		}
		if (sp->state[IDX_PAP] == STATE_REQ_SENT) {
			sppp_cp_change_state(&pap, sp, STATE_OPENED);
			pap.tlu(sp);
		}
		break;

	/* ack and nak are his authproto */
	case PAP_ACK:
		callout_stop(&sp->pap_my_to_ch);
		if (debug) {
			log(LOG_DEBUG, "%s: pap success",
			    ifp->if_xname);
			name = 1 + (u_char *)(h + 1);
			name_len = name[-1];
			if (len > 5 && name_len < len+4) {
				addlog(": ");
				sppp_print_string(name, name_len);
			}
			addlog("\n");
		}
		x = splnet();
		sp->pp_auth_failures = 0;
		sp->pp_flags &= ~PP_NEEDAUTH;
		if (sp->myauth.proto == PPP_PAP &&
		    (sp->lcp.opts & (1 << LCP_OPT_AUTH_PROTO)) &&
		    (sp->lcp.protos & (1 << IDX_PAP)) == 0) {
			/*
			 * We are authenticator for PAP but didn't
			 * complete yet.  Leave it to tlu to proceed
			 * to network phase.
			 */
			splx(x);
			break;
		}
		splx(x);
		sppp_phase_network(sp);
		break;

	case PAP_NAK:
		callout_stop(&sp->pap_my_to_ch);
		sp->pp_auth_failures++;
		if (debug) {
			log(LOG_INFO, "%s: pap failure",
			    ifp->if_xname);
			name = 1 + (u_char *)(h + 1);
			name_len = name[-1];
			if (len > 5 && name_len < len+4) {
				addlog(": ");
				sppp_print_string(name, name_len);
			}
			addlog("\n");
		} else
			log(LOG_INFO, "%s: pap failure\n",
			    ifp->if_xname);
		/* await LCP shutdown by authenticator */
		break;

	default:
		/* Unknown PAP packet type -- ignore. */
		if (debug) {
			log(LOG_DEBUG, "%s: pap corrupted input "
			    "<0x%x id=0x%x len=%d",
			    ifp->if_xname,
			    h->type, h->ident, ntohs(h->len));
			if (len > 4)
				sppp_print_bytes((u_char *)(h + 1), len - 4);
			addlog(">\n");
		}
		break;
	}

	SPPP_UNLOCK(sp);
}

static void
sppp_pap_init(struct sppp *sp)
{

	KASSERT(SPPP_WLOCKED(sp));

	/* PAP doesn't have STATE_INITIAL at all. */
	sp->state[IDX_PAP] = STATE_CLOSED;
	sp->fail_counter[IDX_PAP] = 0;
	sp->pp_seq[IDX_PAP] = 0;
	sp->pp_rseq[IDX_PAP] = 0;
	callout_init(&sp->ch[IDX_PAP], CALLOUT_MPSAFE);
	callout_init(&sp->pap_my_to_ch, CALLOUT_MPSAFE);
}

static void
sppp_pap_open(struct sppp *sp)
{

	KASSERT(SPPP_WLOCKED(sp));

	if (sp->hisauth.proto == PPP_PAP &&
	    (sp->lcp.opts & (1 << LCP_OPT_AUTH_PROTO)) != 0) {
		/* we are authenticator for PAP, start our timer */
		sp->rst_counter[IDX_PAP] = sp->lcp.max_configure;
		sppp_cp_change_state(&pap, sp, STATE_REQ_SENT);
	}
	if (sp->myauth.proto == PPP_PAP) {
		/* we are peer, send a request, and start a timer */
		pap.scr(sp);
		callout_reset(&sp->pap_my_to_ch, sp->lcp.timeout,
		    sppp_pap_my_TO, sp);
	}
}

static void
sppp_pap_close(struct sppp *sp)
{

	KASSERT(SPPP_WLOCKED(sp));

	if (sp->state[IDX_PAP] != STATE_CLOSED)
		sppp_cp_change_state(&pap, sp, STATE_CLOSED);
}

/*
 * That's the timeout routine if we are authenticator.  Since the
 * authenticator is basically passive in PAP, we can't do much here.
 */
static void
sppp_pap_TO(void *cookie)
{
	struct sppp *sp = (struct sppp *)cookie;
	STDDCL;
	int s;

	s = splnet();
	SPPP_LOCK(sp, RW_WRITER);

	if (debug)
		log(LOG_DEBUG, "%s: pap TO(%s) rst_counter = %d\n",
		    ifp->if_xname,
		    sppp_state_name(sp->state[IDX_PAP]),
		    sp->rst_counter[IDX_PAP]);

	if (--sp->rst_counter[IDX_PAP] < 0)
		/* TO- event */
		switch (sp->state[IDX_PAP]) {
		case STATE_REQ_SENT:
			pap.tld(sp);
			sppp_cp_change_state(&pap, sp, STATE_CLOSED);
			break;
		}
	else
		/* TO+ event, not very much we could do */
		switch (sp->state[IDX_PAP]) {
		case STATE_REQ_SENT:
			/* sppp_cp_change_state() will restart the timer */
			sppp_cp_change_state(&pap, sp, STATE_REQ_SENT);
			break;
		}

	SPPP_UNLOCK(sp);
	splx(s);
}

/*
 * That's the timeout handler if we are peer.  Since the peer is active,
 * we need to retransmit our PAP request since it is apparently lost.
 * XXX We should impose a max counter.
 */
static void
sppp_pap_my_TO(void *cookie)
{
	struct sppp *sp = (struct sppp *)cookie;
	STDDCL;

	SPPP_LOCK(sp, RW_WRITER);
	if (debug)
		log(LOG_DEBUG, "%s: pap peer TO\n",
		    ifp->if_xname);

	pap.scr(sp);

	SPPP_UNLOCK(sp);
}

static void
sppp_pap_tlu(struct sppp *sp)
{
	STDDCL;
	int x;

	KASSERT(SPPP_WLOCKED(sp));

	sp->rst_counter[IDX_PAP] = sp->lcp.max_configure;

	if (debug)
		log(LOG_DEBUG, "%s: %s tlu\n",
		    ifp->if_xname, pap.name);

	x = splnet();
	sp->pp_auth_failures = 0;
	/* indicate to LCP that we need to be closed down */
	sp->lcp.protos |= (1 << IDX_PAP);

	if (sp->pp_flags & PP_NEEDAUTH) {
		/*
		 * Remote is authenticator, but his auth proto didn't
		 * complete yet.  Defer the transition to network
		 * phase.
		 */
		splx(x);
		return;
	}
	splx(x);
	sppp_phase_network(sp);
}

static void
sppp_pap_tld(struct sppp *sp)
{
	STDDCL;

	KASSERT(SPPP_WLOCKED(sp));

	if (debug)
		log(LOG_DEBUG, "%s: pap tld\n", ifp->if_xname);
	callout_stop(&sp->ch[IDX_PAP]);
	callout_stop(&sp->pap_my_to_ch);
	sp->lcp.protos &= ~(1 << IDX_PAP);

	lcp.Close(sp);
}

static void
sppp_pap_scr(struct sppp *sp)
{
	u_char idlen, pwdlen;

	KASSERT(SPPP_WLOCKED(sp));

	if (sp->myauth.secret == NULL || sp->myauth.name == NULL) {
	    /* can't do anything useful */
	    printf("%s: pap starting without my name and secret being set\n",
	    	sp->pp_if.if_xname);
	    return;
	}

	sp->confid[IDX_PAP] = ++sp->pp_seq[IDX_PAP];
	pwdlen = sp->myauth.secret_len;
	idlen = sp->myauth.name_len;

	sppp_auth_send(&pap, sp, PAP_REQ, sp->confid[IDX_PAP],
		       sizeof idlen, (const char *)&idlen,
		       idlen, sp->myauth.name,
		       sizeof pwdlen, (const char *)&pwdlen,
		       pwdlen, sp->myauth.secret,
		       0);
}

/*
 * Random miscellaneous functions.
 */

/*
 * Send a PAP or CHAP proto packet.
 *
 * Varadic function, each of the elements for the ellipsis is of type
 * ``size_t mlen, const u_char *msg''.  Processing will stop iff
 * mlen == 0.
 * NOTE: never declare variadic functions with types subject to type
 * promotion (i.e. u_char). This is asking for big trouble depending
 * on the architecture you are on...
 */

static void
sppp_auth_send(const struct cp *cp, struct sppp *sp,
               unsigned int type, unsigned int id,
	       ...)
{
	STDDCL;
	struct lcp_header *lh;
	struct mbuf *m;
	u_char *p;
	int len;
	size_t pkthdrlen;
	unsigned int mlen;
	const char *msg;
	va_list ap;

	KASSERT(SPPP_WLOCKED(sp));

	MGETHDR(m, M_DONTWAIT, MT_DATA);
	if (! m)
		return;
	m_reset_rcvif(m);

	if (sp->pp_flags & PP_NOFRAMING) {
		*mtod(m, uint16_t *) = htons(cp->proto);
		pkthdrlen = 2;
		lh = (struct lcp_header *)(mtod(m, uint8_t *)+2);
	} else {
		struct ppp_header *h;
		h = mtod(m, struct ppp_header *);
		h->address = PPP_ALLSTATIONS;		/* broadcast address */
		h->control = PPP_UI;			/* Unnumbered Info */
		h->protocol = htons(cp->proto);
		pkthdrlen = PPP_HEADER_LEN;

		lh = (struct lcp_header *)(h + 1);
	}

	lh->type = type;
	lh->ident = id;
	p = (u_char *)(lh + 1);

	va_start(ap, id);
	len = 0;

	while ((mlen = (unsigned int)va_arg(ap, size_t)) != 0) {
		msg = va_arg(ap, const char *);
		len += mlen;
		if (len > MHLEN - pkthdrlen - LCP_HEADER_LEN) {
			va_end(ap);
			m_freem(m);
			return;
		}

		memcpy(p, msg, mlen);
		p += mlen;
	}
	va_end(ap);

	m->m_pkthdr.len = m->m_len = pkthdrlen + LCP_HEADER_LEN + len;
	lh->len = htons(LCP_HEADER_LEN + len);

	if (debug) {
		log(LOG_DEBUG, "%s: %s output <%s id=0x%x len=%d",
		    ifp->if_xname, cp->name,
		    sppp_auth_type_name(cp->proto, lh->type),
		    lh->ident, ntohs(lh->len));
		if (len)
			sppp_print_bytes((u_char *)(lh + 1), len);
		addlog(">\n");
	}
	if (IF_QFULL(&sp->pp_cpq)) {
		IF_DROP(&sp->pp_fastq);
		IF_DROP(&ifp->if_snd);
		m_freem(m);
		if_statinc(ifp, if_oerrors);
		return;
	}

	if_statadd(ifp, if_obytes, m->m_pkthdr.len + sp->pp_framebytes);
	IF_ENQUEUE(&sp->pp_cpq, m);

	if (! (ifp->if_flags & IFF_OACTIVE)) {
		SPPP_UNLOCK(sp);
		if_start_lock(ifp);
		SPPP_LOCK(sp, RW_WRITER);
	}
}

/*
 * Send keepalive packets, every 10 seconds.
 */
static void
sppp_keepalive(void *dummy)
{
	struct sppp *sp;
	int s;
	time_t now;

	SPPPQ_LOCK();

	s = splnet();
	now = time_uptime;
	for (sp=spppq; sp; sp=sp->pp_next) {
		struct ifnet *ifp = NULL;

		SPPP_LOCK(sp, RW_WRITER);
		ifp = &sp->pp_if;

		/* check idle timeout */
		if ((sp->pp_idle_timeout != 0) && (ifp->if_flags & IFF_RUNNING)
		    && (sp->pp_phase == SPPP_PHASE_NETWORK)) {
		    /* idle timeout is enabled for this interface */
		    if ((now-sp->pp_last_activity) >= sp->pp_idle_timeout) {
		    	if (ifp->if_flags & IFF_DEBUG)
			    printf("%s: no activity for %lu seconds\n",
				sp->pp_if.if_xname,
				(unsigned long)(now-sp->pp_last_activity));
			lcp.Close(sp);
			SPPP_UNLOCK(sp);
			continue;
		    }
		}

		/* Keepalive mode disabled or channel down? */
		if (! (sp->pp_flags & PP_KEEPALIVE) ||
		    ! (ifp->if_flags & IFF_RUNNING)) {
			SPPP_UNLOCK(sp);
			continue;
		}


		/* No keepalive in PPP mode if LCP not opened yet. */
		if (! (sp->pp_flags & PP_CISCO) &&
		    sp->pp_phase < SPPP_PHASE_AUTHENTICATE) {
			SPPP_UNLOCK(sp);
			continue;
		}

		/* No echo reply, but maybe user data passed through? */
		if ((now - sp->pp_last_receive) < sp->pp_max_noreceive) {
			sp->pp_alivecnt = 0;
			SPPP_UNLOCK(sp);
			continue;
		}

		if (sp->pp_alivecnt >= sp->pp_maxalive) {
			/* No keepalive packets got.  Stop the interface. */
			SPPP_UNLOCK(sp);
			if_down (ifp);
			SPPP_LOCK(sp, RW_WRITER);

			IF_PURGE(&sp->pp_cpq);

			if (! (sp->pp_flags & PP_CISCO)) {
				printf("%s: LCP keepalive timed out, going to restart the connection\n",
					ifp->if_xname);
				sp->pp_alivecnt = 0;

				/* we are down, close all open protocols */
				lcp.Close(sp);

				/* And now prepare LCP to reestablish the link, if configured to do so. */
				sppp_cp_change_state(&lcp, sp, STATE_STOPPED);

				/* Close connection immediately, completition of this
				 * will summon the magic needed to reestablish it. */
				sppp_notify_tlf_wlocked(sp);

				SPPP_UNLOCK(sp);
				continue;
			}
		}
		if (sp->pp_alivecnt < sp->pp_maxalive)
			++sp->pp_alivecnt;
		if (sp->pp_flags & PP_CISCO)
			sppp_cisco_send(sp, CISCO_KEEPALIVE_REQ,
			    ++sp->pp_seq[IDX_LCP], sp->pp_rseq[IDX_LCP]);
		else if (sp->pp_phase >= SPPP_PHASE_AUTHENTICATE) {
			int32_t nmagic = htonl(sp->lcp.magic);
			sp->lcp.echoid = ++sp->pp_seq[IDX_LCP];
			sppp_cp_send(sp, PPP_LCP, ECHO_REQ,
				sp->lcp.echoid, 4, &nmagic);
		}

		SPPP_UNLOCK(sp);
	}
	splx(s);
	callout_reset(&keepalive_ch, hz * LCP_KEEPALIVE_INTERVAL, sppp_keepalive, NULL);

	SPPPQ_UNLOCK();
}

#ifdef INET
/*
 * Get both IP addresses.
 */
static void
sppp_get_ip_addrs(struct sppp *sp, uint32_t *src, uint32_t *dst, uint32_t *srcmask)
{
	struct ifnet *ifp = &sp->pp_if;
	struct ifaddr *ifa;
	struct sockaddr_in *si, *sm;
	uint32_t ssrc, ddst;
	int s;
	struct psref psref;

	sm = NULL;
	ssrc = ddst = 0;
	/*
	 * Pick the first AF_INET address from the list,
	 * aliases don't make any sense on a p2p link anyway.
	 */
	si = 0;
	s = pserialize_read_enter();
	IFADDR_READER_FOREACH(ifa, ifp) {
		if (ifa->ifa_addr->sa_family == AF_INET) {
			si = (struct sockaddr_in *)ifa->ifa_addr;
			sm = (struct sockaddr_in *)ifa->ifa_netmask;
			if (si) {
				ifa_acquire(ifa, &psref);
				break;
			}
		}
	}
	pserialize_read_exit(s);
	if (ifa) {
		if (si && si->sin_addr.s_addr) {
			ssrc = si->sin_addr.s_addr;
			if (srcmask)
				*srcmask = ntohl(sm->sin_addr.s_addr);
		}

		si = (struct sockaddr_in *)ifa->ifa_dstaddr;
		if (si && si->sin_addr.s_addr)
			ddst = si->sin_addr.s_addr;
		ifa_release(ifa, &psref);
	}

	if (dst) *dst = ntohl(ddst);
	if (src) *src = ntohl(ssrc);
}

/*
 * Set IP addresses.  Must be called at splnet.
 * If an address is 0, leave it the way it is.
 */
static void
sppp_set_ip_addrs_work(struct work *wk, struct sppp *sp)
{
	STDDCL;
	struct ifaddr *ifa;
	struct sockaddr_in *si, *dest;
	uint32_t myaddr = 0, hisaddr = 0;
	int s;

	IFNET_LOCK(ifp);

	/*
	 * Pick the first AF_INET address from the list,
	 * aliases don't make any sense on a p2p link anyway.
	 */
	si = dest = NULL;
	s = pserialize_read_enter();
	IFADDR_READER_FOREACH(ifa, ifp) {
		if (ifa->ifa_addr->sa_family == AF_INET) {
			si = (struct sockaddr_in *)ifa->ifa_addr;
			dest = (struct sockaddr_in *)ifa->ifa_dstaddr;
			break;
		}
	}
	pserialize_read_exit(s);

	if ((sp->ipcp.flags & IPCP_MYADDR_DYN) && (sp->ipcp.flags & IPCP_MYADDR_SEEN))
		myaddr = sp->ipcp.req_myaddr;
	else if (si != NULL)
		myaddr = ntohl(si->sin_addr.s_addr);

	if ((sp->ipcp.flags & IPCP_HISADDR_DYN) && (sp->ipcp.flags & IPCP_HISADDR_SEEN))
		hisaddr = sp->ipcp.req_hisaddr;
	else if (dest != NULL)
		hisaddr = ntohl(dest->sin_addr.s_addr);

	if (si != NULL && dest != NULL) {
		int error;
		struct sockaddr_in new_sin = *si;
		struct sockaddr_in new_dst = *dest;

		if (myaddr != 0)
			new_sin.sin_addr.s_addr = htonl(myaddr);
		if (hisaddr != 0) {
			new_dst.sin_addr.s_addr = htonl(hisaddr);
			if (new_dst.sin_addr.s_addr != dest->sin_addr.s_addr)
				sp->ipcp.saved_hisaddr = dest->sin_addr.s_addr;
		}

		in_addrhash_remove(ifatoia(ifa));

		error = in_ifinit(ifp, ifatoia(ifa), &new_sin, &new_dst, 0);

		in_addrhash_insert(ifatoia(ifa));

		if (debug && error)
		{
			log(LOG_DEBUG, "%s: %s: in_ifinit failed, error=%d\n",
			    ifp->if_xname, __func__, error);
		}
		if (!error) {
			pfil_run_addrhooks(if_pfil, SIOCAIFADDR, ifa);
		}
	}

	if (ifp->if_mtu > sp->lcp.their_mru) {
		sp->pp_saved_mtu = ifp->if_mtu;
		ifp->if_mtu = sp->lcp.their_mru;
		if (debug)
			log(LOG_DEBUG,
			    "%s: setting MTU to %" PRIu64 " bytes\n",
			    ifp->if_xname, ifp->if_mtu);
	}

	IFNET_UNLOCK(ifp);

	sppp_notify_con(sp);
}

static void
sppp_set_ip_addrs(struct sppp *sp)
{
	struct ifnet *ifp = &sp->pp_if;

	if (!pcq_put(sp->ipcp.update_addrs_q, (void *)IPCP_SET_ADDRS)) {
		log(LOG_WARNING, "%s: cannot enqueued, ignore sppp_clear_ip_addrs\n",
		    ifp->if_xname);
		return;
	}

	if (atomic_swap_uint(&sp->ipcp.update_addrs_enqueued, 1) == 1)
		return;

	workqueue_enqueue(sp->ipcp.update_addrs_wq, &sp->ipcp.update_addrs_wk, NULL);
}

/*
 * Clear IP addresses.  Must be called at splnet.
 */
static void
sppp_clear_ip_addrs_work(struct work *wk, struct sppp *sp)
{
	STDDCL;
	struct ifaddr *ifa;
	struct sockaddr_in *si, *dest;
	int s;

	IFNET_LOCK(ifp);

	/*
	 * Pick the first AF_INET address from the list,
	 * aliases don't make any sense on a p2p link anyway.
	 */
	si = dest = NULL;
	s = pserialize_read_enter();
	IFADDR_READER_FOREACH(ifa, ifp) {
		if (ifa->ifa_addr->sa_family == AF_INET) {
			si = (struct sockaddr_in *)ifa->ifa_addr;
			dest = (struct sockaddr_in *)ifa->ifa_dstaddr;
			break;
		}
	}
	pserialize_read_exit(s);

	if (si != NULL) {
		struct sockaddr_in new_sin = *si;
		struct sockaddr_in new_dst = *dest;
		int error;

		if (sp->ipcp.flags & IPCP_MYADDR_DYN)
			new_sin.sin_addr.s_addr = 0;
		if (sp->ipcp.flags & IPCP_HISADDR_DYN)
			new_dst.sin_addr.s_addr = sp->ipcp.saved_hisaddr;

		in_addrhash_remove(ifatoia(ifa));

		error = in_ifinit(ifp, ifatoia(ifa), &new_sin, &new_dst, 0);

		in_addrhash_insert(ifatoia(ifa));

		if (debug && error)
		{
			log(LOG_DEBUG, "%s: %s: in_ifinit failed, error=%d\n",
			    ifp->if_xname, __func__, error);
		}
		if (!error) {
			pfil_run_addrhooks(if_pfil, SIOCAIFADDR, ifa);
		}
	}

	if (sp->pp_saved_mtu > 0) {
		ifp->if_mtu = sp->pp_saved_mtu;
		sp->pp_saved_mtu = 0;
		if (debug)
			log(LOG_DEBUG,
			    "%s: resetting MTU to %" PRIu64 " bytes\n",
			    ifp->if_xname, ifp->if_mtu);
	}

	IFNET_UNLOCK(ifp);
}

static void
sppp_clear_ip_addrs(struct sppp *sp)
{
	struct ifnet *ifp = &sp->pp_if;

	if (!pcq_put(sp->ipcp.update_addrs_q, (void *)IPCP_CLEAR_ADDRS)) {
		log(LOG_WARNING, "%s: cannot enqueued, ignore sppp_clear_ip_addrs\n",
		    ifp->if_xname);
		return;
	}

	if (atomic_swap_uint(&sp->ipcp.update_addrs_enqueued, 1) == 1)
		return;

	workqueue_enqueue(sp->ipcp.update_addrs_wq, &sp->ipcp.update_addrs_wk, NULL);
}

static void
sppp_update_ip_addrs_work(struct work *wk, void *arg)
{
	struct sppp *sp = arg;
	void *work;

	atomic_swap_uint(&sp->ipcp.update_addrs_enqueued, 0);

	while ((work = pcq_get(sp->ipcp.update_addrs_q)) != NULL) {
		int update = (intptr_t)work;

		if (update == IPCP_SET_ADDRS)
			sppp_set_ip_addrs_work(wk, sp);
		else if (update == IPCP_CLEAR_ADDRS)
			sppp_clear_ip_addrs_work(wk, sp);
	}
}
#endif

#ifdef INET6
/*
 * Get both IPv6 addresses.
 */
static void
sppp_get_ip6_addrs(struct sppp *sp, struct in6_addr *src, struct in6_addr *dst,
		   struct in6_addr *srcmask)
{
	struct ifnet *ifp = &sp->pp_if;
	struct ifaddr *ifa;
	struct sockaddr_in6 *si, *sm;
	struct in6_addr ssrc, ddst;
	int s;
	struct psref psref;

	sm = NULL;
	memset(&ssrc, 0, sizeof(ssrc));
	memset(&ddst, 0, sizeof(ddst));
	/*
	 * Pick the first link-local AF_INET6 address from the list,
	 * aliases don't make any sense on a p2p link anyway.
	 */
	si = 0;
	s = pserialize_read_enter();
	IFADDR_READER_FOREACH(ifa, ifp) {
		if (ifa->ifa_addr->sa_family == AF_INET6) {
			si = (struct sockaddr_in6 *)ifa->ifa_addr;
			sm = (struct sockaddr_in6 *)ifa->ifa_netmask;
			if (si && IN6_IS_ADDR_LINKLOCAL(&si->sin6_addr)) {
				ifa_acquire(ifa, &psref);
				break;
			}
		}
	}
	pserialize_read_exit(s);

	if (ifa) {
		if (si && !IN6_IS_ADDR_UNSPECIFIED(&si->sin6_addr)) {
			memcpy(&ssrc, &si->sin6_addr, sizeof(ssrc));
			if (srcmask) {
				memcpy(srcmask, &sm->sin6_addr,
				    sizeof(*srcmask));
			}
		}

		si = (struct sockaddr_in6 *)ifa->ifa_dstaddr;
		if (si && !IN6_IS_ADDR_UNSPECIFIED(&si->sin6_addr))
			memcpy(&ddst, &si->sin6_addr, sizeof(ddst));
		ifa_release(ifa, &psref);
	}

	if (dst)
		memcpy(dst, &ddst, sizeof(*dst));
	if (src)
		memcpy(src, &ssrc, sizeof(*src));
}

#ifdef IPV6CP_MYIFID_DYN
/*
 * Generate random ifid.
 */
static void
sppp_gen_ip6_addr(struct sppp *sp, struct in6_addr *addr)
{
	/* TBD */
}

/*
 * Set my IPv6 address.  Must be called at splnet.
 */
static void
sppp_set_ip6_addr(struct sppp *sp, const struct in6_addr *src)
{
	STDDCL;
	struct ifaddr *ifa;
	struct sockaddr_in6 *sin6;
	int s;
	struct psref psref;

	IFNET_LOCK(ifp);

	/*
	 * Pick the first link-local AF_INET6 address from the list,
	 * aliases don't make any sense on a p2p link anyway.
	 */

	sin6 = NULL;
	s = pserialize_read_enter();
	IFADDR_READER_FOREACH(ifa, ifp)
	{
		if (ifa->ifa_addr->sa_family == AF_INET6)
		{
			sin6 = (struct sockaddr_in6 *)ifa->ifa_addr;
			if (sin6 && IN6_IS_ADDR_LINKLOCAL(&sin6->sin6_addr)) {
				ifa_acquire(ifa, &psref);
				break;
			}
		}
	}
	pserialize_read_exit(s);

	if (ifa && sin6)
	{
		int error;
		struct sockaddr_in6 new_sin6 = *sin6;

		memcpy(&new_sin6.sin6_addr, src, sizeof(new_sin6.sin6_addr));
		error = in6_ifinit(ifp, ifatoia6(ifa), &new_sin6, 1);
		if (debug && error)
		{
			log(LOG_DEBUG, "%s: %s: in6_ifinit failed, error=%d\n",
			    ifp->if_xname, __func__, error);
		}
		if (!error) {
			pfil_run_addrhooks(if_pfil, SIOCAIFADDR_IN6, ifa);
		}
		ifa_release(ifa, &psref);
	}

	IFNET_UNLOCK(ifp);
}
#endif

/*
 * Suggest a candidate address to be used by peer.
 */
static void
sppp_suggest_ip6_addr(struct sppp *sp, struct in6_addr *suggest)
{
	struct in6_addr myaddr;
	struct timeval tv;

	sppp_get_ip6_addrs(sp, &myaddr, 0, 0);

	myaddr.s6_addr[8] &= ~0x02;	/* u bit to "local" */
	microtime(&tv);
	if ((tv.tv_usec & 0xff) == 0 && (tv.tv_sec & 0xff) == 0) {
		myaddr.s6_addr[14] ^= 0xff;
		myaddr.s6_addr[15] ^= 0xff;
	} else {
		myaddr.s6_addr[14] ^= (tv.tv_usec & 0xff);
		myaddr.s6_addr[15] ^= (tv.tv_sec & 0xff);
	}
	if (suggest)
		memcpy(suggest, &myaddr, sizeof(myaddr));
}
#endif /*INET6*/

/*
 * Process ioctl requests specific to the PPP interface.
 * Permissions have already been checked.
 */
static int
sppp_params(struct sppp *sp, u_long cmd, void *data)
{
	switch (cmd) {
	case SPPPGETAUTHCFG:
	    {
		struct spppauthcfg *cfg = (struct spppauthcfg *)data;
		int error;
		size_t len;

		SPPP_LOCK(sp, RW_READER);

		cfg->myauthflags = sp->myauth.flags;
		cfg->hisauthflags = sp->hisauth.flags;
		strlcpy(cfg->ifname, sp->pp_if.if_xname, sizeof(cfg->ifname));
		cfg->hisauth = 0;
		if (sp->hisauth.proto)
		    cfg->hisauth = (sp->hisauth.proto == PPP_PAP) ? SPPP_AUTHPROTO_PAP : SPPP_AUTHPROTO_CHAP;
		cfg->myauth = 0;
		if (sp->myauth.proto)
		    cfg->myauth = (sp->myauth.proto == PPP_PAP) ? SPPP_AUTHPROTO_PAP : SPPP_AUTHPROTO_CHAP;
		if (cfg->myname_length == 0) {
		    if (sp->myauth.name != NULL)
			cfg->myname_length = sp->myauth.name_len + 1;
		} else {
		    if (sp->myauth.name == NULL) {
			cfg->myname_length = 0;
		    } else {
			len = sp->myauth.name_len + 1;


			if (cfg->myname_length < len) {
				SPPP_UNLOCK(sp);
				return (ENAMETOOLONG);
			}
			error = copyout(sp->myauth.name, cfg->myname, len);
			if (error) {
				SPPP_UNLOCK(sp);
				return error;
			}
		    }
		}
		if (cfg->hisname_length == 0) {
		    if (sp->hisauth.name != NULL)
			cfg->hisname_length = sp->hisauth.name_len + 1;
		} else {
		    if (sp->hisauth.name == NULL) {
		    	cfg->hisname_length = 0;
		    } else {
			len = sp->hisauth.name_len + 1;

			if (cfg->hisname_length < len) {
				SPPP_UNLOCK(sp);
				return (ENAMETOOLONG);
			}
			error = copyout(sp->hisauth.name, cfg->hisname, len);
			if (error) {
				SPPP_UNLOCK(sp);
				return error;
			}
		    }
		}
		SPPP_UNLOCK(sp);
	    }
	    break;
	case SPPPSETAUTHCFG:
	    {
		struct spppauthcfg *cfg = (struct spppauthcfg *)data;
		int error;

		SPPP_LOCK(sp, RW_WRITER);

		if (sp->myauth.name) {
			free(sp->myauth.name, M_DEVBUF);
			sp->myauth.name = NULL;
		}
		if (sp->myauth.secret) {
			free(sp->myauth.secret, M_DEVBUF);
			sp->myauth.secret = NULL;
		}
		if (sp->hisauth.name) {
			free(sp->hisauth.name, M_DEVBUF);
			sp->hisauth.name = NULL;
		}
		if (sp->hisauth.secret) {
			free(sp->hisauth.secret, M_DEVBUF);
			sp->hisauth.secret = NULL;
		}

		if (cfg->hisname != NULL && cfg->hisname_length > 0) {
			if (cfg->hisname_length >= MCLBYTES) {
				SPPP_UNLOCK(sp);
				return (ENAMETOOLONG);
			}
			sp->hisauth.name = malloc(cfg->hisname_length, M_DEVBUF, M_WAITOK);
			error = copyin(cfg->hisname, sp->hisauth.name, cfg->hisname_length);
			if (error) {
				free(sp->hisauth.name, M_DEVBUF);
				sp->hisauth.name = NULL;
				SPPP_UNLOCK(sp);
				return error;
			}
			sp->hisauth.name_len = cfg->hisname_length - 1;
			sp->hisauth.name[sp->hisauth.name_len] = 0;
		}
		if (cfg->hissecret != NULL && cfg->hissecret_length > 0) {
			if (cfg->hissecret_length >= MCLBYTES) {
				SPPP_UNLOCK(sp);
				return (ENAMETOOLONG);
			}
			sp->hisauth.secret = malloc(cfg->hissecret_length,
			    M_DEVBUF, M_WAITOK);
			error = copyin(cfg->hissecret, sp->hisauth.secret,
			    cfg->hissecret_length);
			if (error) {
				free(sp->hisauth.secret, M_DEVBUF);
				sp->hisauth.secret = NULL;
				SPPP_UNLOCK(sp);
				return error;
			}
			sp->hisauth.secret_len = cfg->hissecret_length - 1;
			sp->hisauth.secret[sp->hisauth.secret_len] = 0;
		}
		if (cfg->myname != NULL && cfg->myname_length > 0) {
			if (cfg->myname_length >= MCLBYTES) {
				SPPP_UNLOCK(sp);
				return (ENAMETOOLONG);
			}
			sp->myauth.name = malloc(cfg->myname_length, M_DEVBUF, M_WAITOK);
			error = copyin(cfg->myname, sp->myauth.name, cfg->myname_length);
			if (error) {
				free(sp->myauth.name, M_DEVBUF);
				sp->myauth.name = NULL;
				SPPP_UNLOCK(sp);
				return error;
			}
			sp->myauth.name_len = cfg->myname_length - 1;
			sp->myauth.name[sp->myauth.name_len] = 0;
		}
		if (cfg->mysecret != NULL && cfg->mysecret_length > 0) {
			if (cfg->mysecret_length >= MCLBYTES) {
				SPPP_UNLOCK(sp);
				return (ENAMETOOLONG);
			}
			sp->myauth.secret = malloc(cfg->mysecret_length,
			    M_DEVBUF, M_WAITOK);
			error = copyin(cfg->mysecret, sp->myauth.secret,
			    cfg->mysecret_length);
			if (error) {
				free(sp->myauth.secret, M_DEVBUF);
				sp->myauth.secret = NULL;
				SPPP_UNLOCK(sp);
				return error;
			}
			sp->myauth.secret_len = cfg->mysecret_length - 1;
			sp->myauth.secret[sp->myauth.secret_len] = 0;
		}
		sp->myauth.flags = cfg->myauthflags;
		if (cfg->myauth)
		    sp->myauth.proto = (cfg->myauth == SPPP_AUTHPROTO_PAP) ? PPP_PAP : PPP_CHAP;
		sp->hisauth.flags = cfg->hisauthflags;
		if (cfg->hisauth)
		    sp->hisauth.proto = (cfg->hisauth == SPPP_AUTHPROTO_PAP) ? PPP_PAP : PPP_CHAP;
		sp->pp_auth_failures = 0;
		if (sp->hisauth.proto != 0)
		    sp->lcp.opts |= (1 << LCP_OPT_AUTH_PROTO);
		else
		    sp->lcp.opts &= ~(1 << LCP_OPT_AUTH_PROTO);

		SPPP_UNLOCK(sp);
	    }
	    break;
	case SPPPGETLCPCFG:
	    {
		struct sppplcpcfg *lcpp = (struct sppplcpcfg *)data;

		SPPP_LOCK(sp, RW_READER);
		lcpp->lcp_timeout = sp->lcp.timeout;
		SPPP_UNLOCK(sp);
	    }
	    break;
	case SPPPSETLCPCFG:
	    {
		struct sppplcpcfg *lcpp = (struct sppplcpcfg *)data;

		SPPP_LOCK(sp, RW_WRITER);
		sp->lcp.timeout = lcpp->lcp_timeout;
		SPPP_UNLOCK(sp);
	    }
	    break;
	case SPPPGETSTATUS:
	    {
		struct spppstatus *status = (struct spppstatus *)data;

		SPPP_LOCK(sp, RW_READER);
		status->phase = sp->pp_phase;
		SPPP_UNLOCK(sp);
	    }
	    break;
	case SPPPGETSTATUSNCP:
	    {
		struct spppstatusncp *status = (struct spppstatusncp *)data;

		SPPP_LOCK(sp, RW_READER);
		status->phase = sp->pp_phase;
		status->ncpup = sppp_ncp_check(sp);
		SPPP_UNLOCK(sp);
	    }
	    break;
	case SPPPGETIDLETO:
	    {
	    	struct spppidletimeout *to = (struct spppidletimeout *)data;

		SPPP_LOCK(sp, RW_READER);
		to->idle_seconds = sp->pp_idle_timeout;
		SPPP_UNLOCK(sp);
	    }
	    break;
	case SPPPSETIDLETO:
	    {
	    	struct spppidletimeout *to = (struct spppidletimeout *)data;

		SPPP_LOCK(sp, RW_WRITER);
		sp->pp_idle_timeout = to->idle_seconds;
		SPPP_UNLOCK(sp);
	    }
	    break;
	case SPPPSETAUTHFAILURE:
	    {
	    	struct spppauthfailuresettings *afsettings =
		    (struct spppauthfailuresettings *)data;

		SPPP_LOCK(sp, RW_WRITER);
		sp->pp_max_auth_fail = afsettings->max_failures;
		sp->pp_auth_failures = 0;
		SPPP_UNLOCK(sp);
	    }
	    break;
	case SPPPGETAUTHFAILURES:
	    {
	    	struct spppauthfailurestats *stats = (struct spppauthfailurestats *)data;

		SPPP_LOCK(sp, RW_READER);
		stats->auth_failures = sp->pp_auth_failures;
		stats->max_failures = sp->pp_max_auth_fail;
		SPPP_UNLOCK(sp);
	    }
	    break;
	case SPPPSETDNSOPTS:
	    {
		struct spppdnssettings *req = (struct spppdnssettings *)data;

		SPPP_LOCK(sp, RW_WRITER);
		sp->query_dns = req->query_dns & 3;
		SPPP_UNLOCK(sp);
	    }
	    break;
	case SPPPGETDNSOPTS:
	    {
		struct spppdnssettings *req = (struct spppdnssettings *)data;

		SPPP_LOCK(sp, RW_READER);
		req->query_dns = sp->query_dns;
		SPPP_UNLOCK(sp);
	    }
	    break;
	case SPPPGETDNSADDRS:
	    {
		struct spppdnsaddrs *addrs = (struct spppdnsaddrs *)data;

		SPPP_LOCK(sp, RW_READER);
		memcpy(&addrs->dns, &sp->dns_addrs, sizeof addrs->dns);
		SPPP_UNLOCK(sp);
	    }
	    break;
	case SPPPGETKEEPALIVE:
	    {
	    	struct spppkeepalivesettings *settings =
		     (struct spppkeepalivesettings*)data;

		SPPP_LOCK(sp, RW_READER);
		settings->maxalive = sp->pp_maxalive;
		settings->max_noreceive = sp->pp_max_noreceive;
		SPPP_UNLOCK(sp);
	    }
	    break;
	case SPPPSETKEEPALIVE:
	    {
	    	struct spppkeepalivesettings *settings =
		     (struct spppkeepalivesettings*)data;

		SPPP_LOCK(sp, RW_WRITER);
		sp->pp_maxalive = settings->maxalive;
		sp->pp_max_noreceive = settings->max_noreceive;
		SPPP_UNLOCK(sp);
	    }
	    break;
	default:
	    {
		int ret;

		MODULE_HOOK_CALL(sppp_params_50_hook, (sp, cmd, data),
		    enosys(), ret);
		if (ret != ENOSYS)
			return ret;
		return (EINVAL);
	    }
	}
	return (0);
}

static void
sppp_phase_network(struct sppp *sp)
{
	int i;
	uint32_t mask;

	KASSERT(SPPP_WLOCKED(sp));

	sppp_change_phase(sp, SPPP_PHASE_NETWORK);

	/* Notify NCPs now. */
	for (i = 0; i < IDX_COUNT; i++)
		if ((cps[i])->flags & CP_NCP)
			(cps[i])->Open(sp);

	/* Send Up events to all NCPs. */
	for (i = 0, mask = 1; i < IDX_COUNT; i++, mask <<= 1)
		if ((sp->lcp.protos & mask) && ((cps[i])->flags & CP_NCP)) {
			(cps[i])->Up(sp);
		}

	/* if no NCP is starting, all this was in vain, close down */
	sppp_lcp_check_and_close(sp);
}


static const char *
sppp_cp_type_name(u_char type)
{
	static char buf[12];
	switch (type) {
	case CONF_REQ:   return "conf-req";
	case CONF_ACK:   return "conf-ack";
	case CONF_NAK:   return "conf-nak";
	case CONF_REJ:   return "conf-rej";
	case TERM_REQ:   return "term-req";
	case TERM_ACK:   return "term-ack";
	case CODE_REJ:   return "code-rej";
	case PROTO_REJ:  return "proto-rej";
	case ECHO_REQ:   return "echo-req";
	case ECHO_REPLY: return "echo-reply";
	case DISC_REQ:   return "discard-req";
	}
	snprintf(buf, sizeof(buf), "0x%x", type);
	return buf;
}

static const char *
sppp_auth_type_name(u_short proto, u_char type)
{
	static char buf[32];
	const char *name;

	switch (proto) {
	case PPP_CHAP:
		switch (type) {
		case CHAP_CHALLENGE:	return "challenge";
		case CHAP_RESPONSE:	return "response";
		case CHAP_SUCCESS:	return "success";
		case CHAP_FAILURE:	return "failure";
		default:		name = "chap"; break;
		}
		break;

	case PPP_PAP:
		switch (type) {
		case PAP_REQ:		return "req";
		case PAP_ACK:		return "ack";
		case PAP_NAK:		return "nak";
		default:		name = "pap";	break;
		}
		break;

	default:
		name = "bad";
		break;
	}

	snprintf(buf, sizeof(buf), "%s(%#x) %#x", name, proto, type);
	return buf;
}

static const char *
sppp_lcp_opt_name(u_char opt)
{
	static char buf[12];
	switch (opt) {
	case LCP_OPT_MRU:		return "mru";
	case LCP_OPT_ASYNC_MAP:		return "async-map";
	case LCP_OPT_AUTH_PROTO:	return "auth-proto";
	case LCP_OPT_QUAL_PROTO:	return "qual-proto";
	case LCP_OPT_MAGIC:		return "magic";
	case LCP_OPT_PROTO_COMP:	return "proto-comp";
	case LCP_OPT_ADDR_COMP:		return "addr-comp";
	case LCP_OPT_SELF_DESC_PAD:	return "sdpad";
	case LCP_OPT_CALL_BACK:		return "callback";
	case LCP_OPT_COMPOUND_FRMS:	return "cmpd-frms";
	case LCP_OPT_MP_MRRU:		return "mrru";
	case LCP_OPT_MP_SSNHF:		return "mp-ssnhf";
	case LCP_OPT_MP_EID:		return "mp-eid";
	}
	snprintf(buf, sizeof(buf), "0x%x", opt);
	return buf;
}

static const char *
sppp_ipcp_opt_name(u_char opt)
{
	static char buf[12];
	switch (opt) {
	case IPCP_OPT_ADDRESSES:	return "addresses";
	case IPCP_OPT_COMPRESSION:	return "compression";
	case IPCP_OPT_ADDRESS:		return "address";
	}
	snprintf(buf, sizeof(buf), "0x%x", opt);
	return buf;
}

#ifdef INET6
static const char *
sppp_ipv6cp_opt_name(u_char opt)
{
	static char buf[12];
	switch (opt) {
	case IPV6CP_OPT_IFID:		return "ifid";
	case IPV6CP_OPT_COMPRESSION:	return "compression";
	}
	snprintf(buf, sizeof(buf), "0x%x", opt);
	return buf;
}
#endif

static const char *
sppp_state_name(int state)
{
	switch (state) {
	case STATE_INITIAL:	return "initial";
	case STATE_STARTING:	return "starting";
	case STATE_CLOSED:	return "closed";
	case STATE_STOPPED:	return "stopped";
	case STATE_CLOSING:	return "closing";
	case STATE_STOPPING:	return "stopping";
	case STATE_REQ_SENT:	return "req-sent";
	case STATE_ACK_RCVD:	return "ack-rcvd";
	case STATE_ACK_SENT:	return "ack-sent";
	case STATE_OPENED:	return "opened";
	}
	return "illegal";
}

static const char *
sppp_phase_name(int phase)
{
	switch (phase) {
	case SPPP_PHASE_DEAD:		return "dead";
	case SPPP_PHASE_ESTABLISH:	return "establish";
	case SPPP_PHASE_TERMINATE:	return "terminate";
	case SPPP_PHASE_AUTHENTICATE: 	return "authenticate";
	case SPPP_PHASE_NETWORK:	return "network";
	}
	return "illegal";
}

static const char *
sppp_proto_name(u_short proto)
{
	static char buf[12];
	switch (proto) {
	case PPP_LCP:	return "lcp";
	case PPP_IPCP:	return "ipcp";
	case PPP_PAP:	return "pap";
	case PPP_CHAP:	return "chap";
	case PPP_IPV6CP: return "ipv6cp";
	}
	snprintf(buf, sizeof(buf), "0x%x", (unsigned)proto);
	return buf;
}

static void
sppp_print_bytes(const u_char *p, u_short len)
{
	addlog(" %02x", *p++);
	while (--len > 0)
		addlog("-%02x", *p++);
}

static void
sppp_print_string(const char *p, u_short len)
{
	u_char c;

	while (len-- > 0) {
		c = *p++;
		/*
		 * Print only ASCII chars directly.  RFC 1994 recommends
		 * using only them, but we don't rely on it.  */
		if (c < ' ' || c > '~')
			addlog("\\x%x", c);
		else
			addlog("%c", c);
	}
}

static const char *
sppp_dotted_quad(uint32_t addr)
{
	static char s[16];
	snprintf(s, sizeof(s), "%d.%d.%d.%d",
		(int)((addr >> 24) & 0xff),
		(int)((addr >> 16) & 0xff),
		(int)((addr >> 8) & 0xff),
		(int)(addr & 0xff));
	return s;
}

/* a dummy, used to drop uninteresting events */
static void
sppp_null(struct sppp *unused)
{
	/* do just nothing */
}
/*
 * This file is large.  Tell emacs to highlight it nevertheless.
 *
 * Local Variables:
 * hilit-auto-highlight-maxout: 120000
 * End:
 */

/*
 * Module glue
 */
MODULE(MODULE_CLASS_MISC, sppp_subr, NULL);
 
static int
sppp_subr_modcmd(modcmd_t cmd, void *arg)
{
        switch (cmd) {
        case MODULE_CMD_INIT:
        case MODULE_CMD_FINI:
                return 0;
        case MODULE_CMD_STAT:
        case MODULE_CMD_AUTOUNLOAD:
        default:
                return ENOTTY;
        }
}

static void
sppp_notify_up(struct sppp *sp)
{

	SPPP_LOCK(sp, RW_WRITER);
	lcp.Up(sp);
	SPPP_UNLOCK(sp);
}

static void
sppp_notify_down(struct sppp *sp)
{

	SPPP_LOCK(sp, RW_WRITER);
	lcp.Down(sp);
	SPPP_UNLOCK(sp);
}

static void
sppp_notify_tls_wlocked(struct sppp *sp)
{

	KASSERT(SPPP_WLOCKED(sp));

	if (!sp->pp_tls)
		return;

	SPPP_UNLOCK(sp);
	sp->pp_tls(sp);
	SPPP_LOCK(sp, RW_WRITER);
}

static void
sppp_notify_tlf_wlocked(struct sppp *sp)
{

	KASSERT(SPPP_WLOCKED(sp));

	if (!sp->pp_tlf)
		return;

	SPPP_UNLOCK(sp);
	sp->pp_tlf(sp);
	SPPP_LOCK(sp, RW_WRITER);
}

static void
sppp_notify_con(struct sppp *sp)
{

	if (!sp->pp_con)
		return;

	sp->pp_con(sp);
}

#ifdef INET6
static void
sppp_notify_con_wlocked(struct sppp *sp)
{

	KASSERT(SPPP_WLOCKED(sp));

	SPPP_UNLOCK(sp);
	sppp_notify_con(sp);
	SPPP_LOCK(sp, RW_WRITER);

}
#endif

static void
sppp_notify_chg_wlocked(struct sppp *sp)
{

	KASSERT(SPPP_WLOCKED(sp));

	if (!sp->pp_chg)
		return;

	SPPP_UNLOCK(sp);
	sp->pp_chg(sp, sp->pp_phase);
	SPPP_LOCK(sp, RW_WRITER);
}<|MERGE_RESOLUTION|>--- conflicted
+++ resolved
@@ -1,8 +1,4 @@
-<<<<<<< HEAD
-/*	$NetBSD: if_spppsubr.c,v 1.187 2020/03/06 10:26:59 knakahara Exp $	 */
-=======
 /*	$NetBSD: if_spppsubr.c,v 1.189 2020/04/04 17:12:33 is Exp $	 */
->>>>>>> 898b1760
 
 /*
  * Synchronous PPP/Cisco link level subroutines.
@@ -45,11 +41,7 @@
  */
 
 #include <sys/cdefs.h>
-<<<<<<< HEAD
-__KERNEL_RCSID(0, "$NetBSD: if_spppsubr.c,v 1.187 2020/03/06 10:26:59 knakahara Exp $");
-=======
 __KERNEL_RCSID(0, "$NetBSD: if_spppsubr.c,v 1.189 2020/04/04 17:12:33 is Exp $");
->>>>>>> 898b1760
 
 #if defined(_KERNEL_OPT)
 #include "opt_inet.h"
