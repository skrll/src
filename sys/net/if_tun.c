--- conflicted
+++ resolved
@@ -1,8 +1,4 @@
-<<<<<<< HEAD
-/*	$NetBSD: if_tun.c,v 1.161 2020/09/27 19:25:54 roy Exp $	*/
-=======
 /*	$NetBSD: if_tun.c,v 1.162 2020/12/18 01:31:49 thorpej Exp $	*/
->>>>>>> 9e014010
 
 /*
  * Copyright (c) 1988, Julian Onions <jpo@cs.nott.ac.uk>
@@ -23,11 +19,7 @@
  */
 
 #include <sys/cdefs.h>
-<<<<<<< HEAD
-__KERNEL_RCSID(0, "$NetBSD: if_tun.c,v 1.161 2020/09/27 19:25:54 roy Exp $");
-=======
 __KERNEL_RCSID(0, "$NetBSD: if_tun.c,v 1.162 2020/12/18 01:31:49 thorpej Exp $");
->>>>>>> 9e014010
 
 #ifdef _KERNEL_OPT
 #include "opt_inet.h"
