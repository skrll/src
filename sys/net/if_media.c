--- conflicted
+++ resolved
@@ -1,8 +1,4 @@
-<<<<<<< HEAD
-/*	$NetBSD: if_media.c,v 1.48 2019/10/01 17:45:25 chs Exp $	*/
-=======
 /*	$NetBSD: if_media.c,v 1.49 2020/01/20 19:35:39 thorpej Exp $	*/
->>>>>>> 792df501
 
 /*-
  * Copyright (c) 1998 The NetBSD Foundation, Inc.
@@ -80,11 +76,7 @@
  */
 
 #include <sys/cdefs.h>
-<<<<<<< HEAD
-__KERNEL_RCSID(0, "$NetBSD: if_media.c,v 1.48 2019/10/01 17:45:25 chs Exp $");
-=======
 __KERNEL_RCSID(0, "$NetBSD: if_media.c,v 1.49 2020/01/20 19:35:39 thorpej Exp $");
->>>>>>> 792df501
 
 #include <sys/param.h>
 #include <sys/systm.h>
@@ -370,14 +362,6 @@
 	int e;
 
 	/*
-<<<<<<< HEAD
-	 * If if_is_mpsafe(ifp), KERNEL_LOCK isn't held here,
-	 * but ifmedia_ioctl_locked isn't MP-safe yet, so we must hold the lock.
-	 */
-	KERNEL_LOCK_IF_IFP_MPSAFE(ifp);
-	e = ifmedia_ioctl_locked(ifp, ifr, ifm, cmd);
-	KERNEL_UNLOCK_IF_IFP_MPSAFE(ifp);
-=======
 	 * If if_is_mpsafe(ifp), KERNEL_LOCK isn't held here and
 	 * ipl will not have been raised (well, maybe it has, but
 	 * it doesn't matter), but ifmedia_ioctl_locked isn't MP-safe
@@ -393,7 +377,6 @@
 	KERNEL_UNLOCK_IF_IFP_MPSAFE(ifp);
 	splx(s);
 
->>>>>>> 792df501
 	return e;
 }
 
