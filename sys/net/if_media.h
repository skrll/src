--- conflicted
+++ resolved
@@ -1,8 +1,4 @@
-<<<<<<< HEAD
-/*	$NetBSD: if_media.h,v 1.66 2019/10/03 14:41:14 jmcneill Exp $	*/
-=======
 /*	$NetBSD: if_media.h,v 1.68 2019/12/05 05:29:27 msaitoh Exp $	*/
->>>>>>> 275f442f
 
 /*-
  * Copyright (c) 1998, 2000, 2001 The NetBSD Foundation, Inc.
