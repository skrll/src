--- conflicted
+++ resolved
@@ -1,8 +1,4 @@
-<<<<<<< HEAD
-/*	$NetBSD: if.h,v 1.289 2020/10/15 10:20:44 roy Exp $	*/
-=======
 /*	$NetBSD: if.h,v 1.291 2021/06/29 21:19:58 riastradh Exp $	*/
->>>>>>> e2aa5677
 
 /*-
  * Copyright (c) 1999, 2000, 2001 The NetBSD Foundation, Inc.
