<<<<<<< HEAD
/*	$NetBSD: if_spppvar.h,v 1.22 2017/10/12 09:53:55 knakahara Exp $	*/
=======
/*	$NetBSD: if_spppvar.h,v 1.23 2020/04/04 17:12:33 is Exp $	*/
>>>>>>> 898b1760

#ifndef _NET_IF_SPPPVAR_H_
#define _NET_IF_SPPPVAR_H_

/*
 * Defines for synchronous PPP/Cisco link level subroutines.
 *
 * Copyright (C) 1994 Cronyx Ltd.
 * Author: Serge Vakulenko, <vak@cronyx.ru>
 *
 * Heavily revamped to conform to RFC 1661.
 * Copyright (C) 1997, Joerg Wunsch.
 *
 * This software is distributed with NO WARRANTIES, not even the implied
 * warranties for MERCHANTABILITY or FITNESS FOR A PARTICULAR PURPOSE.
 *
 * Authors grant any other persons or organizations permission to use
 * or modify this software as long as this message is kept with the software,
 * all derivative works or modified versions.
 *
 * From: Version 2.0, Fri Oct  6 20:39:21 MSK 1995
 *
 * From: if_sppp.h,v 1.8 1997/10/11 11:25:20 joerg Exp
 *
 * From: Id: if_sppp.h,v 1.7 1998/12/01 20:20:19 hm Exp
 */

#include <sys/workqueue.h>
#include <sys/pcq.h>

#include <net/if_media.h>

#define IDX_LCP 0		/* idx into state table */

struct slcp {
	u_long	opts;		/* LCP options to send (bitfield) */
	u_long  magic;          /* local magic number */
	u_long	mru;		/* our max receive unit */
	u_long	their_mru;	/* their max receive unit */
	u_long	protos;		/* bitmask of protos that are started */
	u_char  echoid;         /* id of last keepalive echo request */
	/* restart max values, see RFC 1661 */
	int	timeout;
	int	max_terminate;
	int	max_configure;
	int	max_failure;
	/* multilink variables */
	u_long	mrru;		/* our   max received reconstructed unit */
	u_long	their_mrru;	/* their max receive dreconstructed unit */
};

#define IDX_IPCP 1		/* idx into state table */
#define IDX_IPV6CP 2		/* idx into state table */

struct sipcp {
	u_long	opts;		/* IPCP options to send (bitfield) */
	u_int	flags;
#define IPCP_HISADDR_SEEN 1	/* have seen his address already */
#define IPCP_MYADDR_SEEN  2	/* have a local address assigned already */
#define IPCP_MYADDR_DYN   4	/* my address is dynamically assigned */
#define	IPCP_HISADDR_DYN  8	/* his address is dynamically assigned */
#ifdef notdef
#define IPV6CP_MYIFID_DYN   2	/* my ifid is dynamically assigned */
#endif
#define IPV6CP_MYIFID_SEEN  4	/* have seen his ifid already */
	uint32_t saved_hisaddr;/* if hisaddr (IPv4) is dynamic, save original one here, in network byte order */
	uint32_t req_hisaddr;	/* remote address requested */
	uint32_t req_myaddr;	/* local address requested */

	struct workqueue *update_addrs_wq;
	struct work update_addrs_wk;
	u_int update_addrs_enqueued;
	pcq_t *update_addrs_q;
};

struct sauth {
	u_short	proto;			/* authentication protocol to use */
	u_short	flags;
	char	*name;			/* system identification name */
	char	*secret;		/* secret password */
	u_char	name_len;		/* no need to have a bigger size */
	u_char	secret_len;		/* because proto gives size in a byte */
	char	challenge[16];		/* random challenge [don't change size! it's really hardcoded!] */
};

#define IDX_PAP		3
#define IDX_CHAP	4

#define IDX_COUNT (IDX_CHAP + 1) /* bump this when adding cp's! */

struct sppp {
	/* NB: pp_if _must_ be first */
	struct  ifnet pp_if;    /* network interface data */
	struct	ifmedia pp_im;	/* interface media, to report link status */
	struct  ifqueue pp_fastq; /* fast output queue */
	struct	ifqueue pp_cpq;	/* PPP control protocol queue */
	struct  sppp *pp_next;  /* next interface in keepalive list */
	u_int   pp_flags;       /* use Cisco protocol instead of PPP */
	u_int	pp_framebytes;	/* number of bytes added by (hardware) framing */
	u_int   pp_alivecnt;    /* keepalive packets counter */
	u_int   pp_loopcnt;     /* loopback detection counter */
	u_int	pp_maxalive;	/* number or echo req. w/o reply */
	u_long  pp_seq[IDX_COUNT];	/* local sequence number */
	u_long  pp_rseq[IDX_COUNT];	/* remote sequence number */
	uint64_t	pp_saved_mtu;	/* saved MTU value */
	time_t	pp_last_receive;	/* peer's last "sign of life" */
	time_t	pp_max_noreceive;	/* seconds since last receive before
					   we start to worry and send echo
					   requests */
	time_t	pp_last_activity;	/* second of last payload data s/r */
	time_t	pp_idle_timeout;	/* idle seconds before auto-disconnect,
					 * 0 = disabled */
	int	pp_auth_failures;	/* authorization failures */
	int	pp_max_auth_fail;	/* max. allowed authorization failures */
	int	pp_phase;	/* phase we're currently in */
	krwlock_t	pp_lock;	/* lock for sppp structure */
	int	query_dns;	/* 1 if we want to know the dns addresses */
	uint32_t	dns_addrs[2];
	int	state[IDX_COUNT];	/* state machine */
	u_char  confid[IDX_COUNT];	/* id of last configuration request */
	int	rst_counter[IDX_COUNT];	/* restart counter */
	int	fail_counter[IDX_COUNT]; /* negotiation failure counter */
#if defined(__NetBSD__)
	struct	callout ch[IDX_COUNT];	/* per-proto and if callouts */
	struct	callout pap_my_to_ch;	/* PAP needs one more... */
#endif
#if defined(__FreeBSD__) && __FreeBSD__ >= 3
	struct callout_handle ch[IDX_COUNT]; /* per-proto and if callouts */
	struct callout_handle pap_my_to_ch; /* PAP needs one more... */
#endif
	struct slcp lcp;		/* LCP params */
	struct sipcp ipcp;		/* IPCP params */
	struct sipcp ipv6cp;		/* IPv6CP params */
	struct sauth myauth;		/* auth params, i'm peer */
	struct sauth hisauth;		/* auth params, i'm authenticator */
	/*
	 * These functions are filled in by sppp_attach(), and are
	 * expected to be used by the lower layer (hardware) drivers
	 * in order to communicate the (un)availability of the
	 * communication link.  Lower layer drivers that are always
	 * ready to communicate (like hardware HDLC) can shortcut
	 * pp_up from pp_tls, and pp_down from pp_tlf.
	 */
	void	(*pp_up)(struct sppp *);
	void	(*pp_down)(struct sppp *);
	/*
	 * These functions need to be filled in by the lower layer
	 * (hardware) drivers if they request notification from the
	 * PPP layer whether the link is actually required.  They
	 * correspond to the tls and tlf actions.
	 */
	void	(*pp_tls)(struct sppp *);
	void	(*pp_tlf)(struct sppp *);
	/*
	 * These (optional) functions may be filled by the hardware
	 * driver if any notification of established connections
	 * (currently: IPCP up) is desired (pp_con) or any internal
	 * state change of the interface state machine should be
	 * signaled for monitoring purposes (pp_chg).
	 */
	void	(*pp_con)(struct sppp *);
	void	(*pp_chg)(struct sppp *, int);
};

#define PP_KEEPALIVE    0x01    /* use keepalive protocol */
#define PP_CISCO        0x02    /* use Cisco protocol instead of PPP */
				/* 0x04 was PP_TIMO */
#define PP_CALLIN	0x08	/* we are being called */
#define PP_NEEDAUTH	0x10	/* remote requested authentication */
#define	PP_NOFRAMING	0x20	/* do not add/expect encapsulation
				   around PPP frames (i.e. the serial
				   HDLC like encapsulation, RFC1662) */


#define PP_MTU          1500    /* default/minimal MRU */
#define PP_MAX_MRU	2048	/* maximal MRU we want to negotiate */

#ifdef _KERNEL
void sppp_attach (struct ifnet *);
void sppp_detach (struct ifnet *);
void sppp_input (struct ifnet *, struct mbuf *);
int sppp_ioctl(struct ifnet *, u_long, void *);
struct mbuf *sppp_dequeue (struct ifnet *);
int sppp_isempty (struct ifnet *);
void sppp_flush (struct ifnet *);
#endif

/*
 * Locking notes:
 * + spppq is protected by spppq_lock (an adaptive mutex)
 *     spppq is a list of all struct sppps, and it is used for
 *     sending keepalive packets.
 * + struct sppp is protected by sppp->pp_lock (an rwlock)
 *     sppp holds configuration parameters for line,
 *     authentication and addresses. It also has pointers
 *     of functions to notify events to lower layer.
 *     When notify events, sppp->pp_lock must be released.
 *     Because the event handler implemented in a lower
 *     layer often call functions implemented in
 *     if_spppsubr.c.
 *
 * Locking order:
 *    - spppq_lock => struct sppp->pp_lock
 *
 * NOTICE
 * - Lower layers must not acquire sppp->pp_lock
 */
#endif /* !_NET_IF_SPPPVAR_H_ */<|MERGE_RESOLUTION|>--- conflicted
+++ resolved
@@ -1,8 +1,4 @@
-<<<<<<< HEAD
-/*	$NetBSD: if_spppvar.h,v 1.22 2017/10/12 09:53:55 knakahara Exp $	*/
-=======
 /*	$NetBSD: if_spppvar.h,v 1.23 2020/04/04 17:12:33 is Exp $	*/
->>>>>>> 898b1760
 
 #ifndef _NET_IF_SPPPVAR_H_
 #define _NET_IF_SPPPVAR_H_
