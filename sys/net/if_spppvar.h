--- conflicted
+++ resolved
@@ -1,8 +1,4 @@
-<<<<<<< HEAD
-/*	$NetBSD: if_spppvar.h,v 1.32 2020/11/25 10:30:51 yamaguchi Exp $	*/
-=======
 /*	$NetBSD: if_spppvar.h,v 1.42 2021/06/01 04:59:50 yamaguchi Exp $	*/
->>>>>>> e2aa5677
 
 #ifndef _NET_IF_SPPPVAR_H_
 #define _NET_IF_SPPPVAR_H_
@@ -121,16 +117,9 @@
 	int		 rst_counter;	/* restart counter */
 	int		 fail_counter;	/* negotiation failure counter */
 	struct callout	 ch;		/* per-proto and if callouts */
-<<<<<<< HEAD
-	u_char		 rcr_type;
-	void		*rcr_buf;
-	size_t		 rcr_blen;
-	int		 rcr_rlen;
-=======
 	u_char		 rcr_type;	/* parsing result of conf-req */
 	struct mbuf	*mbuf_confreq;	/* received conf-req */
 	struct mbuf	*mbuf_confnak;	/* received conf-nak or conf-rej */
->>>>>>> e2aa5677
 
 	struct sppp_work	 work_up;
 	struct sppp_work	 work_down;
