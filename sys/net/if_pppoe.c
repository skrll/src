--- conflicted
+++ resolved
@@ -1,8 +1,4 @@
-<<<<<<< HEAD
-/* $NetBSD: if_pppoe.c,v 1.158 2020/11/25 10:42:35 yamaguchi Exp $ */
-=======
 /* $NetBSD: if_pppoe.c,v 1.177 2021/06/16 00:21:19 riastradh Exp $ */
->>>>>>> e2aa5677
 
 /*
  * Copyright (c) 2002, 2008 The NetBSD Foundation, Inc.
@@ -34,11 +30,7 @@
  */
 
 #include <sys/cdefs.h>
-<<<<<<< HEAD
-__KERNEL_RCSID(0, "$NetBSD: if_pppoe.c,v 1.158 2020/11/25 10:42:35 yamaguchi Exp $");
-=======
 __KERNEL_RCSID(0, "$NetBSD: if_pppoe.c,v 1.177 2021/06/16 00:21:19 riastradh Exp $");
->>>>>>> e2aa5677
 
 #ifdef _KERNEL_OPT
 #include "pppoe.h"
@@ -394,33 +386,12 @@
 	if (rv != 0)
 		goto destroy_sclock;
 
-	rv = workqueue_create(&sc->sc_timeout_wq,
-	    sc->sc_sppp.pp_if.if_xname, pppoe_timeout_wk, sc,
-	    PRI_SOFTNET, IPL_SOFTNET, 0);
-	if (rv != 0) {
-		free(sc, M_DEVBUF);
-		return rv;
-	}
-
 	callout_init(&sc->sc_timeout, CALLOUT_MPSAFE);
 	callout_setfunc(&sc->sc_timeout, pppoe_timeout_co, sc);
 
 	if_initialize(ifp);
 
-<<<<<<< HEAD
-	rv = if_initialize(&sc->sc_sppp.pp_if);
-	if (rv != 0) {
-		workqueue_destroy(sc->sc_timeout_wq);
-		callout_halt(&sc->sc_timeout, NULL);
-		callout_destroy(&sc->sc_timeout);
-		free(sc, M_DEVBUF);
-		return rv;
-	}
-	sc->sc_sppp.pp_if.if_percpuq = if_percpuq_create(&sc->sc_sppp.pp_if);
-	sppp_attach(&sc->sc_sppp.pp_if);
-=======
 	ifp->if_percpuq = if_percpuq_create(ifp);
->>>>>>> e2aa5677
 
 	rw_enter(&pppoe_softc_list_lock, RW_READER);
 	if (LIST_EMPTY(&pppoe_softc_list)) {
@@ -448,14 +419,8 @@
 	struct pppoe_softc * sc = ifp->if_softc;
 
 	PPPOE_LOCK(sc, RW_WRITER);
-<<<<<<< HEAD
-	callout_setfunc(&sc->sc_timeout, pppoe_timeout_co_halt, sc);
-	workqueue_wait(sc->sc_timeout_wq, &sc->sc_timeout_wk);
-	callout_halt(&sc->sc_timeout, NULL);
-=======
 	/* stop ioctls */
 	sc->sc_detaching = true;
->>>>>>> e2aa5677
 
 	if (ifp->if_flags & IFF_RUNNING) {
 		pppoe_clear_softc(sc, "destroy interface");
@@ -498,11 +463,6 @@
 		free(sc->sc_ac_cookie, M_DEVBUF);
 	if (sc->sc_relay_sid)
 		free(sc->sc_relay_sid, M_DEVBUF);
-<<<<<<< HEAD
-	callout_destroy(&sc->sc_timeout);
-	workqueue_destroy(sc->sc_timeout_wq);
-=======
->>>>>>> e2aa5677
 
 	rw_destroy(&sc->sc_lock);
 
@@ -1077,16 +1037,11 @@
 		}
 
 		pppoe_clear_softc(sc, "received PADT");
-<<<<<<< HEAD
-		if (sc->sc_sppp.pp_if.if_flags & IFF_RUNNING)
-			callout_schedule(&sc->sc_timeout, PPPOE_RECON_FAST);
-=======
 		if (sc->sc_sppp.pp_if.if_flags & IFF_RUNNING) {
 			pppoe_printf(sc, "wait for reconnect\n");
 			callout_schedule(&sc->sc_timeout,
 			    PPPOE_RECON_PADTRCVD);
 		}
->>>>>>> e2aa5677
 		PPPOE_UNLOCK(sc);
 		break;
 
