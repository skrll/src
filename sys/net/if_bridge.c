--- conflicted
+++ resolved
@@ -1,8 +1,4 @@
-<<<<<<< HEAD
-/*	$NetBSD: if_bridge.c,v 1.177 2020/11/02 12:14:59 roy Exp $	*/
-=======
 /*	$NetBSD: if_bridge.c,v 1.179 2021/02/19 14:51:59 christos Exp $	*/
->>>>>>> 9e014010
 
 /*
  * Copyright 2001 Wasabi Systems, Inc.
@@ -84,11 +80,7 @@
  */
 
 #include <sys/cdefs.h>
-<<<<<<< HEAD
-__KERNEL_RCSID(0, "$NetBSD: if_bridge.c,v 1.177 2020/11/02 12:14:59 roy Exp $");
-=======
 __KERNEL_RCSID(0, "$NetBSD: if_bridge.c,v 1.179 2021/02/19 14:51:59 christos Exp $");
->>>>>>> 9e014010
 
 #ifdef _KERNEL_OPT
 #include "opt_inet.h"
