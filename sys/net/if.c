<<<<<<< HEAD
/*	$NetBSD: if.c,v 1.484 2020/10/15 10:20:44 roy Exp $	*/
=======
/*	$NetBSD: if.c,v 1.487 2021/07/01 22:08:13 blymn Exp $	*/
>>>>>>> e2aa5677

/*-
 * Copyright (c) 1999, 2000, 2001, 2008 The NetBSD Foundation, Inc.
 * All rights reserved.
 *
 * This code is derived from software contributed to The NetBSD Foundation
 * by William Studenmund and Jason R. Thorpe.
 *
 * Redistribution and use in source and binary forms, with or without
 * modification, are permitted provided that the following conditions
 * are met:
 * 1. Redistributions of source code must retain the above copyright
 *    notice, this list of conditions and the following disclaimer.
 * 2. Redistributions in binary form must reproduce the above copyright
 *    notice, this list of conditions and the following disclaimer in the
 *    documentation and/or other materials provided with the distribution.
 *
 * THIS SOFTWARE IS PROVIDED BY THE NETBSD FOUNDATION, INC. AND CONTRIBUTORS
 * ``AS IS'' AND ANY EXPRESS OR IMPLIED WARRANTIES, INCLUDING, BUT NOT LIMITED
 * TO, THE IMPLIED WARRANTIES OF MERCHANTABILITY AND FITNESS FOR A PARTICULAR
 * PURPOSE ARE DISCLAIMED.  IN NO EVENT SHALL THE FOUNDATION OR CONTRIBUTORS
 * BE LIABLE FOR ANY DIRECT, INDIRECT, INCIDENTAL, SPECIAL, EXEMPLARY, OR
 * CONSEQUENTIAL DAMAGES (INCLUDING, BUT NOT LIMITED TO, PROCUREMENT OF
 * SUBSTITUTE GOODS OR SERVICES; LOSS OF USE, DATA, OR PROFITS; OR BUSINESS
 * INTERRUPTION) HOWEVER CAUSED AND ON ANY THEORY OF LIABILITY, WHETHER IN
 * CONTRACT, STRICT LIABILITY, OR TORT (INCLUDING NEGLIGENCE OR OTHERWISE)
 * ARISING IN ANY WAY OUT OF THE USE OF THIS SOFTWARE, EVEN IF ADVISED OF THE
 * POSSIBILITY OF SUCH DAMAGE.
 */

/*
 * Copyright (C) 1995, 1996, 1997, and 1998 WIDE Project.
 * All rights reserved.
 *
 * Redistribution and use in source and binary forms, with or without
 * modification, are permitted provided that the following conditions
 * are met:
 * 1. Redistributions of source code must retain the above copyright
 *    notice, this list of conditions and the following disclaimer.
 * 2. Redistributions in binary form must reproduce the above copyright
 *    notice, this list of conditions and the following disclaimer in the
 *    documentation and/or other materials provided with the distribution.
 * 3. Neither the name of the project nor the names of its contributors
 *    may be used to endorse or promote products derived from this software
 *    without specific prior written permission.
 *
 * THIS SOFTWARE IS PROVIDED BY THE PROJECT AND CONTRIBUTORS ``AS IS'' AND
 * ANY EXPRESS OR IMPLIED WARRANTIES, INCLUDING, BUT NOT LIMITED TO, THE
 * IMPLIED WARRANTIES OF MERCHANTABILITY AND FITNESS FOR A PARTICULAR PURPOSE
 * ARE DISCLAIMED.  IN NO EVENT SHALL THE PROJECT OR CONTRIBUTORS BE LIABLE
 * FOR ANY DIRECT, INDIRECT, INCIDENTAL, SPECIAL, EXEMPLARY, OR CONSEQUENTIAL
 * DAMAGES (INCLUDING, BUT NOT LIMITED TO, PROCUREMENT OF SUBSTITUTE GOODS
 * OR SERVICES; LOSS OF USE, DATA, OR PROFITS; OR BUSINESS INTERRUPTION)
 * HOWEVER CAUSED AND ON ANY THEORY OF LIABILITY, WHETHER IN CONTRACT, STRICT
 * LIABILITY, OR TORT (INCLUDING NEGLIGENCE OR OTHERWISE) ARISING IN ANY WAY
 * OUT OF THE USE OF THIS SOFTWARE, EVEN IF ADVISED OF THE POSSIBILITY OF
 * SUCH DAMAGE.
 */

/*
 * Copyright (c) 1980, 1986, 1993
 *	The Regents of the University of California.  All rights reserved.
 *
 * Redistribution and use in source and binary forms, with or without
 * modification, are permitted provided that the following conditions
 * are met:
 * 1. Redistributions of source code must retain the above copyright
 *    notice, this list of conditions and the following disclaimer.
 * 2. Redistributions in binary form must reproduce the above copyright
 *    notice, this list of conditions and the following disclaimer in the
 *    documentation and/or other materials provided with the distribution.
 * 3. Neither the name of the University nor the names of its contributors
 *    may be used to endorse or promote products derived from this software
 *    without specific prior written permission.
 *
 * THIS SOFTWARE IS PROVIDED BY THE REGENTS AND CONTRIBUTORS ``AS IS'' AND
 * ANY EXPRESS OR IMPLIED WARRANTIES, INCLUDING, BUT NOT LIMITED TO, THE
 * IMPLIED WARRANTIES OF MERCHANTABILITY AND FITNESS FOR A PARTICULAR PURPOSE
 * ARE DISCLAIMED.  IN NO EVENT SHALL THE REGENTS OR CONTRIBUTORS BE LIABLE
 * FOR ANY DIRECT, INDIRECT, INCIDENTAL, SPECIAL, EXEMPLARY, OR CONSEQUENTIAL
 * DAMAGES (INCLUDING, BUT NOT LIMITED TO, PROCUREMENT OF SUBSTITUTE GOODS
 * OR SERVICES; LOSS OF USE, DATA, OR PROFITS; OR BUSINESS INTERRUPTION)
 * HOWEVER CAUSED AND ON ANY THEORY OF LIABILITY, WHETHER IN CONTRACT, STRICT
 * LIABILITY, OR TORT (INCLUDING NEGLIGENCE OR OTHERWISE) ARISING IN ANY WAY
 * OUT OF THE USE OF THIS SOFTWARE, EVEN IF ADVISED OF THE POSSIBILITY OF
 * SUCH DAMAGE.
 *
 *	@(#)if.c	8.5 (Berkeley) 1/9/95
 */

#include <sys/cdefs.h>
<<<<<<< HEAD
__KERNEL_RCSID(0, "$NetBSD: if.c,v 1.484 2020/10/15 10:20:44 roy Exp $");
=======
__KERNEL_RCSID(0, "$NetBSD: if.c,v 1.487 2021/07/01 22:08:13 blymn Exp $");
>>>>>>> e2aa5677

#if defined(_KERNEL_OPT)
#include "opt_inet.h"
#include "opt_ipsec.h"
#include "opt_atalk.h"
#include "opt_wlan.h"
#include "opt_net_mpsafe.h"
#include "opt_mrouting.h"
#endif

#include <sys/param.h>
#include <sys/mbuf.h>
#include <sys/systm.h>
#include <sys/callout.h>
#include <sys/proc.h>
#include <sys/socket.h>
#include <sys/socketvar.h>
#include <sys/domain.h>
#include <sys/protosw.h>
#include <sys/kernel.h>
#include <sys/ioctl.h>
#include <sys/sysctl.h>
#include <sys/syslog.h>
#include <sys/kauth.h>
#include <sys/kmem.h>
#include <sys/xcall.h>
#include <sys/cpu.h>
#include <sys/intr.h>
#include <sys/module_hook.h>
#include <sys/compat_stub.h>
#include <sys/msan.h>

#include <net/if.h>
#include <net/if_dl.h>
#include <net/if_ether.h>
#include <net/if_media.h>
#include <net80211/ieee80211.h>
#include <net80211/ieee80211_ioctl.h>
#include <net/if_types.h>
#include <net/route.h>
#include <net/netisr.h>
#include <sys/module.h>
#ifdef NETATALK
#include <netatalk/at_extern.h>
#include <netatalk/at.h>
#endif
#include <net/pfil.h>
#include <netinet/in.h>
#include <netinet/in_var.h>
#include <netinet/ip_encap.h>
#include <net/bpf.h>

#ifdef INET6
#include <netinet6/in6_var.h>
#include <netinet6/nd6.h>
#endif

#include "ether.h"

#include "bridge.h"
#if NBRIDGE > 0
#include <net/if_bridgevar.h>
#endif

#include "carp.h"
#if NCARP > 0
#include <netinet/ip_carp.h>
#endif

#include "lagg.h"
#if NLAGG > 0
#include <net/lagg/if_laggvar.h>
#endif

#include <compat/sys/sockio.h>

MALLOC_DEFINE(M_IFADDR, "ifaddr", "interface address");
MALLOC_DEFINE(M_IFMADDR, "ether_multi", "link-level multicast address");

/*
 * XXX reusing (ifp)->if_snd->ifq_lock rather than having another spin mutex
 * for each ifnet.  It doesn't matter because:
 * - if IFEF_MPSAFE is enabled, if_snd isn't used and lock contentions on
 *   ifq_lock don't happen
 * - if IFEF_MPSAFE is disabled, there is no lock contention on ifq_lock
 *   because if_snd, if_link_state_change and if_link_state_change_process
 *   are all called with KERNEL_LOCK
 */
#define IF_LINK_STATE_CHANGE_LOCK(ifp)		\
	mutex_enter((ifp)->if_snd.ifq_lock)
#define IF_LINK_STATE_CHANGE_UNLOCK(ifp)	\
	mutex_exit((ifp)->if_snd.ifq_lock)

/*
 * Global list of interfaces.
 */
/* DEPRECATED. Remove it once kvm(3) users disappeared */
struct ifnet_head		ifnet_list;

struct pslist_head		ifnet_pslist;
static ifnet_t **		ifindex2ifnet = NULL;
static u_int			if_index = 1;
static size_t			if_indexlim = 0;
static uint64_t			index_gen;
/* Mutex to protect the above objects. */
kmutex_t			ifnet_mtx __cacheline_aligned;
static struct psref_class	*ifnet_psref_class __read_mostly;
static pserialize_t		ifnet_psz;
static struct workqueue		*ifnet_link_state_wq __read_mostly;

static kmutex_t			if_clone_mtx;

struct ifnet *lo0ifp;
int	ifqmaxlen = IFQ_MAXLEN;

struct psref_class		*ifa_psref_class __read_mostly;

static int	if_delroute_matcher(struct rtentry *, void *);

static bool if_is_unit(const char *);
static struct if_clone *if_clone_lookup(const char *, int *);

static LIST_HEAD(, if_clone) if_cloners = LIST_HEAD_INITIALIZER(if_cloners);
static int if_cloners_count;

/* Packet filtering hook for interfaces. */
pfil_head_t *			if_pfil __read_mostly;

static kauth_listener_t if_listener;

static int doifioctl(struct socket *, u_long, void *, struct lwp *);
static void if_detach_queues(struct ifnet *, struct ifqueue *);
static void sysctl_sndq_setup(struct sysctllog **, const char *,
    struct ifaltq *);
static void if_slowtimo(void *);
static void if_attachdomain1(struct ifnet *);
static int ifconf(u_long, void *);
static int if_transmit(struct ifnet *, struct mbuf *);
static int if_clone_create(const char *);
static int if_clone_destroy(const char *);
static void if_link_state_change_work(struct work *, void *);
static void if_up_locked(struct ifnet *);
static void _if_down(struct ifnet *);
static void if_down_deactivated(struct ifnet *);

struct if_percpuq {
	struct ifnet	*ipq_ifp;
	void		*ipq_si;
	struct percpu	*ipq_ifqs;	/* struct ifqueue */
};

static struct mbuf *if_percpuq_dequeue(struct if_percpuq *);

static void if_percpuq_drops(void *, void *, struct cpu_info *);
static int sysctl_percpuq_drops_handler(SYSCTLFN_PROTO);
static void sysctl_percpuq_setup(struct sysctllog **, const char *,
    struct if_percpuq *);

struct if_deferred_start {
	struct ifnet	*ids_ifp;
	void		(*ids_if_start)(struct ifnet *);
	void		*ids_si;
};

static void if_deferred_start_softint(void *);
static void if_deferred_start_common(struct ifnet *);
static void if_deferred_start_destroy(struct ifnet *);

#if defined(INET) || defined(INET6)
static void sysctl_net_pktq_setup(struct sysctllog **, int);
#endif

/*
 * Hook for if_vlan - needed by if_agr
 */
struct if_vlan_vlan_input_hook_t if_vlan_vlan_input_hook;

static void if_sysctl_setup(struct sysctllog **);

static int
if_listener_cb(kauth_cred_t cred, kauth_action_t action, void *cookie,
    void *arg0, void *arg1, void *arg2, void *arg3)
{
	int result;
	enum kauth_network_req req;

	result = KAUTH_RESULT_DEFER;
	req = (enum kauth_network_req)(uintptr_t)arg1;

	if (action != KAUTH_NETWORK_INTERFACE)
		return result;

	if ((req == KAUTH_REQ_NETWORK_INTERFACE_GET) ||
	    (req == KAUTH_REQ_NETWORK_INTERFACE_SET))
		result = KAUTH_RESULT_ALLOW;

	return result;
}

/*
 * Network interface utility routines.
 *
 * Routines with ifa_ifwith* names take sockaddr *'s as
 * parameters.
 */
void
ifinit(void)
{

#if (defined(INET) || defined(INET6))
	encapinit();
#endif

	if_listener = kauth_listen_scope(KAUTH_SCOPE_NETWORK,
	    if_listener_cb, NULL);

	/* interfaces are available, inform socket code */
	ifioctl = doifioctl;
}

/*
 * XXX Initialization before configure().
 * XXX hack to get pfil_add_hook working in autoconf.
 */
void
ifinit1(void)
{
	int error __diagused;

#ifdef NET_MPSAFE
	printf("NET_MPSAFE enabled\n");
#endif

	mutex_init(&if_clone_mtx, MUTEX_DEFAULT, IPL_NONE);

	TAILQ_INIT(&ifnet_list);
	mutex_init(&ifnet_mtx, MUTEX_DEFAULT, IPL_NONE);
	ifnet_psz = pserialize_create();
	ifnet_psref_class = psref_class_create("ifnet", IPL_SOFTNET);
	ifa_psref_class = psref_class_create("ifa", IPL_SOFTNET);
	error = workqueue_create(&ifnet_link_state_wq, "iflnkst",
	    if_link_state_change_work, NULL, PRI_SOFTNET, IPL_NET,
	    WQ_MPSAFE);
	KASSERT(error == 0);
	PSLIST_INIT(&ifnet_pslist);

	if_indexlim = 8;

	if_pfil = pfil_head_create(PFIL_TYPE_IFNET, NULL);
	KASSERT(if_pfil != NULL);

#if NETHER > 0 || defined(NETATALK) || defined(WLAN)
	etherinit();
#endif
}

/* XXX must be after domaininit() */
void
ifinit_post(void)
{

	if_sysctl_setup(NULL);
}

ifnet_t *
if_alloc(u_char type)
{
	return kmem_zalloc(sizeof(ifnet_t), KM_SLEEP);
}

void
if_free(ifnet_t *ifp)
{
	kmem_free(ifp, sizeof(ifnet_t));
}

void
if_initname(struct ifnet *ifp, const char *name, int unit)
{
	(void)snprintf(ifp->if_xname, sizeof(ifp->if_xname),
	    "%s%d", name, unit);
}

/*
 * Null routines used while an interface is going away.  These routines
 * just return an error.
 */

int
if_nulloutput(struct ifnet *ifp, struct mbuf *m,
    const struct sockaddr *so, const struct rtentry *rt)
{

	return ENXIO;
}

void
if_nullinput(struct ifnet *ifp, struct mbuf *m)
{

	/* Nothing. */
}

void
if_nullstart(struct ifnet *ifp)
{

	/* Nothing. */
}

int
if_nulltransmit(struct ifnet *ifp, struct mbuf *m)
{

	m_freem(m);
	return ENXIO;
}

int
if_nullioctl(struct ifnet *ifp, u_long cmd, void *data)
{

	return ENXIO;
}

int
if_nullinit(struct ifnet *ifp)
{

	return ENXIO;
}

void
if_nullstop(struct ifnet *ifp, int disable)
{

	/* Nothing. */
}

void
if_nullslowtimo(struct ifnet *ifp)
{

	/* Nothing. */
}

void
if_nulldrain(struct ifnet *ifp)
{

	/* Nothing. */
}

void
if_set_sadl(struct ifnet *ifp, const void *lla, u_char addrlen, bool factory)
{
	struct ifaddr *ifa;
	struct sockaddr_dl *sdl;

	ifp->if_addrlen = addrlen;
	if_alloc_sadl(ifp);
	ifa = ifp->if_dl;
	sdl = satosdl(ifa->ifa_addr);

	(void)sockaddr_dl_setaddr(sdl, sdl->sdl_len, lla, ifp->if_addrlen);
	if (factory) {
		KASSERT(ifp->if_hwdl == NULL);
		ifp->if_hwdl = ifp->if_dl;
		ifaref(ifp->if_hwdl);
	}
	/* TBD routing socket */
}

struct ifaddr *
if_dl_create(const struct ifnet *ifp, const struct sockaddr_dl **sdlp)
{
	unsigned socksize, ifasize;
	int addrlen, namelen;
	struct sockaddr_dl *mask, *sdl;
	struct ifaddr *ifa;

	namelen = strlen(ifp->if_xname);
	addrlen = ifp->if_addrlen;
	socksize = roundup(sockaddr_dl_measure(namelen, addrlen), sizeof(long));
	ifasize = sizeof(*ifa) + 2 * socksize;
	ifa = malloc(ifasize, M_IFADDR, M_WAITOK | M_ZERO);

	sdl = (struct sockaddr_dl *)(ifa + 1);
	mask = (struct sockaddr_dl *)(socksize + (char *)sdl);

	sockaddr_dl_init(sdl, socksize, ifp->if_index, ifp->if_type,
	    ifp->if_xname, namelen, NULL, addrlen);
	mask->sdl_family = AF_LINK;
	mask->sdl_len = sockaddr_dl_measure(namelen, 0);
	memset(&mask->sdl_data[0], 0xff, namelen);
	ifa->ifa_rtrequest = link_rtrequest;
	ifa->ifa_addr = (struct sockaddr *)sdl;
	ifa->ifa_netmask = (struct sockaddr *)mask;
	ifa_psref_init(ifa);

	*sdlp = sdl;

	return ifa;
}

static void
if_sadl_setrefs(struct ifnet *ifp, struct ifaddr *ifa)
{
	const struct sockaddr_dl *sdl;

	ifp->if_dl = ifa;
	ifaref(ifa);
	sdl = satosdl(ifa->ifa_addr);
	ifp->if_sadl = sdl;
}

/*
 * Allocate the link level name for the specified interface.  This
 * is an attachment helper.  It must be called after ifp->if_addrlen
 * is initialized, which may not be the case when if_attach() is
 * called.
 */
void
if_alloc_sadl(struct ifnet *ifp)
{
	struct ifaddr *ifa;
	const struct sockaddr_dl *sdl;

	/*
	 * If the interface already has a link name, release it
	 * now.  This is useful for interfaces that can change
	 * link types, and thus switch link names often.
	 */
	if (ifp->if_sadl != NULL)
		if_free_sadl(ifp, 0);

	ifa = if_dl_create(ifp, &sdl);

	ifa_insert(ifp, ifa);
	if_sadl_setrefs(ifp, ifa);
}

static void
if_deactivate_sadl(struct ifnet *ifp)
{
	struct ifaddr *ifa;

	KASSERT(ifp->if_dl != NULL);

	ifa = ifp->if_dl;

	ifp->if_sadl = NULL;

	ifp->if_dl = NULL;
	ifafree(ifa);
}

static void
if_replace_sadl(struct ifnet *ifp, struct ifaddr *ifa)
{
	struct ifaddr *old;

	KASSERT(ifp->if_dl != NULL);

	old = ifp->if_dl;

	ifaref(ifa);
	/* XXX Update if_dl and if_sadl atomically */
	ifp->if_dl = ifa;
	ifp->if_sadl = satosdl(ifa->ifa_addr);

	ifafree(old);
}

void
if_activate_sadl(struct ifnet *ifp, struct ifaddr *ifa0,
    const struct sockaddr_dl *sdl)
{
	int s, ss;
	struct ifaddr *ifa;
	int bound = curlwp_bind();

	KASSERT(ifa_held(ifa0));

	s = splsoftnet();

	if_replace_sadl(ifp, ifa0);

	ss = pserialize_read_enter();
	IFADDR_READER_FOREACH(ifa, ifp) {
		struct psref psref;
		ifa_acquire(ifa, &psref);
		pserialize_read_exit(ss);

		rtinit(ifa, RTM_LLINFO_UPD, 0);

		ss = pserialize_read_enter();
		ifa_release(ifa, &psref);
	}
	pserialize_read_exit(ss);

	splx(s);
	curlwp_bindx(bound);
}

/*
 * Free the link level name for the specified interface.  This is
 * a detach helper.  This is called from if_detach().
 */
void
if_free_sadl(struct ifnet *ifp, int factory)
{
	struct ifaddr *ifa;
	int s;

	if (factory && ifp->if_hwdl != NULL) {
		ifa = ifp->if_hwdl;
		ifp->if_hwdl = NULL;
		ifafree(ifa);
	}

	ifa = ifp->if_dl;
	if (ifa == NULL) {
		KASSERT(ifp->if_sadl == NULL);
		return;
	}

	KASSERT(ifp->if_sadl != NULL);

	s = splsoftnet();
	KASSERT(ifa->ifa_addr->sa_family == AF_LINK);
	ifa_remove(ifp, ifa);
	if_deactivate_sadl(ifp);
	splx(s);
}

static void
if_getindex(ifnet_t *ifp)
{
	bool hitlimit = false;

	ifp->if_index_gen = index_gen++;

	ifp->if_index = if_index;
	if (ifindex2ifnet == NULL) {
		if_index++;
		goto skip;
	}
	while (if_byindex(ifp->if_index)) {
		/*
		 * If we hit USHRT_MAX, we skip back to 0 since
		 * there are a number of places where the value
		 * of if_index or if_index itself is compared
		 * to or stored in an unsigned short.  By
		 * jumping back, we won't botch those assignments
		 * or comparisons.
		 */
		if (++if_index == 0) {
			if_index = 1;
		} else if (if_index == USHRT_MAX) {
			/*
			 * However, if we have to jump back to
			 * zero *twice* without finding an empty
			 * slot in ifindex2ifnet[], then there
			 * there are too many (>65535) interfaces.
			 */
			if (hitlimit) {
				panic("too many interfaces");
			}
			hitlimit = true;
			if_index = 1;
		}
		ifp->if_index = if_index;
	}
skip:
	/*
	 * ifindex2ifnet is indexed by if_index. Since if_index will
	 * grow dynamically, it should grow too.
	 */
	if (ifindex2ifnet == NULL || ifp->if_index >= if_indexlim) {
		size_t m, n, oldlim;
		void *q;

		oldlim = if_indexlim;
		while (ifp->if_index >= if_indexlim)
			if_indexlim <<= 1;

		/* grow ifindex2ifnet */
		m = oldlim * sizeof(struct ifnet *);
		n = if_indexlim * sizeof(struct ifnet *);
		q = malloc(n, M_IFADDR, M_WAITOK | M_ZERO);
		if (ifindex2ifnet != NULL) {
			memcpy(q, ifindex2ifnet, m);
			free(ifindex2ifnet, M_IFADDR);
		}
		ifindex2ifnet = (struct ifnet **)q;
	}
	ifindex2ifnet[ifp->if_index] = ifp;
}

/*
 * Initialize an interface and assign an index for it.
 *
 * It must be called prior to a device specific attach routine
 * (e.g., ether_ifattach and ieee80211_ifattach) or if_alloc_sadl,
 * and be followed by if_register:
 *
 *     if_initialize(ifp);
 *     ether_ifattach(ifp, enaddr);
 *     if_register(ifp);
 */
void
if_initialize(ifnet_t *ifp)
{

	KASSERT(if_indexlim > 0);
	TAILQ_INIT(&ifp->if_addrlist);

	/*
	 * Link level name is allocated later by a separate call to
	 * if_alloc_sadl().
	 */

	if (ifp->if_snd.ifq_maxlen == 0)
		ifp->if_snd.ifq_maxlen = ifqmaxlen;

	ifp->if_broadcastaddr = 0; /* reliably crash if used uninitialized */

	ifp->if_link_state = LINK_STATE_UNKNOWN;
	ifp->if_link_queue = -1; /* all bits set, see link_state_change() */
	ifp->if_link_scheduled = false;

	ifp->if_capenable = 0;
	ifp->if_csum_flags_tx = 0;
	ifp->if_csum_flags_rx = 0;

#ifdef ALTQ
	ifp->if_snd.altq_type = 0;
	ifp->if_snd.altq_disc = NULL;
	ifp->if_snd.altq_flags &= ALTQF_CANTCHANGE;
	ifp->if_snd.altq_tbr  = NULL;
	ifp->if_snd.altq_ifp  = ifp;
#endif

	IFQ_LOCK_INIT(&ifp->if_snd);

	ifp->if_pfil = pfil_head_create(PFIL_TYPE_IFNET, ifp);
	pfil_run_ifhooks(if_pfil, PFIL_IFNET_ATTACH, ifp);

	IF_AFDATA_LOCK_INIT(ifp);

	PSLIST_ENTRY_INIT(ifp, if_pslist_entry);
	PSLIST_INIT(&ifp->if_addr_pslist);
	psref_target_init(&ifp->if_psref, ifnet_psref_class);
	ifp->if_ioctl_lock = mutex_obj_alloc(MUTEX_DEFAULT, IPL_NONE);
	LIST_INIT(&ifp->if_multiaddrs);
	if_stats_init(ifp);

	IFNET_GLOBAL_LOCK();
	if_getindex(ifp);
	IFNET_GLOBAL_UNLOCK();
}

/*
 * Register an interface to the list of "active" interfaces.
 */
void
if_register(ifnet_t *ifp)
{
	/*
	 * If the driver has not supplied its own if_ioctl or if_stop,
	 * then supply the default.
	 */
	if (ifp->if_ioctl == NULL)
		ifp->if_ioctl = ifioctl_common;
	if (ifp->if_stop == NULL)
		ifp->if_stop = if_nullstop;

	sysctl_sndq_setup(&ifp->if_sysctl_log, ifp->if_xname, &ifp->if_snd);

	if (!STAILQ_EMPTY(&domains))
		if_attachdomain1(ifp);

	/* Announce the interface. */
	rt_ifannouncemsg(ifp, IFAN_ARRIVAL);

	if (ifp->if_slowtimo != NULL) {
		ifp->if_slowtimo_ch =
		    kmem_zalloc(sizeof(*ifp->if_slowtimo_ch), KM_SLEEP);
		callout_init(ifp->if_slowtimo_ch, 0);
		callout_setfunc(ifp->if_slowtimo_ch, if_slowtimo, ifp);
		if_slowtimo(ifp);
	}

	if (ifp->if_transmit == NULL || ifp->if_transmit == if_nulltransmit)
		ifp->if_transmit = if_transmit;

	IFNET_GLOBAL_LOCK();
	TAILQ_INSERT_TAIL(&ifnet_list, ifp, if_list);
	IFNET_WRITER_INSERT_TAIL(ifp);
	IFNET_GLOBAL_UNLOCK();
}

/*
 * The if_percpuq framework
 *
 * It allows network device drivers to execute the network stack
 * in softint (so called softint-based if_input). It utilizes
 * softint and percpu ifqueue. It doesn't distribute any packets
 * between CPUs, unlike pktqueue(9).
 *
 * Currently we support two options for device drivers to apply the framework:
 * - Use it implicitly with less changes
 *   - If you use if_attach in driver's _attach function and if_input in
 *     driver's Rx interrupt handler, a packet is queued and a softint handles
 *     the packet implicitly
 * - Use it explicitly in each driver (recommended)
 *   - You can use if_percpuq_* directly in your driver
 *   - In this case, you need to allocate struct if_percpuq in driver's softc
 *   - See wm(4) as a reference implementation
 */

static void
if_percpuq_softint(void *arg)
{
	struct if_percpuq *ipq = arg;
	struct ifnet *ifp = ipq->ipq_ifp;
	struct mbuf *m;

	while ((m = if_percpuq_dequeue(ipq)) != NULL) {
		if_statinc(ifp, if_ipackets);
		bpf_mtap(ifp, m, BPF_D_IN);

		ifp->_if_input(ifp, m);
	}
}

static void
if_percpuq_init_ifq(void *p, void *arg __unused, struct cpu_info *ci __unused)
{
	struct ifqueue *const ifq = p;

	memset(ifq, 0, sizeof(*ifq));
	ifq->ifq_maxlen = IFQ_MAXLEN;
}

struct if_percpuq *
if_percpuq_create(struct ifnet *ifp)
{
	struct if_percpuq *ipq;
	u_int flags = SOFTINT_NET;

	flags |= if_is_mpsafe(ifp) ? SOFTINT_MPSAFE : 0;

	ipq = kmem_zalloc(sizeof(*ipq), KM_SLEEP);
	ipq->ipq_ifp = ifp;
	ipq->ipq_si = softint_establish(flags, if_percpuq_softint, ipq);
	ipq->ipq_ifqs = percpu_alloc(sizeof(struct ifqueue));
	percpu_foreach(ipq->ipq_ifqs, &if_percpuq_init_ifq, NULL);

	sysctl_percpuq_setup(&ifp->if_sysctl_log, ifp->if_xname, ipq);

	return ipq;
}

static struct mbuf *
if_percpuq_dequeue(struct if_percpuq *ipq)
{
	struct mbuf *m;
	struct ifqueue *ifq;
	int s;

	s = splnet();
	ifq = percpu_getref(ipq->ipq_ifqs);
	IF_DEQUEUE(ifq, m);
	percpu_putref(ipq->ipq_ifqs);
	splx(s);

	return m;
}

static void
if_percpuq_purge_ifq(void *p, void *arg __unused, struct cpu_info *ci __unused)
{
	struct ifqueue *const ifq = p;

	IF_PURGE(ifq);
}

void
if_percpuq_destroy(struct if_percpuq *ipq)
{

	/* if_detach may already destroy it */
	if (ipq == NULL)
		return;

	softint_disestablish(ipq->ipq_si);
	percpu_foreach(ipq->ipq_ifqs, &if_percpuq_purge_ifq, NULL);
	percpu_free(ipq->ipq_ifqs, sizeof(struct ifqueue));
	kmem_free(ipq, sizeof(*ipq));
}

void
if_percpuq_enqueue(struct if_percpuq *ipq, struct mbuf *m)
{
	struct ifqueue *ifq;
	int s;

	KASSERT(ipq != NULL);

	s = splnet();
	ifq = percpu_getref(ipq->ipq_ifqs);
	if (IF_QFULL(ifq)) {
		IF_DROP(ifq);
		percpu_putref(ipq->ipq_ifqs);
		m_freem(m);
		goto out;
	}
	IF_ENQUEUE(ifq, m);
	percpu_putref(ipq->ipq_ifqs);

	softint_schedule(ipq->ipq_si);
out:
	splx(s);
}

static void
if_percpuq_drops(void *p, void *arg, struct cpu_info *ci __unused)
{
	struct ifqueue *const ifq = p;
	int *sum = arg;

	*sum += ifq->ifq_drops;
}

static int
sysctl_percpuq_drops_handler(SYSCTLFN_ARGS)
{
	struct sysctlnode node;
	struct if_percpuq *ipq;
	int sum = 0;
	int error;

	node = *rnode;
	ipq = node.sysctl_data;

	percpu_foreach(ipq->ipq_ifqs, if_percpuq_drops, &sum);

	node.sysctl_data = &sum;
	error = sysctl_lookup(SYSCTLFN_CALL(&node));
	if (error != 0 || newp == NULL)
		return error;

	return 0;
}

static void
sysctl_percpuq_setup(struct sysctllog **clog, const char* ifname,
    struct if_percpuq *ipq)
{
	const struct sysctlnode *cnode, *rnode;

	if (sysctl_createv(clog, 0, NULL, &rnode,
		       CTLFLAG_PERMANENT,
		       CTLTYPE_NODE, "interfaces",
		       SYSCTL_DESCR("Per-interface controls"),
		       NULL, 0, NULL, 0,
		       CTL_NET, CTL_CREATE, CTL_EOL) != 0)
		goto bad;

	if (sysctl_createv(clog, 0, &rnode, &rnode,
		       CTLFLAG_PERMANENT,
		       CTLTYPE_NODE, ifname,
		       SYSCTL_DESCR("Interface controls"),
		       NULL, 0, NULL, 0,
		       CTL_CREATE, CTL_EOL) != 0)
		goto bad;

	if (sysctl_createv(clog, 0, &rnode, &rnode,
		       CTLFLAG_PERMANENT,
		       CTLTYPE_NODE, "rcvq",
		       SYSCTL_DESCR("Interface input queue controls"),
		       NULL, 0, NULL, 0,
		       CTL_CREATE, CTL_EOL) != 0)
		goto bad;

#ifdef NOTYET
	/* XXX Should show each per-CPU queue length? */
	if (sysctl_createv(clog, 0, &rnode, &rnode,
		       CTLFLAG_PERMANENT,
		       CTLTYPE_INT, "len",
		       SYSCTL_DESCR("Current input queue length"),
		       sysctl_percpuq_len, 0, NULL, 0,
		       CTL_CREATE, CTL_EOL) != 0)
		goto bad;

	if (sysctl_createv(clog, 0, &rnode, &cnode,
		       CTLFLAG_PERMANENT | CTLFLAG_READWRITE,
		       CTLTYPE_INT, "maxlen",
		       SYSCTL_DESCR("Maximum allowed input queue length"),
		       sysctl_percpuq_maxlen_handler, 0, (void *)ipq, 0,
		       CTL_CREATE, CTL_EOL) != 0)
		goto bad;
#endif

	if (sysctl_createv(clog, 0, &rnode, &cnode,
		       CTLFLAG_PERMANENT,
		       CTLTYPE_INT, "drops",
		       SYSCTL_DESCR("Total packets dropped due to full input queue"),
		       sysctl_percpuq_drops_handler, 0, (void *)ipq, 0,
		       CTL_CREATE, CTL_EOL) != 0)
		goto bad;

	return;
bad:
	printf("%s: could not attach sysctl nodes\n", ifname);
	return;
}

/*
 * The deferred if_start framework
 *
 * The common APIs to defer if_start to softint when if_start is requested
 * from a device driver running in hardware interrupt context.
 */
/*
 * Call ifp->if_start (or equivalent) in a dedicated softint for
 * deferred if_start.
 */
static void
if_deferred_start_softint(void *arg)
{
	struct if_deferred_start *ids = arg;
	struct ifnet *ifp = ids->ids_ifp;

	ids->ids_if_start(ifp);
}

/*
 * The default callback function for deferred if_start.
 */
static void
if_deferred_start_common(struct ifnet *ifp)
{
	int s;

	s = splnet();
	if_start_lock(ifp);
	splx(s);
}

static inline bool
if_snd_is_used(struct ifnet *ifp)
{

	return ALTQ_IS_ENABLED(&ifp->if_snd) ||
		ifp->if_transmit == if_transmit ||
		ifp->if_transmit == NULL || ifp->if_transmit == if_nulltransmit;
}

/*
 * Schedule deferred if_start.
 */
void
if_schedule_deferred_start(struct ifnet *ifp)
{

	KASSERT(ifp->if_deferred_start != NULL);

	if (if_snd_is_used(ifp) && IFQ_IS_EMPTY(&ifp->if_snd))
		return;

	softint_schedule(ifp->if_deferred_start->ids_si);
}

/*
 * Create an instance of deferred if_start. A driver should call the function
 * only if the driver needs deferred if_start. Drivers can setup their own
 * deferred if_start function via 2nd argument.
 */
void
if_deferred_start_init(struct ifnet *ifp, void (*func)(struct ifnet *))
{
	struct if_deferred_start *ids;
	u_int flags = SOFTINT_NET;

	flags |= if_is_mpsafe(ifp) ? SOFTINT_MPSAFE : 0;

	ids = kmem_zalloc(sizeof(*ids), KM_SLEEP);
	ids->ids_ifp = ifp;
	ids->ids_si = softint_establish(flags, if_deferred_start_softint, ids);
	if (func != NULL)
		ids->ids_if_start = func;
	else
		ids->ids_if_start = if_deferred_start_common;

	ifp->if_deferred_start = ids;
}

static void
if_deferred_start_destroy(struct ifnet *ifp)
{

	if (ifp->if_deferred_start == NULL)
		return;

	softint_disestablish(ifp->if_deferred_start->ids_si);
	kmem_free(ifp->if_deferred_start, sizeof(*ifp->if_deferred_start));
	ifp->if_deferred_start = NULL;
}

/*
 * The common interface input routine that is called by device drivers,
 * which should be used only when the driver's rx handler already runs
 * in softint.
 */
void
if_input(struct ifnet *ifp, struct mbuf *m)
{

	KASSERT(ifp->if_percpuq == NULL);
	KASSERT(!cpu_intr_p());

	if_statinc(ifp, if_ipackets);
	bpf_mtap(ifp, m, BPF_D_IN);

	ifp->_if_input(ifp, m);
}

/*
 * DEPRECATED. Use if_initialize and if_register instead.
 * See the above comment of if_initialize.
 *
 * Note that it implicitly enables if_percpuq to make drivers easy to
 * migrate softint-based if_input without much changes. If you don't
 * want to enable it, use if_initialize instead.
 */
void
if_attach(ifnet_t *ifp)
{

	if_initialize(ifp);
	ifp->if_percpuq = if_percpuq_create(ifp);
	if_register(ifp);
}

void
if_attachdomain(void)
{
	struct ifnet *ifp;
	int s;
	int bound = curlwp_bind();

	s = pserialize_read_enter();
	IFNET_READER_FOREACH(ifp) {
		struct psref psref;
		psref_acquire(&psref, &ifp->if_psref, ifnet_psref_class);
		pserialize_read_exit(s);
		if_attachdomain1(ifp);
		s = pserialize_read_enter();
		psref_release(&psref, &ifp->if_psref, ifnet_psref_class);
	}
	pserialize_read_exit(s);
	curlwp_bindx(bound);
}

static void
if_attachdomain1(struct ifnet *ifp)
{
	struct domain *dp;
	int s;

	s = splsoftnet();

	/* address family dependent data region */
	memset(ifp->if_afdata, 0, sizeof(ifp->if_afdata));
	DOMAIN_FOREACH(dp) {
		if (dp->dom_ifattach != NULL)
			ifp->if_afdata[dp->dom_family] =
			    (*dp->dom_ifattach)(ifp);
	}

	splx(s);
}

/*
 * Deactivate an interface.  This points all of the procedure
 * handles at error stubs.  May be called from interrupt context.
 */
void
if_deactivate(struct ifnet *ifp)
{
	int s;

	s = splsoftnet();

	ifp->if_output	 = if_nulloutput;
	ifp->_if_input	 = if_nullinput;
	ifp->if_start	 = if_nullstart;
	ifp->if_transmit = if_nulltransmit;
	ifp->if_ioctl	 = if_nullioctl;
	ifp->if_init	 = if_nullinit;
	ifp->if_stop	 = if_nullstop;
	ifp->if_slowtimo = if_nullslowtimo;
	ifp->if_drain	 = if_nulldrain;

	ifp->if_link_state_changed = NULL;

	/* No more packets may be enqueued. */
	ifp->if_snd.ifq_maxlen = 0;

	splx(s);
}

bool
if_is_deactivated(const struct ifnet *ifp)
{

	return ifp->if_output == if_nulloutput;
}

void
if_purgeaddrs(struct ifnet *ifp, int family, void (*purgeaddr)(struct ifaddr *))
{
	struct ifaddr *ifa, *nifa;
	int s;

	s = pserialize_read_enter();
	for (ifa = IFADDR_READER_FIRST(ifp); ifa; ifa = nifa) {
		nifa = IFADDR_READER_NEXT(ifa);
		if (ifa->ifa_addr->sa_family != family)
			continue;
		pserialize_read_exit(s);

		(*purgeaddr)(ifa);

		s = pserialize_read_enter();
	}
	pserialize_read_exit(s);
}

#ifdef IFAREF_DEBUG
static struct ifaddr **ifa_list;
static int ifa_list_size;

/* Depends on only one if_attach runs at once */
static void
if_build_ifa_list(struct ifnet *ifp)
{
	struct ifaddr *ifa;
	int i;

	KASSERT(ifa_list == NULL);
	KASSERT(ifa_list_size == 0);

	IFADDR_READER_FOREACH(ifa, ifp)
		ifa_list_size++;

	ifa_list = kmem_alloc(sizeof(*ifa) * ifa_list_size, KM_SLEEP);
	i = 0;
	IFADDR_READER_FOREACH(ifa, ifp) {
		ifa_list[i++] = ifa;
		ifaref(ifa);
	}
}

static void
if_check_and_free_ifa_list(struct ifnet *ifp)
{
	int i;
	struct ifaddr *ifa;

	if (ifa_list == NULL)
		return;

	for (i = 0; i < ifa_list_size; i++) {
		char buf[64];

		ifa = ifa_list[i];
		sockaddr_format(ifa->ifa_addr, buf, sizeof(buf));
		if (ifa->ifa_refcnt > 1) {
			log(LOG_WARNING,
			    "ifa(%s) still referenced (refcnt=%d)\n",
			    buf, ifa->ifa_refcnt - 1);
		} else
			log(LOG_DEBUG,
			    "ifa(%s) not referenced (refcnt=%d)\n",
			    buf, ifa->ifa_refcnt - 1);
		ifafree(ifa);
	}

	kmem_free(ifa_list, sizeof(*ifa) * ifa_list_size);
	ifa_list = NULL;
	ifa_list_size = 0;
}
#endif

/*
 * Detach an interface from the list of "active" interfaces,
 * freeing any resources as we go along.
 *
 * NOTE: This routine must be called with a valid thread context,
 * as it may block.
 */
void
if_detach(struct ifnet *ifp)
{
	struct socket so;
	struct ifaddr *ifa;
#ifdef IFAREF_DEBUG
	struct ifaddr *last_ifa = NULL;
#endif
	struct domain *dp;
	const struct protosw *pr;
	int s, i, family, purged;

#ifdef IFAREF_DEBUG
	if_build_ifa_list(ifp);
#endif
	/*
	 * XXX It's kind of lame that we have to have the
	 * XXX socket structure...
	 */
	memset(&so, 0, sizeof(so));

	s = splnet();

	sysctl_teardown(&ifp->if_sysctl_log);

	IFNET_LOCK(ifp);

	/*
	 * Unset all queued link states and pretend a
	 * link state change is scheduled.
	 * This stops any more link state changes occuring for this
	 * interface while it's being detached so it's safe
	 * to drain the workqueue.
	 */
	IF_LINK_STATE_CHANGE_LOCK(ifp);
	ifp->if_link_queue = -1; /* all bits set, see link_state_change() */
	ifp->if_link_scheduled = true;
	IF_LINK_STATE_CHANGE_UNLOCK(ifp);
	workqueue_wait(ifnet_link_state_wq, &ifp->if_link_work);

	if_deactivate(ifp);
	IFNET_UNLOCK(ifp);

	/*
	 * Unlink from the list and wait for all readers to leave
	 * from pserialize read sections.  Note that we can't do
	 * psref_target_destroy here.  See below.
	 */
	IFNET_GLOBAL_LOCK();
	ifindex2ifnet[ifp->if_index] = NULL;
	TAILQ_REMOVE(&ifnet_list, ifp, if_list);
	IFNET_WRITER_REMOVE(ifp);
	pserialize_perform(ifnet_psz);
	IFNET_GLOBAL_UNLOCK();

	if (ifp->if_slowtimo != NULL && ifp->if_slowtimo_ch != NULL) {
		ifp->if_slowtimo = NULL;
		callout_halt(ifp->if_slowtimo_ch, NULL);
		callout_destroy(ifp->if_slowtimo_ch);
		kmem_free(ifp->if_slowtimo_ch, sizeof(*ifp->if_slowtimo_ch));
	}
	if_deferred_start_destroy(ifp);

	/*
	 * Do an if_down() to give protocols a chance to do something.
	 */
	if_down_deactivated(ifp);

#ifdef ALTQ
	if (ALTQ_IS_ENABLED(&ifp->if_snd))
		altq_disable(&ifp->if_snd);
	if (ALTQ_IS_ATTACHED(&ifp->if_snd))
		altq_detach(&ifp->if_snd);
#endif

#if NCARP > 0
	/* Remove the interface from any carp group it is a part of.  */
	if (ifp->if_carp != NULL && ifp->if_type != IFT_CARP)
		carp_ifdetach(ifp);
#endif

	/*
	 * Rip all the addresses off the interface.  This should make
	 * all of the routes go away.
	 *
	 * pr_usrreq calls can remove an arbitrary number of ifaddrs
	 * from the list, including our "cursor", ifa.  For safety,
	 * and to honor the TAILQ abstraction, I just restart the
	 * loop after each removal.  Note that the loop will exit
	 * when all of the remaining ifaddrs belong to the AF_LINK
	 * family.  I am counting on the historical fact that at
	 * least one pr_usrreq in each address domain removes at
	 * least one ifaddr.
	 */
again:
	/*
	 * At this point, no other one tries to remove ifa in the list,
	 * so we don't need to take a lock or psref.  Avoid using
	 * IFADDR_READER_FOREACH to pass over an inspection of contract
	 * violations of pserialize.
	 */
	IFADDR_WRITER_FOREACH(ifa, ifp) {
		family = ifa->ifa_addr->sa_family;
#ifdef IFAREF_DEBUG
		printf("if_detach: ifaddr %p, family %d, refcnt %d\n",
		    ifa, family, ifa->ifa_refcnt);
		if (last_ifa != NULL && ifa == last_ifa)
			panic("if_detach: loop detected");
		last_ifa = ifa;
#endif
		if (family == AF_LINK)
			continue;
		dp = pffinddomain(family);
		KASSERTMSG(dp != NULL, "no domain for AF %d", family);
		/*
		 * XXX These PURGEIF calls are redundant with the
		 * purge-all-families calls below, but are left in for
		 * now both to make a smaller change, and to avoid
		 * unplanned interactions with clearing of
		 * ifp->if_addrlist.
		 */
		purged = 0;
		for (pr = dp->dom_protosw;
		     pr < dp->dom_protoswNPROTOSW; pr++) {
			so.so_proto = pr;
			if (pr->pr_usrreqs) {
				(void) (*pr->pr_usrreqs->pr_purgeif)(&so, ifp);
				purged = 1;
			}
		}
		if (purged == 0) {
			/*
			 * XXX What's really the best thing to do
			 * XXX here?  --thorpej@NetBSD.org
			 */
			printf("if_detach: WARNING: AF %d not purged\n",
			    family);
			ifa_remove(ifp, ifa);
		}
		goto again;
	}

	if_free_sadl(ifp, 1);

restart:
	IFADDR_WRITER_FOREACH(ifa, ifp) {
		family = ifa->ifa_addr->sa_family;
		KASSERT(family == AF_LINK);
		ifa_remove(ifp, ifa);
		goto restart;
	}

	/* Delete stray routes from the routing table. */
	for (i = 0; i <= AF_MAX; i++)
		rt_delete_matched_entries(i, if_delroute_matcher, ifp);

	DOMAIN_FOREACH(dp) {
		if (dp->dom_ifdetach != NULL && ifp->if_afdata[dp->dom_family])
		{
			void *p = ifp->if_afdata[dp->dom_family];
			if (p) {
				ifp->if_afdata[dp->dom_family] = NULL;
				(*dp->dom_ifdetach)(ifp, p);
			}
		}

		/*
		 * One would expect multicast memberships (INET and
		 * INET6) on UDP sockets to be purged by the PURGEIF
		 * calls above, but if all addresses were removed from
		 * the interface prior to destruction, the calls will
		 * not be made (e.g. ppp, for which pppd(8) generally
		 * removes addresses before destroying the interface).
		 * Because there is no invariant that multicast
		 * memberships only exist for interfaces with IPv4
		 * addresses, we must call PURGEIF regardless of
		 * addresses.  (Protocols which might store ifnet
		 * pointers are marked with PR_PURGEIF.)
		 */
		for (pr = dp->dom_protosw; pr < dp->dom_protoswNPROTOSW; pr++) {
			so.so_proto = pr;
			if (pr->pr_usrreqs && pr->pr_flags & PR_PURGEIF)
				(void)(*pr->pr_usrreqs->pr_purgeif)(&so, ifp);
		}
	}

	/*
	 * Must be done after the above pr_purgeif because if_psref may be
	 * still used in pr_purgeif.
	 */
	psref_target_destroy(&ifp->if_psref, ifnet_psref_class);
	PSLIST_ENTRY_DESTROY(ifp, if_pslist_entry);

	pfil_run_ifhooks(if_pfil, PFIL_IFNET_DETACH, ifp);
	(void)pfil_head_destroy(ifp->if_pfil);

	/* Announce that the interface is gone. */
	rt_ifannouncemsg(ifp, IFAN_DEPARTURE);

	IF_AFDATA_LOCK_DESTROY(ifp);

	/*
	 * remove packets that came from ifp, from software interrupt queues.
	 */
	DOMAIN_FOREACH(dp) {
		for (i = 0; i < __arraycount(dp->dom_ifqueues); i++) {
			struct ifqueue *iq = dp->dom_ifqueues[i];
			if (iq == NULL)
				break;
			dp->dom_ifqueues[i] = NULL;
			if_detach_queues(ifp, iq);
		}
	}

	/*
	 * IP queues have to be processed separately: net-queue barrier
	 * ensures that the packets are dequeued while a cross-call will
	 * ensure that the interrupts have completed. FIXME: not quite..
	 */
#ifdef INET
	pktq_barrier(ip_pktq);
#endif
#ifdef INET6
	if (in6_present)
		pktq_barrier(ip6_pktq);
#endif
	xc_barrier(0);

	if (ifp->if_percpuq != NULL) {
		if_percpuq_destroy(ifp->if_percpuq);
		ifp->if_percpuq = NULL;
	}

	mutex_obj_free(ifp->if_ioctl_lock);
	ifp->if_ioctl_lock = NULL;
	mutex_obj_free(ifp->if_snd.ifq_lock);
	if_stats_fini(ifp);

	splx(s);

#ifdef IFAREF_DEBUG
	if_check_and_free_ifa_list(ifp);
#endif
}

static void
if_detach_queues(struct ifnet *ifp, struct ifqueue *q)
{
	struct mbuf *m, *prev, *next;

	prev = NULL;
	for (m = q->ifq_head; m != NULL; m = next) {
		KASSERT((m->m_flags & M_PKTHDR) != 0);

		next = m->m_nextpkt;
		if (m->m_pkthdr.rcvif_index != ifp->if_index) {
			prev = m;
			continue;
		}

		if (prev != NULL)
			prev->m_nextpkt = m->m_nextpkt;
		else
			q->ifq_head = m->m_nextpkt;
		if (q->ifq_tail == m)
			q->ifq_tail = prev;
		q->ifq_len--;

		m->m_nextpkt = NULL;
		m_freem(m);
		IF_DROP(q);
	}
}

/*
 * Callback for a radix tree walk to delete all references to an
 * ifnet.
 */
static int
if_delroute_matcher(struct rtentry *rt, void *v)
{
	struct ifnet *ifp = (struct ifnet *)v;

	if (rt->rt_ifp == ifp)
		return 1;
	else
		return 0;
}

/*
 * Create a clone network interface.
 */
static int
if_clone_create(const char *name)
{
	struct if_clone *ifc;
	int unit;
	struct ifnet *ifp;
	struct psref psref;

	KASSERT(mutex_owned(&if_clone_mtx));

	ifc = if_clone_lookup(name, &unit);
	if (ifc == NULL)
		return EINVAL;

	ifp = if_get(name, &psref);
	if (ifp != NULL) {
		if_put(ifp, &psref);
		return EEXIST;
	}

	return (*ifc->ifc_create)(ifc, unit);
}

/*
 * Destroy a clone network interface.
 */
static int
if_clone_destroy(const char *name)
{
	struct if_clone *ifc;
	struct ifnet *ifp;
	struct psref psref;
	int error;
	int (*if_ioctl)(struct ifnet *, u_long, void *);

	KASSERT(mutex_owned(&if_clone_mtx));

	ifc = if_clone_lookup(name, NULL);
	if (ifc == NULL)
		return EINVAL;

	if (ifc->ifc_destroy == NULL)
		return EOPNOTSUPP;

	ifp = if_get(name, &psref);
	if (ifp == NULL)
		return ENXIO;

	/* We have to disable ioctls here */
	IFNET_LOCK(ifp);
	if_ioctl = ifp->if_ioctl;
	ifp->if_ioctl = if_nullioctl;
	IFNET_UNLOCK(ifp);

	/*
	 * We cannot call ifc_destroy with holding ifp.
	 * Releasing ifp here is safe thanks to if_clone_mtx.
	 */
	if_put(ifp, &psref);

	error = (*ifc->ifc_destroy)(ifp);

	if (error != 0) {
		/* We have to restore if_ioctl on error */
		IFNET_LOCK(ifp);
		ifp->if_ioctl = if_ioctl;
		IFNET_UNLOCK(ifp);
	}

	return error;
}

static bool
if_is_unit(const char *name)
{

	while (*name != '\0') {
		if (*name < '0' || *name > '9')
			return false;
		name++;
	}

	return true;
}

/*
 * Look up a network interface cloner.
 */
static struct if_clone *
if_clone_lookup(const char *name, int *unitp)
{
	struct if_clone *ifc;
	const char *cp;
	char *dp, ifname[IFNAMSIZ + 3];
	int unit;

	KASSERT(mutex_owned(&if_clone_mtx));

	strcpy(ifname, "if_");
	/* separate interface name from unit */
	/* TODO: search unit number from backward */
	for (dp = ifname + 3, cp = name; cp - name < IFNAMSIZ &&
	    *cp && !if_is_unit(cp);)
		*dp++ = *cp++;

	if (cp == name || cp - name == IFNAMSIZ || !*cp)
		return NULL;	/* No name or unit number */
	*dp++ = '\0';

again:
	LIST_FOREACH(ifc, &if_cloners, ifc_list) {
		if (strcmp(ifname + 3, ifc->ifc_name) == 0)
			break;
	}

	if (ifc == NULL) {
		int error;
		if (*ifname == '\0')
			return NULL;
		mutex_exit(&if_clone_mtx);
		error = module_autoload(ifname, MODULE_CLASS_DRIVER);
		mutex_enter(&if_clone_mtx);
		if (error)
			return NULL;
		*ifname = '\0';
		goto again;
	}

	unit = 0;
	while (cp - name < IFNAMSIZ && *cp) {
		if (*cp < '0' || *cp > '9' || unit >= INT_MAX / 10) {
			/* Bogus unit number. */
			return NULL;
		}
		unit = (unit * 10) + (*cp++ - '0');
	}

	if (unitp != NULL)
		*unitp = unit;
	return ifc;
}

/*
 * Register a network interface cloner.
 */
void
if_clone_attach(struct if_clone *ifc)
{

	mutex_enter(&if_clone_mtx);
	LIST_INSERT_HEAD(&if_cloners, ifc, ifc_list);
	if_cloners_count++;
	mutex_exit(&if_clone_mtx);
}

/*
 * Unregister a network interface cloner.
 */
void
if_clone_detach(struct if_clone *ifc)
{

	mutex_enter(&if_clone_mtx);
	LIST_REMOVE(ifc, ifc_list);
	if_cloners_count--;
	mutex_exit(&if_clone_mtx);
}

/*
 * Provide list of interface cloners to userspace.
 */
int
if_clone_list(int buf_count, char *buffer, int *total)
{
	char outbuf[IFNAMSIZ], *dst;
	struct if_clone *ifc;
	int count, error = 0;

	mutex_enter(&if_clone_mtx);
	*total = if_cloners_count;
	if ((dst = buffer) == NULL) {
		/* Just asking how many there are. */
		goto out;
	}

	if (buf_count < 0) {
		error = EINVAL;
		goto out;
	}

	count = (if_cloners_count < buf_count) ?
	    if_cloners_count : buf_count;

	for (ifc = LIST_FIRST(&if_cloners); ifc != NULL && count != 0;
	     ifc = LIST_NEXT(ifc, ifc_list), count--, dst += IFNAMSIZ) {
		(void)strncpy(outbuf, ifc->ifc_name, sizeof(outbuf));
		if (outbuf[sizeof(outbuf) - 1] != '\0') {
			error = ENAMETOOLONG;
			goto out;
		}
		error = copyout(outbuf, dst, sizeof(outbuf));
		if (error != 0)
			break;
	}

out:
	mutex_exit(&if_clone_mtx);
	return error;
}

void
ifa_psref_init(struct ifaddr *ifa)
{

	psref_target_init(&ifa->ifa_psref, ifa_psref_class);
}

void
ifaref(struct ifaddr *ifa)
{

	atomic_inc_uint(&ifa->ifa_refcnt);
}

void
ifafree(struct ifaddr *ifa)
{
	KASSERT(ifa != NULL);
	KASSERTMSG(ifa->ifa_refcnt > 0, "ifa_refcnt=%d", ifa->ifa_refcnt);

	if (atomic_dec_uint_nv(&ifa->ifa_refcnt) == 0) {
		free(ifa, M_IFADDR);
	}
}

bool
ifa_is_destroying(struct ifaddr *ifa)
{

	return ISSET(ifa->ifa_flags, IFA_DESTROYING);
}

void
ifa_insert(struct ifnet *ifp, struct ifaddr *ifa)
{

	ifa->ifa_ifp = ifp;

	/*
	 * Check MP-safety for IFEF_MPSAFE drivers.
	 * Check !IFF_RUNNING for initialization routines that normally don't
	 * take IFNET_LOCK but it's safe because there is no competitor.
	 * XXX there are false positive cases because IFF_RUNNING can be off on
	 * if_stop.
	 */
	KASSERT(!if_is_mpsafe(ifp) || !ISSET(ifp->if_flags, IFF_RUNNING) ||
	    IFNET_LOCKED(ifp));

	TAILQ_INSERT_TAIL(&ifp->if_addrlist, ifa, ifa_list);
	IFADDR_ENTRY_INIT(ifa);
	IFADDR_WRITER_INSERT_TAIL(ifp, ifa);

	ifaref(ifa);
}

void
ifa_remove(struct ifnet *ifp, struct ifaddr *ifa)
{

	KASSERT(ifa->ifa_ifp == ifp);
	/*
	 * Check MP-safety for IFEF_MPSAFE drivers.
	 * if_is_deactivated indicates ifa_remove is called form if_detach
	 * where is safe even if IFNET_LOCK isn't held.
	 */
	KASSERT(!if_is_mpsafe(ifp) || if_is_deactivated(ifp) || IFNET_LOCKED(ifp));

	TAILQ_REMOVE(&ifp->if_addrlist, ifa, ifa_list);
	IFADDR_WRITER_REMOVE(ifa);
#ifdef NET_MPSAFE
	IFNET_GLOBAL_LOCK();
	pserialize_perform(ifnet_psz);
	IFNET_GLOBAL_UNLOCK();
#endif

#ifdef NET_MPSAFE
	psref_target_destroy(&ifa->ifa_psref, ifa_psref_class);
#endif
	IFADDR_ENTRY_DESTROY(ifa);
	ifafree(ifa);
}

void
ifa_acquire(struct ifaddr *ifa, struct psref *psref)
{

	PSREF_DEBUG_FILL_RETURN_ADDRESS(psref);
	psref_acquire(psref, &ifa->ifa_psref, ifa_psref_class);
}

void
ifa_release(struct ifaddr *ifa, struct psref *psref)
{

	if (ifa == NULL)
		return;

	psref_release(psref, &ifa->ifa_psref, ifa_psref_class);
}

bool
ifa_held(struct ifaddr *ifa)
{

	return psref_held(&ifa->ifa_psref, ifa_psref_class);
}

static inline int
equal(const struct sockaddr *sa1, const struct sockaddr *sa2)
{
	return sockaddr_cmp(sa1, sa2) == 0;
}

/*
 * Locate an interface based on a complete address.
 */
/*ARGSUSED*/
struct ifaddr *
ifa_ifwithaddr(const struct sockaddr *addr)
{
	struct ifnet *ifp;
	struct ifaddr *ifa;

	IFNET_READER_FOREACH(ifp) {
		if (if_is_deactivated(ifp))
			continue;
		IFADDR_READER_FOREACH(ifa, ifp) {
			if (ifa->ifa_addr->sa_family != addr->sa_family)
				continue;
			if (equal(addr, ifa->ifa_addr))
				return ifa;
			if ((ifp->if_flags & IFF_BROADCAST) &&
			    ifa->ifa_broadaddr &&
			    /* IP6 doesn't have broadcast */
			    ifa->ifa_broadaddr->sa_len != 0 &&
			    equal(ifa->ifa_broadaddr, addr))
				return ifa;
		}
	}
	return NULL;
}

struct ifaddr *
ifa_ifwithaddr_psref(const struct sockaddr *addr, struct psref *psref)
{
	struct ifaddr *ifa;
	int s = pserialize_read_enter();

	ifa = ifa_ifwithaddr(addr);
	if (ifa != NULL)
		ifa_acquire(ifa, psref);
	pserialize_read_exit(s);

	return ifa;
}

/*
 * Locate the point to point interface with a given destination address.
 */
/*ARGSUSED*/
struct ifaddr *
ifa_ifwithdstaddr(const struct sockaddr *addr)
{
	struct ifnet *ifp;
	struct ifaddr *ifa;

	IFNET_READER_FOREACH(ifp) {
		if (if_is_deactivated(ifp))
			continue;
		if ((ifp->if_flags & IFF_POINTOPOINT) == 0)
			continue;
		IFADDR_READER_FOREACH(ifa, ifp) {
			if (ifa->ifa_addr->sa_family != addr->sa_family ||
			    ifa->ifa_dstaddr == NULL)
				continue;
			if (equal(addr, ifa->ifa_dstaddr))
				return ifa;
		}
	}

	return NULL;
}

struct ifaddr *
ifa_ifwithdstaddr_psref(const struct sockaddr *addr, struct psref *psref)
{
	struct ifaddr *ifa;
	int s;

	s = pserialize_read_enter();
	ifa = ifa_ifwithdstaddr(addr);
	if (ifa != NULL)
		ifa_acquire(ifa, psref);
	pserialize_read_exit(s);

	return ifa;
}

/*
 * Find an interface on a specific network.  If many, choice
 * is most specific found.
 */
struct ifaddr *
ifa_ifwithnet(const struct sockaddr *addr)
{
	struct ifnet *ifp;
	struct ifaddr *ifa, *ifa_maybe = NULL;
	const struct sockaddr_dl *sdl;
	u_int af = addr->sa_family;
	const char *addr_data = addr->sa_data, *cplim;

	if (af == AF_LINK) {
		sdl = satocsdl(addr);
		if (sdl->sdl_index && sdl->sdl_index < if_indexlim &&
		    ifindex2ifnet[sdl->sdl_index] &&
		    !if_is_deactivated(ifindex2ifnet[sdl->sdl_index])) {
			return ifindex2ifnet[sdl->sdl_index]->if_dl;
		}
	}
#ifdef NETATALK
	if (af == AF_APPLETALK) {
		const struct sockaddr_at *sat, *sat2;
		sat = (const struct sockaddr_at *)addr;
		IFNET_READER_FOREACH(ifp) {
			if (if_is_deactivated(ifp))
				continue;
			ifa = at_ifawithnet((const struct sockaddr_at *)addr, ifp);
			if (ifa == NULL)
				continue;
			sat2 = (struct sockaddr_at *)ifa->ifa_addr;
			if (sat2->sat_addr.s_net == sat->sat_addr.s_net)
				return ifa; /* exact match */
			if (ifa_maybe == NULL) {
				/* else keep the if with the right range */
				ifa_maybe = ifa;
			}
		}
		return ifa_maybe;
	}
#endif
	IFNET_READER_FOREACH(ifp) {
		if (if_is_deactivated(ifp))
			continue;
		IFADDR_READER_FOREACH(ifa, ifp) {
			const char *cp, *cp2, *cp3;

			if (ifa->ifa_addr->sa_family != af ||
			    ifa->ifa_netmask == NULL)
 next:				continue;
			cp = addr_data;
			cp2 = ifa->ifa_addr->sa_data;
			cp3 = ifa->ifa_netmask->sa_data;
			cplim = (const char *)ifa->ifa_netmask +
			    ifa->ifa_netmask->sa_len;
			while (cp3 < cplim) {
				if ((*cp++ ^ *cp2++) & *cp3++) {
					/* want to continue for() loop */
					goto next;
				}
			}
			if (ifa_maybe == NULL ||
			    rt_refines(ifa->ifa_netmask,
			               ifa_maybe->ifa_netmask))
				ifa_maybe = ifa;
		}
	}
	return ifa_maybe;
}

struct ifaddr *
ifa_ifwithnet_psref(const struct sockaddr *addr, struct psref *psref)
{
	struct ifaddr *ifa;
	int s;

	s = pserialize_read_enter();
	ifa = ifa_ifwithnet(addr);
	if (ifa != NULL)
		ifa_acquire(ifa, psref);
	pserialize_read_exit(s);

	return ifa;
}

/*
 * Find the interface of the addresss.
 */
struct ifaddr *
ifa_ifwithladdr(const struct sockaddr *addr)
{
	struct ifaddr *ia;

	if ((ia = ifa_ifwithaddr(addr)) || (ia = ifa_ifwithdstaddr(addr)) ||
	    (ia = ifa_ifwithnet(addr)))
		return ia;
	return NULL;
}

struct ifaddr *
ifa_ifwithladdr_psref(const struct sockaddr *addr, struct psref *psref)
{
	struct ifaddr *ifa;
	int s;

	s = pserialize_read_enter();
	ifa = ifa_ifwithladdr(addr);
	if (ifa != NULL)
		ifa_acquire(ifa, psref);
	pserialize_read_exit(s);

	return ifa;
}

/*
 * Find an interface using a specific address family
 */
struct ifaddr *
ifa_ifwithaf(int af)
{
	struct ifnet *ifp;
	struct ifaddr *ifa = NULL;
	int s;

	s = pserialize_read_enter();
	IFNET_READER_FOREACH(ifp) {
		if (if_is_deactivated(ifp))
			continue;
		IFADDR_READER_FOREACH(ifa, ifp) {
			if (ifa->ifa_addr->sa_family == af)
				goto out;
		}
	}
out:
	pserialize_read_exit(s);
	return ifa;
}

/*
 * Find an interface address specific to an interface best matching
 * a given address.
 */
struct ifaddr *
ifaof_ifpforaddr(const struct sockaddr *addr, struct ifnet *ifp)
{
	struct ifaddr *ifa;
	const char *cp, *cp2, *cp3;
	const char *cplim;
	struct ifaddr *ifa_maybe = 0;
	u_int af = addr->sa_family;

	if (if_is_deactivated(ifp))
		return NULL;

	if (af >= AF_MAX)
		return NULL;

	IFADDR_READER_FOREACH(ifa, ifp) {
		if (ifa->ifa_addr->sa_family != af)
			continue;
		ifa_maybe = ifa;
		if (ifa->ifa_netmask == NULL) {
			if (equal(addr, ifa->ifa_addr) ||
			    (ifa->ifa_dstaddr &&
			     equal(addr, ifa->ifa_dstaddr)))
				return ifa;
			continue;
		}
		cp = addr->sa_data;
		cp2 = ifa->ifa_addr->sa_data;
		cp3 = ifa->ifa_netmask->sa_data;
		cplim = ifa->ifa_netmask->sa_len + (char *)ifa->ifa_netmask;
		for (; cp3 < cplim; cp3++) {
			if ((*cp++ ^ *cp2++) & *cp3)
				break;
		}
		if (cp3 == cplim)
			return ifa;
	}
	return ifa_maybe;
}

struct ifaddr *
ifaof_ifpforaddr_psref(const struct sockaddr *addr, struct ifnet *ifp,
    struct psref *psref)
{
	struct ifaddr *ifa;
	int s;

	s = pserialize_read_enter();
	ifa = ifaof_ifpforaddr(addr, ifp);
	if (ifa != NULL)
		ifa_acquire(ifa, psref);
	pserialize_read_exit(s);

	return ifa;
}

/*
 * Default action when installing a route with a Link Level gateway.
 * Lookup an appropriate real ifa to point to.
 * This should be moved to /sys/net/link.c eventually.
 */
void
link_rtrequest(int cmd, struct rtentry *rt, const struct rt_addrinfo *info)
{
	struct ifaddr *ifa;
	const struct sockaddr *dst;
	struct ifnet *ifp;
	struct psref psref;

	if (cmd != RTM_ADD || ISSET(info->rti_flags, RTF_DONTCHANGEIFA))
		return;
	ifp = rt->rt_ifa->ifa_ifp;
	dst = rt_getkey(rt);
	if ((ifa = ifaof_ifpforaddr_psref(dst, ifp, &psref)) != NULL) {
		rt_replace_ifa(rt, ifa);
		if (ifa->ifa_rtrequest && ifa->ifa_rtrequest != link_rtrequest)
			ifa->ifa_rtrequest(cmd, rt, info);
		ifa_release(ifa, &psref);
	}
}

/*
 * bitmask macros to manage a densely packed link_state change queue.
 * Because we need to store LINK_STATE_UNKNOWN(0), LINK_STATE_DOWN(1) and
 * LINK_STATE_UP(2) we need 2 bits for each state change.
 * As a state change to store is 0, treat all bits set as an unset item.
 */
#define LQ_ITEM_BITS		2
#define LQ_ITEM_MASK		((1 << LQ_ITEM_BITS) - 1)
#define LQ_MASK(i)		(LQ_ITEM_MASK << (i) * LQ_ITEM_BITS)
#define LINK_STATE_UNSET	LQ_ITEM_MASK
#define LQ_ITEM(q, i)		(((q) & LQ_MASK((i))) >> (i) * LQ_ITEM_BITS)
#define LQ_STORE(q, i, v)						      \
	do {								      \
		(q) &= ~LQ_MASK((i));					      \
		(q) |= (v) << (i) * LQ_ITEM_BITS;			      \
	} while (0 /* CONSTCOND */)
#define LQ_MAX(q)		((sizeof((q)) * NBBY) / LQ_ITEM_BITS)
#define LQ_POP(q, v)							      \
	do {								      \
		(v) = LQ_ITEM((q), 0);					      \
		(q) >>= LQ_ITEM_BITS;					      \
		(q) |= LINK_STATE_UNSET << (LQ_MAX((q)) - 1) * LQ_ITEM_BITS;  \
	} while (0 /* CONSTCOND */)
#define LQ_PUSH(q, v)							      \
	do {								      \
		(q) >>= LQ_ITEM_BITS;					      \
		(q) |= (v) << (LQ_MAX((q)) - 1) * LQ_ITEM_BITS;		      \
	} while (0 /* CONSTCOND */)
#define LQ_FIND_UNSET(q, i)						      \
	for ((i) = 0; i < LQ_MAX((q)); (i)++) {				      \
		if (LQ_ITEM((q), (i)) == LINK_STATE_UNSET)		      \
			break;						      \
	}

/*
 * Handle a change in the interface link state and
 * queue notifications.
 */
void
if_link_state_change(struct ifnet *ifp, int link_state)
{
	int idx;

	/* Ensure change is to a valid state */
	switch (link_state) {
	case LINK_STATE_UNKNOWN:	/* FALLTHROUGH */
	case LINK_STATE_DOWN:		/* FALLTHROUGH */
	case LINK_STATE_UP:
		break;
	default:
#ifdef DEBUG
		printf("%s: invalid link state %d\n",
		    ifp->if_xname, link_state);
#endif
		return;
	}

	IF_LINK_STATE_CHANGE_LOCK(ifp);

	/* Find the last unset event in the queue. */
	LQ_FIND_UNSET(ifp->if_link_queue, idx);

	if (idx == 0) {
		/*
		 * There is no queue of link state changes.
		 * As we have the lock we can safely compare against the
		 * current link state and return if the same.
		 * Otherwise, if scheduled is true then the interface is being
		 * detached and the queue is being drained so we need
		 * to avoid queuing more work.
		 */
		 if (ifp->if_link_state == link_state || ifp->if_link_scheduled)
			goto out;
	} else {
		/* Ensure link_state doesn't match the last queued state. */
		if (LQ_ITEM(ifp->if_link_queue, idx - 1) == (uint8_t)link_state)
			goto out;
	}

	/* Handle queue overflow. */
	if (idx == LQ_MAX(ifp->if_link_queue)) {
		uint8_t lost;

		/*
		 * The DOWN state must be protected from being pushed off
		 * the queue to ensure that userland will always be
		 * in a sane state.
		 * Because DOWN is protected, there is no need to protect
		 * UNKNOWN.
		 * It should be invalid to change from any other state to
		 * UNKNOWN anyway ...
		 */
		lost = LQ_ITEM(ifp->if_link_queue, 0);
		LQ_PUSH(ifp->if_link_queue, (uint8_t)link_state);
		if (lost == LINK_STATE_DOWN) {
			lost = LQ_ITEM(ifp->if_link_queue, 0);
			LQ_STORE(ifp->if_link_queue, 0, LINK_STATE_DOWN);
		}
		printf("%s: lost link state change %s\n",
		    ifp->if_xname,
		    lost == LINK_STATE_UP ? "UP" :
		    lost == LINK_STATE_DOWN ? "DOWN" :
		    "UNKNOWN");
	} else
		LQ_STORE(ifp->if_link_queue, idx, (uint8_t)link_state);

	if (ifp->if_link_scheduled)
		goto out;

	ifp->if_link_scheduled = true;
	workqueue_enqueue(ifnet_link_state_wq, &ifp->if_link_work, NULL);

out:
	IF_LINK_STATE_CHANGE_UNLOCK(ifp);
}

/*
 * Handle interface link state change notifications.
 */
static void
if_link_state_change_process(struct ifnet *ifp, int link_state)
{
	struct domain *dp;
	int s = splnet();
	bool notify;

	KASSERT(!cpu_intr_p());

	IF_LINK_STATE_CHANGE_LOCK(ifp);

	/* Ensure the change is still valid. */
	if (ifp->if_link_state == link_state) {
		IF_LINK_STATE_CHANGE_UNLOCK(ifp);
		splx(s);
		return;
	}

#ifdef DEBUG
	log(LOG_DEBUG, "%s: link state %s (was %s)\n", ifp->if_xname,
		link_state == LINK_STATE_UP ? "UP" :
		link_state == LINK_STATE_DOWN ? "DOWN" :
		"UNKNOWN",
		ifp->if_link_state == LINK_STATE_UP ? "UP" :
		ifp->if_link_state == LINK_STATE_DOWN ? "DOWN" :
		"UNKNOWN");
#endif

	/*
	 * When going from UNKNOWN to UP, we need to mark existing
	 * addresses as tentative and restart DAD as we may have
	 * erroneously not found a duplicate.
	 *
	 * This needs to happen before rt_ifmsg to avoid a race where
	 * listeners would have an address and expect it to work right
	 * away.
	 */
	notify = (link_state == LINK_STATE_UP &&
	    ifp->if_link_state == LINK_STATE_UNKNOWN);
	ifp->if_link_state = link_state;
	/* The following routines may sleep so release the spin mutex */
	IF_LINK_STATE_CHANGE_UNLOCK(ifp);

	KERNEL_LOCK_UNLESS_NET_MPSAFE();
	if (notify) {
		DOMAIN_FOREACH(dp) {
			if (dp->dom_if_link_state_change != NULL)
				dp->dom_if_link_state_change(ifp,
				    LINK_STATE_DOWN);
		}
	}

	/* Notify that the link state has changed. */
	rt_ifmsg(ifp);

#if NCARP > 0
	if (ifp->if_carp)
		carp_carpdev_state(ifp);
#endif

	if (ifp->if_link_state_changed != NULL)
		ifp->if_link_state_changed(ifp, link_state);

#if NBRIDGE > 0
	if (ifp->if_bridge != NULL)
		bridge_calc_link_state(ifp->if_bridge);
#endif

<<<<<<< HEAD
=======
#if NLAGG > 0
	if (ifp->if_lagg != NULL)
		lagg_linkstate_changed(ifp);
#endif

>>>>>>> e2aa5677
	DOMAIN_FOREACH(dp) {
		if (dp->dom_if_link_state_change != NULL)
			dp->dom_if_link_state_change(ifp, link_state);
	}
	KERNEL_UNLOCK_UNLESS_NET_MPSAFE();
	splx(s);
}

/*
 * Process the interface link state change queue.
 */
static void
if_link_state_change_work(struct work *work, void *arg)
{
	struct ifnet *ifp = container_of(work, struct ifnet, if_link_work);
	int s;
	uint8_t state;

	KERNEL_LOCK_UNLESS_NET_MPSAFE();
	s = splnet();

	/* Pop a link state change from the queue and process it.
	 * If there is nothing to process then if_detach() has been called.
	 * We keep if_link_scheduled = true so the queue can safely drain
	 * without more work being queued. */
	IF_LINK_STATE_CHANGE_LOCK(ifp);
	LQ_POP(ifp->if_link_queue, state);
	IF_LINK_STATE_CHANGE_UNLOCK(ifp);
	if (state == LINK_STATE_UNSET)
		goto out;

	if_link_state_change_process(ifp, state);

	/* If there is a link state change to come, schedule it. */
	IF_LINK_STATE_CHANGE_LOCK(ifp);
	if (LQ_ITEM(ifp->if_link_queue, 0) != LINK_STATE_UNSET) {
		ifp->if_link_scheduled = true;
		workqueue_enqueue(ifnet_link_state_wq, &ifp->if_link_work, NULL);
	} else
		ifp->if_link_scheduled = false;
	IF_LINK_STATE_CHANGE_UNLOCK(ifp);

out:
	splx(s);
	KERNEL_UNLOCK_UNLESS_NET_MPSAFE();
}

/*
 * Used to mark addresses on an interface as DETATCHED or TENTATIVE
 * and thus start Duplicate Address Detection without changing the
 * real link state.
 */
void
if_domain_link_state_change(struct ifnet *ifp, int link_state)
{
	struct domain *dp;
	int s = splnet();

	KERNEL_LOCK_UNLESS_NET_MPSAFE();

	DOMAIN_FOREACH(dp) {
		if (dp->dom_if_link_state_change != NULL)
			dp->dom_if_link_state_change(ifp, link_state);
	}

	splx(s);
	KERNEL_UNLOCK_UNLESS_NET_MPSAFE();
}

/*
 * Default action when installing a local route on a point-to-point
 * interface.
 */
void
p2p_rtrequest(int req, struct rtentry *rt,
    __unused const struct rt_addrinfo *info)
{
	struct ifnet *ifp = rt->rt_ifp;
	struct ifaddr *ifa, *lo0ifa;
	int s = pserialize_read_enter();

	switch (req) {
	case RTM_ADD:
		if ((rt->rt_flags & RTF_LOCAL) == 0)
			break;

		rt->rt_ifp = lo0ifp;

		if (ISSET(info->rti_flags, RTF_DONTCHANGEIFA))
			break;

		IFADDR_READER_FOREACH(ifa, ifp) {
			if (equal(rt_getkey(rt), ifa->ifa_addr))
				break;
		}
		if (ifa == NULL)
			break;

		/*
		 * Ensure lo0 has an address of the same family.
		 */
		IFADDR_READER_FOREACH(lo0ifa, lo0ifp) {
			if (lo0ifa->ifa_addr->sa_family ==
			    ifa->ifa_addr->sa_family)
				break;
		}
		if (lo0ifa == NULL)
			break;

		/*
		 * Make sure to set rt->rt_ifa to the interface
		 * address we are using, otherwise we will have trouble
		 * with source address selection.
		 */
		if (ifa != rt->rt_ifa)
			rt_replace_ifa(rt, ifa);
		break;
	case RTM_DELETE:
	default:
		break;
	}
	pserialize_read_exit(s);
}

static void
_if_down(struct ifnet *ifp)
{
	struct ifaddr *ifa;
	struct domain *dp;
	int s, bound;
	struct psref psref;

	ifp->if_flags &= ~IFF_UP;
	nanotime(&ifp->if_lastchange);

	bound = curlwp_bind();
	s = pserialize_read_enter();
	IFADDR_READER_FOREACH(ifa, ifp) {
		ifa_acquire(ifa, &psref);
		pserialize_read_exit(s);

		pfctlinput(PRC_IFDOWN, ifa->ifa_addr);

		s = pserialize_read_enter();
		ifa_release(ifa, &psref);
	}
	pserialize_read_exit(s);
	curlwp_bindx(bound);

	IFQ_PURGE(&ifp->if_snd);
#if NCARP > 0
	if (ifp->if_carp)
		carp_carpdev_state(ifp);
#endif
	rt_ifmsg(ifp);
	DOMAIN_FOREACH(dp) {
		if (dp->dom_if_down)
			dp->dom_if_down(ifp);
	}
}

static void
if_down_deactivated(struct ifnet *ifp)
{

	KASSERT(if_is_deactivated(ifp));
	_if_down(ifp);
}

void
if_down_locked(struct ifnet *ifp)
{

	KASSERT(IFNET_LOCKED(ifp));
	_if_down(ifp);
}

/*
 * Mark an interface down and notify protocols of
 * the transition.
 * NOTE: must be called at splsoftnet or equivalent.
 */
void
if_down(struct ifnet *ifp)
{

	IFNET_LOCK(ifp);
	if_down_locked(ifp);
	IFNET_UNLOCK(ifp);
}

/*
 * Must be called with holding if_ioctl_lock.
 */
static void
if_up_locked(struct ifnet *ifp)
{
#ifdef notyet
	struct ifaddr *ifa;
#endif
	struct domain *dp;

	KASSERT(IFNET_LOCKED(ifp));

	KASSERT(!if_is_deactivated(ifp));
	ifp->if_flags |= IFF_UP;
	nanotime(&ifp->if_lastchange);
#ifdef notyet
	/* this has no effect on IP, and will kill all ISO connections XXX */
	IFADDR_READER_FOREACH(ifa, ifp)
		pfctlinput(PRC_IFUP, ifa->ifa_addr);
#endif
#if NCARP > 0
	if (ifp->if_carp)
		carp_carpdev_state(ifp);
#endif
	rt_ifmsg(ifp);
	DOMAIN_FOREACH(dp) {
		if (dp->dom_if_up)
			dp->dom_if_up(ifp);
	}
}

/*
 * Handle interface slowtimo timer routine.  Called
 * from softclock, we decrement timer (if set) and
 * call the appropriate interface routine on expiration.
 */
static void
if_slowtimo(void *arg)
{
	void (*slowtimo)(struct ifnet *);
	struct ifnet *ifp = arg;
	int s;

	slowtimo = ifp->if_slowtimo;
	if (__predict_false(slowtimo == NULL))
		return;

	s = splnet();
	if (ifp->if_timer != 0 && --ifp->if_timer == 0)
		(*slowtimo)(ifp);

	splx(s);

	if (__predict_true(ifp->if_slowtimo != NULL))
		callout_schedule(ifp->if_slowtimo_ch, hz / IFNET_SLOWHZ);
}

/*
 * Mark an interface up and notify protocols of
 * the transition.
 * NOTE: must be called at splsoftnet or equivalent.
 */
void
if_up(struct ifnet *ifp)
{

	IFNET_LOCK(ifp);
	if_up_locked(ifp);
	IFNET_UNLOCK(ifp);
}

/*
 * Set/clear promiscuous mode on interface ifp based on the truth value
 * of pswitch.  The calls are reference counted so that only the first
 * "on" request actually has an effect, as does the final "off" request.
 * Results are undefined if the "off" and "on" requests are not matched.
 */
int
ifpromisc_locked(struct ifnet *ifp, int pswitch)
{
	int pcount, ret = 0;
	u_short nflags;

	KASSERT(IFNET_LOCKED(ifp));

	pcount = ifp->if_pcount;
	if (pswitch) {
		/*
		 * Allow the device to be "placed" into promiscuous
		 * mode even if it is not configured up.  It will
		 * consult IFF_PROMISC when it is brought up.
		 */
		if (ifp->if_pcount++ != 0)
			goto out;
		nflags = ifp->if_flags | IFF_PROMISC;
	} else {
		if (--ifp->if_pcount > 0)
			goto out;
		nflags = ifp->if_flags & ~IFF_PROMISC;
	}
	ret = if_flags_set(ifp, nflags);
	/* Restore interface state if not successful. */
	if (ret != 0) {
		ifp->if_pcount = pcount;
	}
out:
	return ret;
}

int
ifpromisc(struct ifnet *ifp, int pswitch)
{
	int e;

	IFNET_LOCK(ifp);
	e = ifpromisc_locked(ifp, pswitch);
	IFNET_UNLOCK(ifp);

	return e;
}

/*
 * Map interface name to
 * interface structure pointer.
 */
struct ifnet *
ifunit(const char *name)
{
	struct ifnet *ifp;
	const char *cp = name;
	u_int unit = 0;
	u_int i;
	int s;

	/*
	 * If the entire name is a number, treat it as an ifindex.
	 */
	for (i = 0; i < IFNAMSIZ && *cp >= '0' && *cp <= '9'; i++, cp++) {
		unit = unit * 10 + (*cp - '0');
	}

	/*
	 * If the number took all of the name, then it's a valid ifindex.
	 */
	if (i == IFNAMSIZ || (cp != name && *cp == '\0'))
		return if_byindex(unit);

	ifp = NULL;
	s = pserialize_read_enter();
	IFNET_READER_FOREACH(ifp) {
		if (if_is_deactivated(ifp))
			continue;
	 	if (strcmp(ifp->if_xname, name) == 0)
			goto out;
	}
out:
	pserialize_read_exit(s);
	return ifp;
}

/*
 * Get a reference of an ifnet object by an interface name.
 * The returned reference is protected by psref(9). The caller
 * must release a returned reference by if_put after use.
 */
struct ifnet *
if_get(const char *name, struct psref *psref)
{
	struct ifnet *ifp;
	const char *cp = name;
	u_int unit = 0;
	u_int i;
	int s;

	/*
	 * If the entire name is a number, treat it as an ifindex.
	 */
	for (i = 0; i < IFNAMSIZ && *cp >= '0' && *cp <= '9'; i++, cp++) {
		unit = unit * 10 + (*cp - '0');
	}

	/*
	 * If the number took all of the name, then it's a valid ifindex.
	 */
	if (i == IFNAMSIZ || (cp != name && *cp == '\0'))
		return if_get_byindex(unit, psref);

	ifp = NULL;
	s = pserialize_read_enter();
	IFNET_READER_FOREACH(ifp) {
		if (if_is_deactivated(ifp))
			continue;
		if (strcmp(ifp->if_xname, name) == 0) {
			PSREF_DEBUG_FILL_RETURN_ADDRESS(psref);
			psref_acquire(psref, &ifp->if_psref,
			    ifnet_psref_class);
			goto out;
		}
	}
out:
	pserialize_read_exit(s);
	return ifp;
}

/*
 * Release a reference of an ifnet object given by if_get, if_get_byindex
 * or if_get_bylla.
 */
void
if_put(const struct ifnet *ifp, struct psref *psref)
{

	if (ifp == NULL)
		return;

	psref_release(psref, &ifp->if_psref, ifnet_psref_class);
}

/*
 * Return ifp having idx. Return NULL if not found.  Normally if_byindex
 * should be used.
 */
ifnet_t *
_if_byindex(u_int idx)
{

	return (__predict_true(idx < if_indexlim)) ? ifindex2ifnet[idx] : NULL;
}

/*
 * Return ifp having idx. Return NULL if not found or the found ifp is
 * already deactivated.
 */
ifnet_t *
if_byindex(u_int idx)
{
	ifnet_t *ifp;

	ifp = _if_byindex(idx);
	if (ifp != NULL && if_is_deactivated(ifp))
		ifp = NULL;
	return ifp;
}

/*
 * Get a reference of an ifnet object by an interface index.
 * The returned reference is protected by psref(9). The caller
 * must release a returned reference by if_put after use.
 */
ifnet_t *
if_get_byindex(u_int idx, struct psref *psref)
{
	ifnet_t *ifp;
	int s;

	s = pserialize_read_enter();
	ifp = if_byindex(idx);
	if (__predict_true(ifp != NULL)) {
		PSREF_DEBUG_FILL_RETURN_ADDRESS(psref);
		psref_acquire(psref, &ifp->if_psref, ifnet_psref_class);
	}
	pserialize_read_exit(s);

	return ifp;
}

ifnet_t *
if_get_bylla(const void *lla, unsigned char lla_len, struct psref *psref)
{
	ifnet_t *ifp;
	int s;

	s = pserialize_read_enter();
	IFNET_READER_FOREACH(ifp) {
		if (if_is_deactivated(ifp))
			continue;
		if (ifp->if_addrlen != lla_len)
			continue;
		if (memcmp(lla, CLLADDR(ifp->if_sadl), lla_len) == 0) {
			psref_acquire(psref, &ifp->if_psref,
			    ifnet_psref_class);
			break;
		}
	}
	pserialize_read_exit(s);

	return ifp;
}

/*
 * Note that it's safe only if the passed ifp is guaranteed to not be freed,
 * for example using pserialize or the ifp is already held or some other
 * object is held which guarantes the ifp to not be freed indirectly.
 */
void
if_acquire(struct ifnet *ifp, struct psref *psref)
{

	KASSERT(ifp->if_index != 0);
	psref_acquire(psref, &ifp->if_psref, ifnet_psref_class);
}

bool
if_held(struct ifnet *ifp)
{

	return psref_held(&ifp->if_psref, ifnet_psref_class);
}

/*
 * Some tunnel interfaces can nest, e.g. IPv4 over IPv4 gif(4) tunnel over IPv4.
 * Check the tunnel nesting count.
 * Return > 0, if tunnel nesting count is more than limit.
 * Return 0, if tunnel nesting count is equal or less than limit.
 */
int
if_tunnel_check_nesting(struct ifnet *ifp, struct mbuf *m, int limit)
{
	struct m_tag *mtag;
	int *count;

	mtag = m_tag_find(m, PACKET_TAG_TUNNEL_INFO);
	if (mtag != NULL) {
		count = (int *)(mtag + 1);
		if (++(*count) > limit) {
			log(LOG_NOTICE,
			    "%s: recursively called too many times(%d)\n",
			    ifp->if_xname, *count);
			return EIO;
		}
	} else {
		mtag = m_tag_get(PACKET_TAG_TUNNEL_INFO, sizeof(*count),
		    M_NOWAIT);
		if (mtag != NULL) {
			m_tag_prepend(m, mtag);
			count = (int *)(mtag + 1);
			*count = 0;
		} else {
			log(LOG_DEBUG,
			    "%s: m_tag_get() failed, recursion calls are not prevented.\n",
			    ifp->if_xname);
		}
	}

	return 0;
}

static void
if_tunnel_ro_init_pc(void *p, void *arg __unused, struct cpu_info *ci __unused)
{
	struct tunnel_ro *tro = p;

	tro->tr_ro = kmem_zalloc(sizeof(*tro->tr_ro), KM_SLEEP);
	tro->tr_lock = mutex_obj_alloc(MUTEX_DEFAULT, IPL_NONE);
}

static void
if_tunnel_ro_fini_pc(void *p, void *arg __unused, struct cpu_info *ci __unused)
{
	struct tunnel_ro *tro = p;

	rtcache_free(tro->tr_ro);
	kmem_free(tro->tr_ro, sizeof(*tro->tr_ro));

	mutex_obj_free(tro->tr_lock);
}

percpu_t *
if_tunnel_alloc_ro_percpu(void)
{

	return percpu_create(sizeof(struct tunnel_ro),
	    if_tunnel_ro_init_pc, if_tunnel_ro_fini_pc, NULL);
}

void
if_tunnel_free_ro_percpu(percpu_t *ro_percpu)
{

	percpu_free(ro_percpu, sizeof(struct tunnel_ro));
}


static void
if_tunnel_rtcache_free_pc(void *p, void *arg __unused, struct cpu_info *ci __unused)
{
	struct tunnel_ro *tro = p;

	mutex_enter(tro->tr_lock);
	rtcache_free(tro->tr_ro);
	mutex_exit(tro->tr_lock);
}

void if_tunnel_ro_percpu_rtcache_free(percpu_t *ro_percpu)
{

	percpu_foreach(ro_percpu, if_tunnel_rtcache_free_pc, NULL);
}

void
if_export_if_data(ifnet_t * const ifp, struct if_data *ifi, bool zero_stats)
{

	/* Collet the volatile stats first; this zeros *ifi. */
	if_stats_to_if_data(ifp, ifi, zero_stats);

	ifi->ifi_type = ifp->if_type;
	ifi->ifi_addrlen = ifp->if_addrlen;
	ifi->ifi_hdrlen = ifp->if_hdrlen;
	ifi->ifi_link_state = ifp->if_link_state;
	ifi->ifi_mtu = ifp->if_mtu;
	ifi->ifi_metric = ifp->if_metric;
	ifi->ifi_baudrate = ifp->if_baudrate;
	ifi->ifi_lastchange = ifp->if_lastchange;
}

/* common */
int
ifioctl_common(struct ifnet *ifp, u_long cmd, void *data)
{
	int s;
	struct ifreq *ifr;
	struct ifcapreq *ifcr;
	struct ifdatareq *ifdr;
	unsigned short flags;
	char *descr;
	int error;

	switch (cmd) {
	case SIOCSIFCAP:
		ifcr = data;
		if ((ifcr->ifcr_capenable & ~ifp->if_capabilities) != 0)
			return EINVAL;

		if (ifcr->ifcr_capenable == ifp->if_capenable)
			return 0;

		ifp->if_capenable = ifcr->ifcr_capenable;

		/* Pre-compute the checksum flags mask. */
		ifp->if_csum_flags_tx = 0;
		ifp->if_csum_flags_rx = 0;
		if (ifp->if_capenable & IFCAP_CSUM_IPv4_Tx)
			ifp->if_csum_flags_tx |= M_CSUM_IPv4;
		if (ifp->if_capenable & IFCAP_CSUM_IPv4_Rx)
			ifp->if_csum_flags_rx |= M_CSUM_IPv4;

		if (ifp->if_capenable & IFCAP_CSUM_TCPv4_Tx)
			ifp->if_csum_flags_tx |= M_CSUM_TCPv4;
		if (ifp->if_capenable & IFCAP_CSUM_TCPv4_Rx)
			ifp->if_csum_flags_rx |= M_CSUM_TCPv4;

		if (ifp->if_capenable & IFCAP_CSUM_UDPv4_Tx)
			ifp->if_csum_flags_tx |= M_CSUM_UDPv4;
		if (ifp->if_capenable & IFCAP_CSUM_UDPv4_Rx)
			ifp->if_csum_flags_rx |= M_CSUM_UDPv4;

		if (ifp->if_capenable & IFCAP_CSUM_TCPv6_Tx)
			ifp->if_csum_flags_tx |= M_CSUM_TCPv6;
		if (ifp->if_capenable & IFCAP_CSUM_TCPv6_Rx)
			ifp->if_csum_flags_rx |= M_CSUM_TCPv6;

		if (ifp->if_capenable & IFCAP_CSUM_UDPv6_Tx)
			ifp->if_csum_flags_tx |= M_CSUM_UDPv6;
		if (ifp->if_capenable & IFCAP_CSUM_UDPv6_Rx)
			ifp->if_csum_flags_rx |= M_CSUM_UDPv6;

		if (ifp->if_capenable & IFCAP_TSOv4)
			ifp->if_csum_flags_tx |= M_CSUM_TSOv4;
		if (ifp->if_capenable & IFCAP_TSOv6)
			ifp->if_csum_flags_tx |= M_CSUM_TSOv6;

#if NBRIDGE > 0
		if (ifp->if_bridge != NULL)
			bridge_calc_csum_flags(ifp->if_bridge);
#endif

		if (ifp->if_flags & IFF_UP)
			return ENETRESET;
		return 0;
	case SIOCSIFFLAGS:
		ifr = data;
		/*
		 * If if_is_mpsafe(ifp), KERNEL_LOCK isn't held here, but if_up
		 * and if_down aren't MP-safe yet, so we must hold the lock.
		 */
		KERNEL_LOCK_IF_IFP_MPSAFE(ifp);
		if (ifp->if_flags & IFF_UP && (ifr->ifr_flags & IFF_UP) == 0) {
			s = splsoftnet();
			if_down_locked(ifp);
			splx(s);
		}
		if (ifr->ifr_flags & IFF_UP && (ifp->if_flags & IFF_UP) == 0) {
			s = splsoftnet();
			if_up_locked(ifp);
			splx(s);
		}
		KERNEL_UNLOCK_IF_IFP_MPSAFE(ifp);
		flags = (ifp->if_flags & IFF_CANTCHANGE) |
		    (ifr->ifr_flags &~ IFF_CANTCHANGE);
		if (ifp->if_flags != flags) {
			ifp->if_flags = flags;
			/* Notify that the flags have changed. */
			rt_ifmsg(ifp);
		}
		break;
	case SIOCGIFFLAGS:
		ifr = data;
		ifr->ifr_flags = ifp->if_flags;
		break;

	case SIOCGIFMETRIC:
		ifr = data;
		ifr->ifr_metric = ifp->if_metric;
		break;

	case SIOCGIFMTU:
		ifr = data;
		ifr->ifr_mtu = ifp->if_mtu;
		break;

	case SIOCGIFDLT:
		ifr = data;
		ifr->ifr_dlt = ifp->if_dlt;
		break;

	case SIOCGIFCAP:
		ifcr = data;
		ifcr->ifcr_capabilities = ifp->if_capabilities;
		ifcr->ifcr_capenable = ifp->if_capenable;
		break;

	case SIOCSIFMETRIC:
		ifr = data;
		ifp->if_metric = ifr->ifr_metric;
		break;

	case SIOCGIFDATA:
		ifdr = data;
		if_export_if_data(ifp, &ifdr->ifdr_data, false);
		break;

	case SIOCGIFINDEX:
		ifr = data;
		ifr->ifr_index = ifp->if_index;
		break;

	case SIOCZIFDATA:
		ifdr = data;
		if_export_if_data(ifp, &ifdr->ifdr_data, true);
		getnanotime(&ifp->if_lastchange);
		break;
	case SIOCSIFMTU:
		ifr = data;
		if (ifp->if_mtu == ifr->ifr_mtu)
			break;
		ifp->if_mtu = ifr->ifr_mtu;
		return ENETRESET;
	case SIOCSIFDESCR:
		error = kauth_authorize_network(curlwp->l_cred,
		    KAUTH_NETWORK_INTERFACE,
		    KAUTH_REQ_NETWORK_INTERFACE_SETPRIV, ifp, KAUTH_ARG(cmd),
		    NULL);
		if (error)
			return error;

		ifr = data;

		if (ifr->ifr_buflen > IFDESCRSIZE)
			return ENAMETOOLONG;

		if (ifr->ifr_buf == NULL || ifr->ifr_buflen == 0) {
			/* unset description */
			descr = NULL;
		} else {
			descr = kmem_zalloc(IFDESCRSIZE, KM_SLEEP);
			/*
			 * copy (IFDESCRSIZE - 1) bytes to ensure
			 * terminating nul
			 */
			error = copyin(ifr->ifr_buf, descr, IFDESCRSIZE - 1);
			if (error) {
				kmem_free(descr, IFDESCRSIZE);
				return error;
			}
		}

		if (ifp->if_description != NULL)
			kmem_free(ifp->if_description, IFDESCRSIZE);

		ifp->if_description = descr;
		break;

 	case SIOCGIFDESCR:
		ifr = data;
		descr = ifp->if_description;

		if (descr == NULL)
			return ENOMSG;

		if (ifr->ifr_buflen < IFDESCRSIZE)
			return EINVAL;

		error = copyout(descr, ifr->ifr_buf, IFDESCRSIZE);
		if (error)
			return error;
 		break;

	default:
		return ENOTTY;
	}
	return 0;
}

int
ifaddrpref_ioctl(struct socket *so, u_long cmd, void *data, struct ifnet *ifp)
{
	struct if_addrprefreq *ifap = (struct if_addrprefreq *)data;
	struct ifaddr *ifa;
	const struct sockaddr *any, *sa;
	union {
		struct sockaddr sa;
		struct sockaddr_storage ss;
	} u, v;
	int s, error = 0;

	switch (cmd) {
	case SIOCSIFADDRPREF:
		error = kauth_authorize_network(curlwp->l_cred,
		    KAUTH_NETWORK_INTERFACE,
		    KAUTH_REQ_NETWORK_INTERFACE_SETPRIV, ifp, KAUTH_ARG(cmd),
		    NULL);
		if (error)
			return error;
		break;
	case SIOCGIFADDRPREF:
		break;
	default:
		return EOPNOTSUPP;
	}

	/* sanity checks */
	if (data == NULL || ifp == NULL) {
		panic("invalid argument to %s", __func__);
		/*NOTREACHED*/
	}

	/* address must be specified on ADD and DELETE */
	sa = sstocsa(&ifap->ifap_addr);
	if (sa->sa_family != sofamily(so))
		return EINVAL;
	if ((any = sockaddr_any(sa)) == NULL || sa->sa_len != any->sa_len)
		return EINVAL;

	sockaddr_externalize(&v.sa, sizeof(v.ss), sa);

	s = pserialize_read_enter();
	IFADDR_READER_FOREACH(ifa, ifp) {
		if (ifa->ifa_addr->sa_family != sa->sa_family)
			continue;
		sockaddr_externalize(&u.sa, sizeof(u.ss), ifa->ifa_addr);
		if (sockaddr_cmp(&u.sa, &v.sa) == 0)
			break;
	}
	if (ifa == NULL) {
		error = EADDRNOTAVAIL;
		goto out;
	}

	switch (cmd) {
	case SIOCSIFADDRPREF:
		ifa->ifa_preference = ifap->ifap_preference;
		goto out;
	case SIOCGIFADDRPREF:
		/* fill in the if_laddrreq structure */
		(void)sockaddr_copy(sstosa(&ifap->ifap_addr),
		    sizeof(ifap->ifap_addr), ifa->ifa_addr);
		ifap->ifap_preference = ifa->ifa_preference;
		goto out;
	default:
		error = EOPNOTSUPP;
	}
out:
	pserialize_read_exit(s);
	return error;
}

/*
 * Interface ioctls.
 */
static int
doifioctl(struct socket *so, u_long cmd, void *data, struct lwp *l)
{
	struct ifnet *ifp;
	struct ifreq *ifr;
	int error = 0;
	u_long ocmd = cmd;
	u_short oif_flags;
	struct ifreq ifrb;
	struct oifreq *oifr = NULL;
	int r;
	struct psref psref;
	int bound;
	bool do_if43_post = false;
	bool do_ifm80_post = false;

	switch (cmd) {
	case SIOCGIFCONF:
		return ifconf(cmd, data);
	case SIOCINITIFADDR:
		return EPERM;
	default:
		MODULE_HOOK_CALL(uipc_syscalls_40_hook, (cmd, data), enosys(),
		    error);
		if (error != ENOSYS)
			return error;
		MODULE_HOOK_CALL(uipc_syscalls_50_hook, (l, cmd, data),
		    enosys(), error);
		if (error != ENOSYS)
			return error;
		error = 0;
		break;
	}

	ifr = data;
	/* Pre-conversion */
	MODULE_HOOK_CALL(if_cvtcmd_43_hook, (&cmd, ocmd), enosys(), error);
	if (cmd != ocmd) {
		oifr = data;
		data = ifr = &ifrb;
		IFREQO2N_43(oifr, ifr);
		do_if43_post = true;
	}
	MODULE_HOOK_CALL(ifmedia_80_pre_hook, (ifr, &cmd, &do_ifm80_post),
	    enosys(), error);

	switch (cmd) {
	case SIOCIFCREATE:
	case SIOCIFDESTROY:
		bound = curlwp_bind();
		if (l != NULL) {
			ifp = if_get(ifr->ifr_name, &psref);
			error = kauth_authorize_network(l->l_cred,
			    KAUTH_NETWORK_INTERFACE,
			    KAUTH_REQ_NETWORK_INTERFACE_SETPRIV, ifp,
			    KAUTH_ARG(cmd), NULL);
			if (ifp != NULL)
				if_put(ifp, &psref);
			if (error != 0) {
				curlwp_bindx(bound);
				return error;
			}
		}
		KERNEL_LOCK_UNLESS_NET_MPSAFE();
		mutex_enter(&if_clone_mtx);
		r = (cmd == SIOCIFCREATE) ?
			if_clone_create(ifr->ifr_name) :
			if_clone_destroy(ifr->ifr_name);
		mutex_exit(&if_clone_mtx);
		KERNEL_UNLOCK_UNLESS_NET_MPSAFE();
		curlwp_bindx(bound);
		return r;

	case SIOCIFGCLONERS:
		{
			struct if_clonereq *req = (struct if_clonereq *)data;
			return if_clone_list(req->ifcr_count, req->ifcr_buffer,
			    &req->ifcr_total);
		}
	}

	bound = curlwp_bind();
	ifp = if_get(ifr->ifr_name, &psref);
	if (ifp == NULL) {
		curlwp_bindx(bound);
		return ENXIO;
	}

	switch (cmd) {
	case SIOCALIFADDR:
	case SIOCDLIFADDR:
	case SIOCSIFADDRPREF:
	case SIOCSIFFLAGS:
	case SIOCSIFCAP:
	case SIOCSIFMETRIC:
	case SIOCZIFDATA:
	case SIOCSIFMTU:
	case SIOCSIFPHYADDR:
	case SIOCDIFPHYADDR:
#ifdef INET6
	case SIOCSIFPHYADDR_IN6:
#endif
	case SIOCSLIFPHYADDR:
	case SIOCADDMULTI:
	case SIOCDELMULTI:
	case SIOCSETHERCAP:
	case SIOCSIFMEDIA:
	case SIOCSDRVSPEC:
	case SIOCG80211:
	case SIOCS80211:
	case SIOCS80211NWID:
	case SIOCS80211NWKEY:
	case SIOCS80211POWER:
	case SIOCS80211BSSID:
	case SIOCS80211CHANNEL:
	case SIOCSLINKSTR:
		if (l != NULL) {
			error = kauth_authorize_network(l->l_cred,
			    KAUTH_NETWORK_INTERFACE,
			    KAUTH_REQ_NETWORK_INTERFACE_SETPRIV, ifp,
			    KAUTH_ARG(cmd), NULL);
			if (error != 0)
				goto out;
		}
	}

	oif_flags = ifp->if_flags;

	KERNEL_LOCK_UNLESS_IFP_MPSAFE(ifp);
	IFNET_LOCK(ifp);

	error = (*ifp->if_ioctl)(ifp, cmd, data);
	if (error != ENOTTY)
		;
	else if (so->so_proto == NULL)
		error = EOPNOTSUPP;
	else {
		KERNEL_LOCK_IF_IFP_MPSAFE(ifp);
		MODULE_HOOK_CALL(if_ifioctl_43_hook,
			     (so, ocmd, cmd, data, l), enosys(), error);
		if (error == ENOSYS)
			error = (*so->so_proto->pr_usrreqs->pr_ioctl)(so,
			    cmd, data, ifp);
		KERNEL_UNLOCK_IF_IFP_MPSAFE(ifp);
	}

	if (((oif_flags ^ ifp->if_flags) & IFF_UP) != 0) {
		if ((ifp->if_flags & IFF_UP) != 0) {
			int s = splsoftnet();
			if_up_locked(ifp);
			splx(s);
		}
	}

	/* Post-conversion */
	if (do_ifm80_post && (error == 0))
		MODULE_HOOK_CALL(ifmedia_80_post_hook, (ifr, cmd),
		    enosys(), error);
	if (do_if43_post)
		IFREQN2O_43(oifr, ifr);

	IFNET_UNLOCK(ifp);
	KERNEL_UNLOCK_UNLESS_IFP_MPSAFE(ifp);
out:
	if_put(ifp, &psref);
	curlwp_bindx(bound);
	return error;
}

/*
 * Return interface configuration
 * of system.  List may be used
 * in later ioctl's (above) to get
 * other information.
 *
 * Each record is a struct ifreq.  Before the addition of
 * sockaddr_storage, the API rule was that sockaddr flavors that did
 * not fit would extend beyond the struct ifreq, with the next struct
 * ifreq starting sa_len beyond the struct sockaddr.  Because the
 * union in struct ifreq includes struct sockaddr_storage, every kind
 * of sockaddr must fit.  Thus, there are no longer any overlength
 * records.
 *
 * Records are added to the user buffer if they fit, and ifc_len is
 * adjusted to the length that was written.  Thus, the user is only
 * assured of getting the complete list if ifc_len on return is at
 * least sizeof(struct ifreq) less than it was on entry.
 *
 * If the user buffer pointer is NULL, this routine copies no data and
 * returns the amount of space that would be needed.
 *
 * Invariants:
 * ifrp points to the next part of the user's buffer to be used.  If
 * ifrp != NULL, space holds the number of bytes remaining that we may
 * write at ifrp.  Otherwise, space holds the number of bytes that
 * would have been written had there been adequate space.
 */
/*ARGSUSED*/
static int
ifconf(u_long cmd, void *data)
{
	struct ifconf *ifc = (struct ifconf *)data;
	struct ifnet *ifp;
	struct ifaddr *ifa;
	struct ifreq ifr, *ifrp = NULL;
	int space = 0, error = 0;
	const int sz = (int)sizeof(struct ifreq);
	const bool docopy = ifc->ifc_req != NULL;
	int s;
	int bound;
	struct psref psref;

	if (docopy) {
		if (ifc->ifc_len < 0)
			return EINVAL;

		space = ifc->ifc_len;
		ifrp = ifc->ifc_req;
	}
	memset(&ifr, 0, sizeof(ifr));

	bound = curlwp_bind();
	s = pserialize_read_enter();
	IFNET_READER_FOREACH(ifp) {
		psref_acquire(&psref, &ifp->if_psref, ifnet_psref_class);
		pserialize_read_exit(s);

		(void)strncpy(ifr.ifr_name, ifp->if_xname,
		    sizeof(ifr.ifr_name));
		if (ifr.ifr_name[sizeof(ifr.ifr_name) - 1] != '\0') {
			error = ENAMETOOLONG;
			goto release_exit;
		}
		if (IFADDR_READER_EMPTY(ifp)) {
			/* Interface with no addresses - send zero sockaddr. */
			memset(&ifr.ifr_addr, 0, sizeof(ifr.ifr_addr));
			if (!docopy) {
				space += sz;
				goto next;
			}
			if (space >= sz) {
				error = copyout(&ifr, ifrp, sz);
				if (error != 0)
					goto release_exit;
				ifrp++;
				space -= sz;
			}
		}

		s = pserialize_read_enter();
		IFADDR_READER_FOREACH(ifa, ifp) {
			struct sockaddr *sa = ifa->ifa_addr;
			/* all sockaddrs must fit in sockaddr_storage */
			KASSERT(sa->sa_len <= sizeof(ifr.ifr_ifru));

			if (!docopy) {
				space += sz;
				continue;
			}
			memcpy(&ifr.ifr_space, sa, sa->sa_len);
			pserialize_read_exit(s);

			if (space >= sz) {
				error = copyout(&ifr, ifrp, sz);
				if (error != 0)
					goto release_exit;
				ifrp++; space -= sz;
			}
			s = pserialize_read_enter();
		}
		pserialize_read_exit(s);

        next:
		s = pserialize_read_enter();
		psref_release(&psref, &ifp->if_psref, ifnet_psref_class);
	}
	pserialize_read_exit(s);
	curlwp_bindx(bound);

	if (docopy) {
		KASSERT(0 <= space && space <= ifc->ifc_len);
		ifc->ifc_len -= space;
	} else {
		KASSERT(space >= 0);
		ifc->ifc_len = space;
	}
	return (0);

release_exit:
	psref_release(&psref, &ifp->if_psref, ifnet_psref_class);
	curlwp_bindx(bound);
	return error;
}

int
ifreq_setaddr(u_long cmd, struct ifreq *ifr, const struct sockaddr *sa)
{
	uint8_t len = sizeof(ifr->ifr_ifru.ifru_space);
	struct ifreq ifrb;
	struct oifreq *oifr = NULL;
	u_long ocmd = cmd;
	int hook;

	MODULE_HOOK_CALL(if_cvtcmd_43_hook, (&cmd, ocmd), enosys(), hook);
	if (hook != ENOSYS) {
		if (cmd != ocmd) {
			oifr = (struct oifreq *)(void *)ifr;
			ifr = &ifrb;
			IFREQO2N_43(oifr, ifr);
				len = sizeof(oifr->ifr_addr);
		}
	}

	if (len < sa->sa_len)
		return EFBIG;

	memset(&ifr->ifr_addr, 0, len);
	sockaddr_copy(&ifr->ifr_addr, len, sa);

	if (cmd != ocmd)
		IFREQN2O_43(oifr, ifr);
	return 0;
}

/*
 * wrapper function for the drivers which doesn't have if_transmit().
 */
static int
if_transmit(struct ifnet *ifp, struct mbuf *m)
{
	int s, error;
	size_t pktlen = m->m_pkthdr.len;
	bool mcast = (m->m_flags & M_MCAST) != 0;

	s = splnet();

	IFQ_ENQUEUE(&ifp->if_snd, m, error);
	if (error != 0) {
		/* mbuf is already freed */
		goto out;
	}

	net_stat_ref_t nsr = IF_STAT_GETREF(ifp);
	if_statadd_ref(nsr, if_obytes, pktlen);
	if (mcast)
		if_statinc_ref(nsr, if_omcasts);
	IF_STAT_PUTREF(ifp);

	if ((ifp->if_flags & IFF_OACTIVE) == 0)
		if_start_lock(ifp);
out:
	splx(s);

	return error;
}

int
if_transmit_lock(struct ifnet *ifp, struct mbuf *m)
{
	int error;

	kmsan_check_mbuf(m);

#ifdef ALTQ
	KERNEL_LOCK(1, NULL);
	if (ALTQ_IS_ENABLED(&ifp->if_snd)) {
		error = if_transmit(ifp, m);
		KERNEL_UNLOCK_ONE(NULL);
	} else {
		KERNEL_UNLOCK_ONE(NULL);
		error = (*ifp->if_transmit)(ifp, m);
		/* mbuf is alredy freed */
	}
#else /* !ALTQ */
	error = (*ifp->if_transmit)(ifp, m);
	/* mbuf is alredy freed */
#endif /* !ALTQ */

	return error;
}

/*
 * Queue message on interface, and start output if interface
 * not yet active.
 */
int
ifq_enqueue(struct ifnet *ifp, struct mbuf *m)
{

	return if_transmit_lock(ifp, m);
}

/*
 * Queue message on interface, possibly using a second fast queue
 */
int
ifq_enqueue2(struct ifnet *ifp, struct ifqueue *ifq, struct mbuf *m)
{
	int error = 0;

	if (ifq != NULL
#ifdef ALTQ
	    && ALTQ_IS_ENABLED(&ifp->if_snd) == 0
#endif
	    ) {
		if (IF_QFULL(ifq)) {
			IF_DROP(&ifp->if_snd);
			m_freem(m);
			if (error == 0)
				error = ENOBUFS;
		} else
			IF_ENQUEUE(ifq, m);
	} else
		IFQ_ENQUEUE(&ifp->if_snd, m, error);
	if (error != 0) {
		if_statinc(ifp, if_oerrors);
		return error;
	}
	return 0;
}

int
if_addr_init(ifnet_t *ifp, struct ifaddr *ifa, const bool src)
{
	int rc;

	KASSERT(IFNET_LOCKED(ifp));
	if (ifp->if_initaddr != NULL)
		rc = (*ifp->if_initaddr)(ifp, ifa, src);
	else if (src ||
	         (rc = (*ifp->if_ioctl)(ifp, SIOCSIFDSTADDR, ifa)) == ENOTTY)
		rc = (*ifp->if_ioctl)(ifp, SIOCINITIFADDR, ifa);

	return rc;
}

int
if_do_dad(struct ifnet *ifp)
{
	if ((ifp->if_flags & IFF_LOOPBACK) != 0)
		return 0;

	switch (ifp->if_type) {
	case IFT_FAITH:
		/*
		 * These interfaces do not have the IFF_LOOPBACK flag,
		 * but loop packets back.  We do not have to do DAD on such
		 * interfaces.  We should even omit it, because loop-backed
		 * responses would confuse the DAD procedure.
		 */
		return 0;
	default:
		/*
		 * Our DAD routine requires the interface up and running.
		 * However, some interfaces can be up before the RUNNING
		 * status.  Additionaly, users may try to assign addresses
		 * before the interface becomes up (or running).
		 * We simply skip DAD in such a case as a work around.
		 * XXX: we should rather mark "tentative" on such addresses,
		 * and do DAD after the interface becomes ready.
		 */
		if ((ifp->if_flags & (IFF_UP | IFF_RUNNING)) !=
		    (IFF_UP | IFF_RUNNING))
			return 0;

		return 1;
	}
}

int
if_flags_set(ifnet_t *ifp, const u_short flags)
{
	int rc;

	KASSERT(IFNET_LOCKED(ifp));

	if (ifp->if_setflags != NULL)
		rc = (*ifp->if_setflags)(ifp, flags);
	else {
		u_short cantflags, chgdflags;
		struct ifreq ifr;

		chgdflags = ifp->if_flags ^ flags;
		cantflags = chgdflags & IFF_CANTCHANGE;

		if (cantflags != 0)
			ifp->if_flags ^= cantflags;

                /* Traditionally, we do not call if_ioctl after
                 * setting/clearing only IFF_PROMISC if the interface
                 * isn't IFF_UP.  Uphold that tradition.
		 */
		if (chgdflags == IFF_PROMISC && (ifp->if_flags & IFF_UP) == 0)
			return 0;

		memset(&ifr, 0, sizeof(ifr));

		ifr.ifr_flags = flags & ~IFF_CANTCHANGE;
		rc = (*ifp->if_ioctl)(ifp, SIOCSIFFLAGS, &ifr);

		if (rc != 0 && cantflags != 0)
			ifp->if_flags ^= cantflags;
	}

	return rc;
}

int
if_mcast_op(ifnet_t *ifp, const unsigned long cmd, const struct sockaddr *sa)
{
	int rc;
	struct ifreq ifr;

	/*
	 * XXX NOMPSAFE - this calls if_ioctl without holding IFNET_LOCK()
	 * in some cases - e.g. when called from vlan/netinet/netinet6 code
	 * directly rather than via doifoictl()
	 */
	ifreq_setaddr(cmd, &ifr, sa);
	rc = (*ifp->if_ioctl)(ifp, cmd, &ifr);

	return rc;
}

static void
sysctl_sndq_setup(struct sysctllog **clog, const char *ifname,
    struct ifaltq *ifq)
{
	const struct sysctlnode *cnode, *rnode;

	if (sysctl_createv(clog, 0, NULL, &rnode,
		       CTLFLAG_PERMANENT,
		       CTLTYPE_NODE, "interfaces",
		       SYSCTL_DESCR("Per-interface controls"),
		       NULL, 0, NULL, 0,
		       CTL_NET, CTL_CREATE, CTL_EOL) != 0)
		goto bad;

	if (sysctl_createv(clog, 0, &rnode, &rnode,
		       CTLFLAG_PERMANENT,
		       CTLTYPE_NODE, ifname,
		       SYSCTL_DESCR("Interface controls"),
		       NULL, 0, NULL, 0,
		       CTL_CREATE, CTL_EOL) != 0)
		goto bad;

	if (sysctl_createv(clog, 0, &rnode, &rnode,
		       CTLFLAG_PERMANENT,
		       CTLTYPE_NODE, "sndq",
		       SYSCTL_DESCR("Interface output queue controls"),
		       NULL, 0, NULL, 0,
		       CTL_CREATE, CTL_EOL) != 0)
		goto bad;

	if (sysctl_createv(clog, 0, &rnode, &cnode,
		       CTLFLAG_PERMANENT,
		       CTLTYPE_INT, "len",
		       SYSCTL_DESCR("Current output queue length"),
		       NULL, 0, &ifq->ifq_len, 0,
		       CTL_CREATE, CTL_EOL) != 0)
		goto bad;

	if (sysctl_createv(clog, 0, &rnode, &cnode,
		       CTLFLAG_PERMANENT | CTLFLAG_READWRITE,
		       CTLTYPE_INT, "maxlen",
		       SYSCTL_DESCR("Maximum allowed output queue length"),
		       NULL, 0, &ifq->ifq_maxlen, 0,
		       CTL_CREATE, CTL_EOL) != 0)
		goto bad;

	if (sysctl_createv(clog, 0, &rnode, &cnode,
		       CTLFLAG_PERMANENT,
		       CTLTYPE_INT, "drops",
		       SYSCTL_DESCR("Packets dropped due to full output queue"),
		       NULL, 0, &ifq->ifq_drops, 0,
		       CTL_CREATE, CTL_EOL) != 0)
		goto bad;

	return;
bad:
	printf("%s: could not attach sysctl nodes\n", ifname);
	return;
}

#if defined(INET) || defined(INET6)

#define	SYSCTL_NET_PKTQ(q, cn, c)					\
	static int							\
	sysctl_net_##q##_##cn(SYSCTLFN_ARGS)				\
	{								\
		return sysctl_pktq_count(SYSCTLFN_CALL(rnode), q, c);	\
	}

#if defined(INET)
static int
sysctl_net_ip_pktq_maxlen(SYSCTLFN_ARGS)
{
	return sysctl_pktq_maxlen(SYSCTLFN_CALL(rnode), ip_pktq);
}
SYSCTL_NET_PKTQ(ip_pktq, items, PKTQ_NITEMS)
SYSCTL_NET_PKTQ(ip_pktq, drops, PKTQ_DROPS)
#endif

#if defined(INET6)
static int
sysctl_net_ip6_pktq_maxlen(SYSCTLFN_ARGS)
{
	return sysctl_pktq_maxlen(SYSCTLFN_CALL(rnode), ip6_pktq);
}
SYSCTL_NET_PKTQ(ip6_pktq, items, PKTQ_NITEMS)
SYSCTL_NET_PKTQ(ip6_pktq, drops, PKTQ_DROPS)
#endif

static void
sysctl_net_pktq_setup(struct sysctllog **clog, int pf)
{
	sysctlfn len_func = NULL, maxlen_func = NULL, drops_func = NULL;
	const char *pfname = NULL, *ipname = NULL;
	int ipn = 0, qid = 0;

	switch (pf) {
#if defined(INET)
	case PF_INET:
		len_func = sysctl_net_ip_pktq_items;
		maxlen_func = sysctl_net_ip_pktq_maxlen;
		drops_func = sysctl_net_ip_pktq_drops;
		pfname = "inet", ipn = IPPROTO_IP;
		ipname = "ip", qid = IPCTL_IFQ;
		break;
#endif
#if defined(INET6)
	case PF_INET6:
		len_func = sysctl_net_ip6_pktq_items;
		maxlen_func = sysctl_net_ip6_pktq_maxlen;
		drops_func = sysctl_net_ip6_pktq_drops;
		pfname = "inet6", ipn = IPPROTO_IPV6;
		ipname = "ip6", qid = IPV6CTL_IFQ;
		break;
#endif
	default:
		KASSERT(false);
	}

	sysctl_createv(clog, 0, NULL, NULL,
		       CTLFLAG_PERMANENT,
		       CTLTYPE_NODE, pfname, NULL,
		       NULL, 0, NULL, 0,
		       CTL_NET, pf, CTL_EOL);
	sysctl_createv(clog, 0, NULL, NULL,
		       CTLFLAG_PERMANENT,
		       CTLTYPE_NODE, ipname, NULL,
		       NULL, 0, NULL, 0,
		       CTL_NET, pf, ipn, CTL_EOL);
	sysctl_createv(clog, 0, NULL, NULL,
		       CTLFLAG_PERMANENT,
		       CTLTYPE_NODE, "ifq",
		       SYSCTL_DESCR("Protocol input queue controls"),
		       NULL, 0, NULL, 0,
		       CTL_NET, pf, ipn, qid, CTL_EOL);

	sysctl_createv(clog, 0, NULL, NULL,
		       CTLFLAG_PERMANENT,
		       CTLTYPE_QUAD, "len",
		       SYSCTL_DESCR("Current input queue length"),
		       len_func, 0, NULL, 0,
		       CTL_NET, pf, ipn, qid, IFQCTL_LEN, CTL_EOL);
	sysctl_createv(clog, 0, NULL, NULL,
		       CTLFLAG_PERMANENT | CTLFLAG_READWRITE,
		       CTLTYPE_INT, "maxlen",
		       SYSCTL_DESCR("Maximum allowed input queue length"),
		       maxlen_func, 0, NULL, 0,
		       CTL_NET, pf, ipn, qid, IFQCTL_MAXLEN, CTL_EOL);
	sysctl_createv(clog, 0, NULL, NULL,
		       CTLFLAG_PERMANENT,
		       CTLTYPE_QUAD, "drops",
		       SYSCTL_DESCR("Packets dropped due to full input queue"),
		       drops_func, 0, NULL, 0,
		       CTL_NET, pf, ipn, qid, IFQCTL_DROPS, CTL_EOL);
}
#endif /* INET || INET6 */

static int
if_sdl_sysctl(SYSCTLFN_ARGS)
{
	struct ifnet *ifp;
	const struct sockaddr_dl *sdl;
	struct psref psref;
	int error = 0;
	int bound;

	if (namelen != 1)
		return EINVAL;

	bound = curlwp_bind();
	ifp = if_get_byindex(name[0], &psref);
	if (ifp == NULL) {
		error = ENODEV;
		goto out0;
	}

	sdl = ifp->if_sadl;
	if (sdl == NULL) {
		*oldlenp = 0;
		goto out1;
	}

	if (oldp == NULL) {
		*oldlenp = sdl->sdl_alen;
		goto out1;
	}

	if (*oldlenp >= sdl->sdl_alen)
		*oldlenp = sdl->sdl_alen;
	error = sysctl_copyout(l, &sdl->sdl_data[sdl->sdl_nlen], oldp, *oldlenp);
out1:
	if_put(ifp, &psref);
out0:
	curlwp_bindx(bound);
	return error;
}

static void
if_sysctl_setup(struct sysctllog **clog)
{
	const struct sysctlnode *rnode = NULL;

	sysctl_createv(clog, 0, NULL, &rnode,
		       CTLFLAG_PERMANENT,
		       CTLTYPE_NODE, "sdl",
		       SYSCTL_DESCR("Get active link-layer address"),
		       if_sdl_sysctl, 0, NULL, 0,
		       CTL_NET, CTL_CREATE, CTL_EOL);

#if defined(INET)
	sysctl_net_pktq_setup(NULL, PF_INET);
#endif
#ifdef INET6
	if (in6_present)
		sysctl_net_pktq_setup(NULL, PF_INET6);
#endif
}<|MERGE_RESOLUTION|>--- conflicted
+++ resolved
@@ -1,8 +1,4 @@
-<<<<<<< HEAD
-/*	$NetBSD: if.c,v 1.484 2020/10/15 10:20:44 roy Exp $	*/
-=======
 /*	$NetBSD: if.c,v 1.487 2021/07/01 22:08:13 blymn Exp $	*/
->>>>>>> e2aa5677
 
 /*-
  * Copyright (c) 1999, 2000, 2001, 2008 The NetBSD Foundation, Inc.
@@ -94,11 +90,7 @@
  */
 
 #include <sys/cdefs.h>
-<<<<<<< HEAD
-__KERNEL_RCSID(0, "$NetBSD: if.c,v 1.484 2020/10/15 10:20:44 roy Exp $");
-=======
 __KERNEL_RCSID(0, "$NetBSD: if.c,v 1.487 2021/07/01 22:08:13 blymn Exp $");
->>>>>>> e2aa5677
 
 #if defined(_KERNEL_OPT)
 #include "opt_inet.h"
@@ -2415,14 +2407,11 @@
 		bridge_calc_link_state(ifp->if_bridge);
 #endif
 
-<<<<<<< HEAD
-=======
 #if NLAGG > 0
 	if (ifp->if_lagg != NULL)
 		lagg_linkstate_changed(ifp);
 #endif
 
->>>>>>> e2aa5677
 	DOMAIN_FOREACH(dp) {
 		if (dp->dom_if_link_state_change != NULL)
 			dp->dom_if_link_state_change(ifp, link_state);
