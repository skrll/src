--- conflicted
+++ resolved
@@ -1,8 +1,4 @@
-<<<<<<< HEAD
-/*	$NetBSD: if_gif.c,v 1.152 2020/02/01 02:57:45 riastradh Exp $	*/
-=======
 /*	$NetBSD: if_gif.c,v 1.153 2020/03/30 11:57:50 christos Exp $	*/
->>>>>>> 898b1760
 /*	$KAME: if_gif.c,v 1.76 2001/08/20 02:01:02 kjc Exp $	*/
 
 /*
@@ -35,11 +31,7 @@
  */
 
 #include <sys/cdefs.h>
-<<<<<<< HEAD
-__KERNEL_RCSID(0, "$NetBSD: if_gif.c,v 1.152 2020/02/01 02:57:45 riastradh Exp $");
-=======
 __KERNEL_RCSID(0, "$NetBSD: if_gif.c,v 1.153 2020/03/30 11:57:50 christos Exp $");
->>>>>>> 898b1760
 
 #ifdef _KERNEL_OPT
 #include "opt_inet.h"
@@ -332,27 +324,10 @@
 static int
 gifdetach(void)
 {
-<<<<<<< HEAD
-	int error = 0;
-=======
->>>>>>> 898b1760
 
 	mutex_enter(&gif_softcs.lock);
 	if (!LIST_EMPTY(&gif_softcs.list)) {
 		mutex_exit(&gif_softcs.lock);
-<<<<<<< HEAD
-		error = EBUSY;
-	}
-
-	if (error == 0) {
-		psref_class_destroy(gv_psref_class);
-
-		if_clone_detach(&gif_cloner);
-		sysctl_teardown(&gif_sysctl);
-	}
-
-	return error;
-=======
 		return EBUSY;
 	}
 
@@ -363,7 +338,6 @@
 	mutex_exit(&gif_softcs.lock);
 	mutex_destroy(&gif_softcs.lock);
 	return 0;
->>>>>>> 898b1760
 }
 
 static int
@@ -383,7 +357,6 @@
 		kmem_free(sc, sizeof(struct gif_softc));
 		return rv;
 	}
-<<<<<<< HEAD
 
 	ifp = &sc->gif_if;
 	gif_perif_sysctl_setup(&ifp->if_sysctl_log, sc);
@@ -392,16 +365,6 @@
 	var->gv_softc = sc;
 	psref_target_init(&var->gv_psref, gv_psref_class);
 
-=======
-
-	ifp = &sc->gif_if;
-	gif_perif_sysctl_setup(&ifp->if_sysctl_log, sc);
-
-	var = kmem_zalloc(sizeof(*var), KM_SLEEP);
-	var->gv_softc = sc;
-	psref_target_init(&var->gv_psref, gv_psref_class);
-
->>>>>>> 898b1760
 	sc->gif_var = var;
 	mutex_init(&sc->gif_lock, MUTEX_DEFAULT, IPL_NONE);
 	sc->gif_psz = pserialize_create();
@@ -1058,7 +1021,6 @@
 
 	return error;
 }
-<<<<<<< HEAD
 
 static int
 gif_encap_detach(struct gif_variant *var)
@@ -1068,17 +1030,6 @@
 	if (var == NULL || var->gv_psrc == NULL)
 		return EINVAL;
 
-=======
-
-static int
-gif_encap_detach(struct gif_variant *var)
-{
-	int error;
-
-	if (var == NULL || var->gv_psrc == NULL)
-		return EINVAL;
-
->>>>>>> 898b1760
 	switch (var->gv_psrc->sa_family) {
 #ifdef INET
 	case AF_INET:
@@ -1133,34 +1084,6 @@
 		/* address and port pair not changed. */
 		error = 0;
 		goto out;
-<<<<<<< HEAD
-	}
-
-	mutex_enter(&gif_softcs.lock);
-	LIST_FOREACH(sc2, &gif_softcs.list, gif_list) {
-		struct gif_variant *var2;
-		struct psref psref;
-
-		if (sc2 == sc)
-			continue;
-		var2 = gif_getref_variant(sc2, &psref);
-		if (!var2->gv_pdst || !var2->gv_psrc) {
-			gif_putref_variant(var2, &psref);
-			continue;
-		}
-		/* can't configure same pair of address onto two gifs */
-		if (sockaddr_cmp(var2->gv_pdst, dst) == 0 &&
-		    sockaddr_cmp(var2->gv_psrc, src) == 0) {
-			/* continue to use the old configuration. */
-			gif_putref_variant(var2, &psref);
-			mutex_exit(&gif_softcs.lock);
-			error =  EADDRNOTAVAIL;
-			goto out;
-		}
-		gif_putref_variant(var2, &psref);
-		/* XXX both end must be valid? (I mean, not 0.0.0.0) */
-=======
->>>>>>> 898b1760
 	}
 	mutex_exit(&gif_softcs.lock);
 
@@ -1268,7 +1191,6 @@
 	if (error) {
 #ifndef GIF_MPSAFE
 		splx(s);
-<<<<<<< HEAD
 #endif
 		return;
 	}
@@ -1287,33 +1209,10 @@
 		kmem_free(nvar, sizeof(*nvar));
 #ifndef GIF_MPSAFE
 		splx(s);
-=======
->>>>>>> 898b1760
 #endif
 		return;
 	}
 
-<<<<<<< HEAD
-=======
-	nvar = kmem_alloc(sizeof(*nvar), KM_SLEEP);
-
-	mutex_enter(&sc->gif_lock);
-
-	ovar = sc->gif_var;
-	osrc = ovar->gv_psrc;
-	odst = ovar->gv_pdst;
-	if (osrc == NULL || odst == NULL) {
-		/* address pair not changed. */
-		mutex_exit(&sc->gif_lock);
-		encap_lock_exit();
-		kmem_free(nvar, sizeof(*nvar));
-#ifndef GIF_MPSAFE
-		splx(s);
-#endif
-		return;
-	}
-
->>>>>>> 898b1760
 	*nvar = *ovar;
 	nvar->gv_psrc = NULL;
 	nvar->gv_pdst = NULL;
