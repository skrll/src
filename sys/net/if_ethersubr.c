--- conflicted
+++ resolved
@@ -1,8 +1,4 @@
-<<<<<<< HEAD
-/*	$NetBSD: if_ethersubr.c,v 1.289 2020/09/26 18:38:09 roy Exp $	*/
-=======
 /*	$NetBSD: if_ethersubr.c,v 1.292 2021/02/14 19:35:37 roy Exp $	*/
->>>>>>> 9e014010
 
 /*
  * Copyright (C) 1995, 1996, 1997, and 1998 WIDE Project.
@@ -65,11 +61,7 @@
  */
 
 #include <sys/cdefs.h>
-<<<<<<< HEAD
-__KERNEL_RCSID(0, "$NetBSD: if_ethersubr.c,v 1.289 2020/09/26 18:38:09 roy Exp $");
-=======
 __KERNEL_RCSID(0, "$NetBSD: if_ethersubr.c,v 1.292 2021/02/14 19:35:37 roy Exp $");
->>>>>>> 9e014010
 
 #ifdef _KERNEL_OPT
 #include "opt_inet.h"
