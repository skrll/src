--- conflicted
+++ resolved
@@ -1,8 +1,4 @@
-<<<<<<< HEAD
-/*	$NetBSD: pf.c,v 1.82 2018/07/11 05:25:46 maxv Exp $	*/
-=======
 /*	$NetBSD: pf.c,v 1.83 2018/09/03 16:29:34 riastradh Exp $	*/
->>>>>>> 598bd837
 /*	$OpenBSD: pf.c,v 1.552.2.1 2007/11/27 16:37:57 henning Exp $ */
 
 /*
@@ -41,11 +37,7 @@
  */
 
 #include <sys/cdefs.h>
-<<<<<<< HEAD
-__KERNEL_RCSID(0, "$NetBSD: pf.c,v 1.82 2018/07/11 05:25:46 maxv Exp $");
-=======
 __KERNEL_RCSID(0, "$NetBSD: pf.c,v 1.83 2018/09/03 16:29:34 riastradh Exp $");
->>>>>>> 598bd837
 
 #include "pflog.h"
 
@@ -2993,11 +2985,7 @@
 #else
 	if ((rt = rtcache_init_noclone(rop)) != NULL) {
 		mss = rt->rt_ifp->if_mtu - hlen - sizeof(struct tcphdr);
-<<<<<<< HEAD
-		mss = max(tcp_mssdflt, mss);
-=======
 		mss = uimax(tcp_mssdflt, mss);
->>>>>>> 598bd837
 		rtcache_unref(rt, rop);
 	}
 	rtcache_free(rop);
