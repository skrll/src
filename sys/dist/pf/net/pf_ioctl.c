--- conflicted
+++ resolved
@@ -1,8 +1,4 @@
-<<<<<<< HEAD
-/*	$NetBSD: pf_ioctl.c,v 1.52 2017/10/15 04:30:05 pgoyette Exp $	*/
-=======
 /*	$NetBSD: pf_ioctl.c,v 1.54 2018/07/11 11:13:16 kre Exp $	*/
->>>>>>> b2b84690
 /*	$OpenBSD: pf_ioctl.c,v 1.182 2007/06/24 11:17:13 mcbride Exp $ */
 
 /*
@@ -41,11 +37,7 @@
  */
 
 #include <sys/cdefs.h>
-<<<<<<< HEAD
-__KERNEL_RCSID(0, "$NetBSD: pf_ioctl.c,v 1.52 2017/10/15 04:30:05 pgoyette Exp $");
-=======
 __KERNEL_RCSID(0, "$NetBSD: pf_ioctl.c,v 1.54 2018/07/11 11:13:16 kre Exp $");
->>>>>>> b2b84690
 
 #ifdef _KERNEL_OPT
 #include "opt_inet.h"
