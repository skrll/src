<<<<<<< HEAD
/*	$NetBSD: if_pfsync.c,v 1.15 2016/06/21 03:28:27 ozaki-r Exp $	*/
=======
/*	$NetBSD: if_pfsync.c,v 1.17 2018/06/27 03:31:44 msaitoh Exp $	*/
>>>>>>> b2b84690
/*	$OpenBSD: if_pfsync.c,v 1.83 2007/06/26 14:44:12 mcbride Exp $	*/

/*
 * Copyright (c) 2002 Michael Shalayeff
 * All rights reserved.
 *
 * Redistribution and use in source and binary forms, with or without
 * modification, are permitted provided that the following conditions
 * are met:
 * 1. Redistributions of source code must retain the above copyright
 *    notice, this list of conditions and the following disclaimer.
 * 2. Redistributions in binary form must reproduce the above copyright
 *    notice, this list of conditions and the following disclaimer in the
 *    documentation and/or other materials provided with the distribution.
 *
 * THIS SOFTWARE IS PROVIDED BY THE AUTHOR ``AS IS'' AND ANY EXPRESS OR
 * IMPLIED WARRANTIES, INCLUDING, BUT NOT LIMITED TO, THE IMPLIED WARRANTIES
 * OF MERCHANTABILITY AND FITNESS FOR A PARTICULAR PURPOSE ARE DISCLAIMED.
 * IN NO EVENT SHALL THE AUTHOR OR HIS RELATIVES BE LIABLE FOR ANY DIRECT,
 * INDIRECT, INCIDENTAL, SPECIAL, EXEMPLARY, OR CONSEQUENTIAL DAMAGES
 * (INCLUDING, BUT NOT LIMITED TO, PROCUREMENT OF SUBSTITUTE GOODS OR
 * SERVICES; LOSS OF MIND, USE, DATA, OR PROFITS; OR BUSINESS INTERRUPTION)
 * HOWEVER CAUSED AND ON ANY THEORY OF LIABILITY, WHETHER IN CONTRACT,
 * STRICT LIABILITY, OR TORT (INCLUDING NEGLIGENCE OR OTHERWISE) ARISING
 * IN ANY WAY OUT OF THE USE OF THIS SOFTWARE, EVEN IF ADVISED OF
 * THE POSSIBILITY OF SUCH DAMAGE.
 */

#include <sys/cdefs.h>
<<<<<<< HEAD
__KERNEL_RCSID(0, "$NetBSD: if_pfsync.c,v 1.15 2016/06/21 03:28:27 ozaki-r Exp $");
=======
__KERNEL_RCSID(0, "$NetBSD: if_pfsync.c,v 1.17 2018/06/27 03:31:44 msaitoh Exp $");
>>>>>>> b2b84690

#ifdef _KERNEL_OPT
#include "opt_inet.h"
#include "opt_inet6.h"
#endif

#include <sys/param.h>
#include <sys/proc.h>
#include <sys/systm.h>
#include <sys/time.h>
#include <sys/mbuf.h>
#include <sys/socket.h>
#include <sys/ioctl.h>
#include <sys/callout.h>
#include <sys/kernel.h>

#include <net/if.h>
#include <net/if_types.h>
#include <net/route.h>
#include <net/bpf.h>
#include <netinet/in.h>
#ifndef __NetBSD__
#include <netinet/if_ether.h>
#else
#include <net/if_ether.h>
#endif /* __NetBSD__ */
#include <netinet/tcp.h>
#include <netinet/tcp_seq.h>

#ifdef	INET
#include <netinet/in_systm.h>
#include <netinet/in_var.h>
#include <netinet/ip.h>
#include <netinet/ip_var.h>
#endif

#ifdef INET6
#include <netinet6/nd6.h>
#endif /* INET6 */

#include "carp.h"
#if NCARP > 0
extern int carp_suppress_preempt;
#endif

#include <net/pfvar.h>
#include <net/if_pfsync.h>

#ifdef __NetBSD__
#include <sys/conf.h>
#include <sys/lwp.h>
#include <sys/kauth.h>
#include <sys/sysctl.h>

#include <net/net_stats.h>

#include "ioconf.h"

percpu_t	*pfsyncstat_percpu;

#define	PFSYNC_STATINC(x) _NET_STATINC(pfsyncstat_percpu, x)
#endif /* __NetBSD__ */

#include "pfsync.h"

#define PFSYNC_MINMTU	\
    (sizeof(struct pfsync_header) + sizeof(struct pf_state))

#ifdef PFSYNCDEBUG
#define DPRINTF(x)    do { if (pfsyncdebug) printf x ; } while (0)
int pfsyncdebug;
#else
#define DPRINTF(x)
#endif

extern int ifqmaxlen; /* XXX */

struct pfsync_softc	*pfsyncif = NULL;

int	pfsync_clone_create(struct if_clone *, int);
int	pfsync_clone_destroy(struct ifnet *);
void	pfsync_setmtu(struct pfsync_softc *, int);
int	pfsync_alloc_scrub_memory(struct pfsync_state_peer *,
	    struct pf_state_peer *);
int	pfsync_insert_net_state(struct pfsync_state *, u_int8_t);
void	pfsync_update_net_tdb(struct pfsync_tdb *);
int	pfsyncoutput(struct ifnet *, struct mbuf *, const struct sockaddr *,
	    const struct rtentry *);
int	pfsyncioctl(struct ifnet *, u_long, void*);
void	pfsyncstart(struct ifnet *);

struct mbuf *pfsync_get_mbuf(struct pfsync_softc *, u_int8_t, void **);
int	pfsync_request_update(struct pfsync_state_upd *, struct in_addr *);
int	pfsync_sendout(struct pfsync_softc *);
int	pfsync_tdb_sendout(struct pfsync_softc *);
int	pfsync_sendout_mbuf(struct pfsync_softc *, struct mbuf *);
void	pfsync_timeout(void *);
void	pfsync_tdb_timeout(void *);
void	pfsync_send_bus(struct pfsync_softc *, u_int8_t);
void	pfsync_bulk_update(void *);
void	pfsync_bulkfail(void *);

int	pfsync_sync_ok;

struct if_clone	pfsync_cloner =
    IF_CLONE_INITIALIZER("pfsync", pfsync_clone_create, pfsync_clone_destroy);

void
pfsyncattach(int npfsync)
{
	if_clone_attach(&pfsync_cloner);

	pfsyncstat_percpu = percpu_alloc(sizeof(uint64_t) * PFSYNC_NSTATS);
}

int
pfsync_clone_create(struct if_clone *ifc, int unit)
{
	struct ifnet *ifp;

	if (unit != 0)
		return (EINVAL);

	pfsync_sync_ok = 1;
	if ((pfsyncif = malloc(sizeof(*pfsyncif), M_DEVBUF, M_NOWAIT)) == NULL)
		return (ENOMEM);
	memset(pfsyncif, 0, sizeof(*pfsyncif));
	pfsyncif->sc_mbuf = NULL;
	pfsyncif->sc_mbuf_net = NULL;
	pfsyncif->sc_mbuf_tdb = NULL;
	pfsyncif->sc_statep.s = NULL;
	pfsyncif->sc_statep_net.s = NULL;
	pfsyncif->sc_statep_tdb.t = NULL;
	pfsyncif->sc_maxupdates = 128;
	pfsyncif->sc_sync_peer.s_addr = INADDR_PFSYNC_GROUP;
	pfsyncif->sc_sendaddr.s_addr = INADDR_PFSYNC_GROUP;
	pfsyncif->sc_ureq_received = 0;
	pfsyncif->sc_ureq_sent = 0;
	pfsyncif->sc_bulk_send_next = NULL;
	pfsyncif->sc_bulk_terminator = NULL;
	ifp = &pfsyncif->sc_if;
	snprintf(ifp->if_xname, sizeof ifp->if_xname, "pfsync%d", unit);
	ifp->if_softc = pfsyncif;
	ifp->if_ioctl = pfsyncioctl;
	ifp->if_output = pfsyncoutput;
	ifp->if_start = pfsyncstart;
	ifp->if_type = IFT_PFSYNC;
	ifp->if_snd.ifq_maxlen = ifqmaxlen;
	ifp->if_hdrlen = PFSYNC_HDRLEN;
	pfsync_setmtu(pfsyncif, ETHERMTU);

	callout_init(&pfsyncif->sc_tmo, 0);
	callout_init(&pfsyncif->sc_tdb_tmo, 0);
	callout_init(&pfsyncif->sc_bulk_tmo, 0);
	callout_init(&pfsyncif->sc_bulkfail_tmo, 0);
	callout_setfunc(&pfsyncif->sc_tmo, pfsync_timeout, pfsyncif);
	callout_setfunc(&pfsyncif->sc_tdb_tmo, pfsync_tdb_timeout, pfsyncif);
	callout_setfunc(&pfsyncif->sc_bulk_tmo, pfsync_bulk_update, pfsyncif);
	callout_setfunc(&pfsyncif->sc_bulkfail_tmo, pfsync_bulkfail, pfsyncif);

	if_attach(ifp);
	if_alloc_sadl(ifp);

	bpf_attach(&pfsyncif->sc_if, DLT_PFSYNC, PFSYNC_HDRLEN);

	return (0);
}

int
pfsync_clone_destroy(struct ifnet *ifp)
{
	bpf_detach(ifp);
	if_detach(ifp);
	free(pfsyncif, M_DEVBUF);
	pfsyncif = NULL;
	return (0);
}

/*
 * Start output on the pfsync interface.
 */
void
pfsyncstart(struct ifnet *ifp)
{
	struct mbuf *m;
	int s;

	for (;;) {
		s = splnet();
		IF_DROP(&ifp->if_snd);
		IF_DEQUEUE(&ifp->if_snd, m);
		splx(s);

		if (m == NULL)
			return;
		else
			m_freem(m);
	}
}

int
pfsync_alloc_scrub_memory(struct pfsync_state_peer *s,
    struct pf_state_peer *d)
{
	if (s->scrub.scrub_flag && d->scrub == NULL) {
		d->scrub = pool_get(&pf_state_scrub_pl, PR_NOWAIT);
		if (d->scrub == NULL)
			return (ENOMEM);
		memset(d->scrub, 0, sizeof(*d->scrub));
	}

	return (0);
}

int
pfsync_insert_net_state(struct pfsync_state *sp, u_int8_t chksum_flag)
{
	struct pf_state	*st = NULL;
	struct pf_state_key *sk = NULL;
	struct pf_rule *r = NULL;
	struct pfi_kif	*kif;

	if (sp->creatorid == 0 && pf_status.debug >= PF_DEBUG_MISC) {
		printf("pfsync_insert_net_state: invalid creator id:"
		    " %08x\n", ntohl(sp->creatorid));
		return (EINVAL);
	}

	kif = pfi_kif_get(sp->ifname);
	if (kif == NULL) {
		if (pf_status.debug >= PF_DEBUG_MISC)
			printf("pfsync_insert_net_state: "
			    "unknown interface: %s\n", sp->ifname);
		/* skip this state */
		return (0);
	}

	/*
	 * If the ruleset checksums match, it's safe to associate the state
	 * with the rule of that number.
	 */
	if (sp->rule != htonl(-1) && sp->anchor == htonl(-1) && chksum_flag &&
	    ntohl(sp->rule) <
	    pf_main_ruleset.rules[PF_RULESET_FILTER].active.rcount)
		r = pf_main_ruleset.rules[
		    PF_RULESET_FILTER].active.ptr_array[ntohl(sp->rule)];
	else
		r = &pf_default_rule;

	if (!r->max_states || r->states < r->max_states)
		st = pool_get(&pf_state_pl, PR_NOWAIT);
	if (st == NULL) {
		pfi_kif_unref(kif, PFI_KIF_REF_NONE);
		return (ENOMEM);
	}
	memset(st, 0, sizeof(*st));

	if ((sk = pf_alloc_state_key(st)) == NULL) {
		pool_put(&pf_state_pl, st);
		pfi_kif_unref(kif, PFI_KIF_REF_NONE);
		return (ENOMEM);
	}

	/* allocate memory for scrub info */
	if (pfsync_alloc_scrub_memory(&sp->src, &st->src) ||
	    pfsync_alloc_scrub_memory(&sp->dst, &st->dst)) {
		pfi_kif_unref(kif, PFI_KIF_REF_NONE);
		if (st->src.scrub)
			pool_put(&pf_state_scrub_pl, st->src.scrub);
		pool_put(&pf_state_pl, st);
		pool_put(&pf_state_key_pl, sk);
		return (ENOMEM);
	}

	st->rule.ptr = r;
	/* XXX get pointers to nat_rule and anchor */

	/* XXX when we have nat_rule/anchors, use STATE_INC_COUNTERS */
	r->states++;

	/* fill in the rest of the state entry */
	pf_state_host_ntoh(&sp->lan, &sk->lan);
	pf_state_host_ntoh(&sp->gwy, &sk->gwy);
	pf_state_host_ntoh(&sp->ext, &sk->ext);

	pf_state_peer_ntoh(&sp->src, &st->src);
	pf_state_peer_ntoh(&sp->dst, &st->dst);

	memcpy(&st->rt_addr, &sp->rt_addr, sizeof(st->rt_addr));
	st->creation = time_second - ntohl(sp->creation);
	st->expire = ntohl(sp->expire) + time_second;

	sk->af = sp->af;
	sk->proto = sp->proto;
	sk->direction = sp->direction;
	st->log = sp->log;
	st->timeout = sp->timeout;
	st->allow_opts = sp->allow_opts;

	memcpy(&st->id, sp->id, sizeof(st->id));
	st->creatorid = sp->creatorid;
	st->sync_flags = PFSTATE_FROMSYNC;

	if (pf_insert_state(kif, st)) {
		pfi_kif_unref(kif, PFI_KIF_REF_NONE);
		/* XXX when we have nat_rule/anchors, use STATE_DEC_COUNTERS */
		r->states--;
		if (st->dst.scrub)
			pool_put(&pf_state_scrub_pl, st->dst.scrub);
		if (st->src.scrub)
			pool_put(&pf_state_scrub_pl, st->src.scrub);
		pool_put(&pf_state_pl, st);
		return (EINVAL);
	}

	return (0);
}

void
pfsync_input(struct mbuf *m, ...)
{
	struct ip *ip = mtod(m, struct ip *);
	struct pfsync_header *ph;
	struct pfsync_softc *sc = pfsyncif;
	struct pf_state *st;
	struct pf_state_key *sk;
	struct pf_state_cmp id_key;
	struct pfsync_state *sp;
	struct pfsync_state_upd *up;
	struct pfsync_state_del *dp;
	struct pfsync_state_clr *cp;
	struct pfsync_state_upd_req *rup;
	struct pfsync_state_bus *bus;
	struct in_addr src;
	struct mbuf *mp;
	int iplen, action, error, i, s, count, offp, sfail, stale = 0;
	u_int8_t chksum_flag = 0;

	PFSYNC_STATINC(PFSYNC_STAT_IPACKETS);

	/* verify that we have a sync interface configured */
	if (!sc || !sc->sc_sync_ifp || !pf_status.running)
		goto done;

	/* verify that the packet came in on the right interface */
	if (sc->sc_sync_ifp->if_index != m->m_pkthdr.rcvif_index) {
		PFSYNC_STATINC(PFSYNC_STAT_BADIF);
		goto done;
	}

	/* verify that the IP TTL is 255.  */
	if (ip->ip_ttl != PFSYNC_DFLTTL) {
		PFSYNC_STATINC(PFSYNC_STAT_BADTTL);
		goto done;
	}

	iplen = ip->ip_hl << 2;

	if (m->m_pkthdr.len < iplen + sizeof(*ph)) {
		PFSYNC_STATINC(PFSYNC_STAT_HDROPS);
		goto done;
	}

	if (iplen + sizeof(*ph) > m->m_len) {
		if ((m = m_pullup(m, iplen + sizeof(*ph))) == NULL) {
			PFSYNC_STATINC(PFSYNC_STAT_HDROPS);
			goto done;
		}
		ip = mtod(m, struct ip *);
	}
	ph = (struct pfsync_header *)((char *)ip + iplen);

	/* verify the version */
	if (ph->version != PFSYNC_VERSION) {
		PFSYNC_STATINC(PFSYNC_STAT_BADVER);
		goto done;
	}

	action = ph->action;
	count = ph->count;

	/* make sure it's a valid action code */
	if (action >= PFSYNC_ACT_MAX) {
		PFSYNC_STATINC(PFSYNC_STAT_BADACT);
		goto done;
	}

	/* Cheaper to grab this now than having to mess with mbufs later */
	src = ip->ip_src;

	if (!bcmp(&ph->pf_chksum, &pf_status.pf_chksum, PF_MD5_DIGEST_LENGTH))
		chksum_flag++;

	switch (action) {
	case PFSYNC_ACT_CLR: {
		struct pf_state *nexts;
		struct pf_state_key *nextsk;
		struct pfi_kif *kif;
		u_int32_t creatorid;
		if ((mp = m_pulldown(m, iplen + sizeof(*ph),
		    sizeof(*cp), &offp)) == NULL) {
			PFSYNC_STATINC(PFSYNC_STAT_BADLEN);
			return;
		}
		cp = (struct pfsync_state_clr *)(mp->m_data + offp);
		creatorid = cp->creatorid;

		s = splsoftnet();
		if (cp->ifname[0] == '\0') {
			for (st = RB_MIN(pf_state_tree_id, &tree_id);
			    st; st = nexts) {
				nexts = RB_NEXT(pf_state_tree_id, &tree_id, st);
				if (st->creatorid == creatorid) {
					st->sync_flags |= PFSTATE_FROMSYNC;
					pf_unlink_state(st);
				}
			}
		} else {
			if ((kif = pfi_kif_get(cp->ifname)) == NULL) {
				splx(s);
				return;
			}
			for (sk = RB_MIN(pf_state_tree_lan_ext,
			    &pf_statetbl_lan_ext); sk; sk = nextsk) {
				nextsk = RB_NEXT(pf_state_tree_lan_ext,
				    &pf_statetbl_lan_ext, sk);
				TAILQ_FOREACH(st, &sk->states, next) {
					if (st->creatorid == creatorid) {
						st->sync_flags |=
						    PFSTATE_FROMSYNC;
						pf_unlink_state(st);
					}
				}
			}
		}
		splx(s);

		break;
	}
	case PFSYNC_ACT_INS:
		if ((mp = m_pulldown(m, iplen + sizeof(*ph),
		    count * sizeof(*sp), &offp)) == NULL) {
			PFSYNC_STATINC(PFSYNC_STAT_BADLEN);
			return;
		}

		s = splsoftnet();
		for (i = 0, sp = (struct pfsync_state *)(mp->m_data + offp);
		    i < count; i++, sp++) {
			/* check for invalid values */
			if (sp->timeout >= PFTM_MAX ||
			    sp->src.state > PF_TCPS_PROXY_DST ||
			    sp->dst.state > PF_TCPS_PROXY_DST ||
			    sp->direction > PF_OUT ||
			    (sp->af != AF_INET && sp->af != AF_INET6)) {
				if (pf_status.debug >= PF_DEBUG_MISC)
					printf("pfsync_insert: PFSYNC_ACT_INS: "
					    "invalid value\n");
				PFSYNC_STATINC(PFSYNC_STAT_BADSTATE);
				continue;
			}

			if ((error = pfsync_insert_net_state(sp,
			    chksum_flag))) {
				if (error == ENOMEM) {
					splx(s);
					goto done;
				}
				continue;
			}
		}
		splx(s);
		break;
	case PFSYNC_ACT_UPD:
		if ((mp = m_pulldown(m, iplen + sizeof(*ph),
		    count * sizeof(*sp), &offp)) == NULL) {
			PFSYNC_STATINC(PFSYNC_STAT_BADLEN);
			return;
		}

		s = splsoftnet();
		for (i = 0, sp = (struct pfsync_state *)(mp->m_data + offp);
		    i < count; i++, sp++) {
			int flags = PFSYNC_FLAG_STALE;

			/* check for invalid values */
			if (sp->timeout >= PFTM_MAX ||
			    sp->src.state > PF_TCPS_PROXY_DST ||
			    sp->dst.state > PF_TCPS_PROXY_DST) {
				if (pf_status.debug >= PF_DEBUG_MISC)
					printf("pfsync_insert: PFSYNC_ACT_UPD: "
					    "invalid value\n");
				PFSYNC_STATINC(PFSYNC_STAT_BADSTATE);
				continue;
			}

			memcpy(&id_key.id, sp->id, sizeof(id_key.id));
			id_key.creatorid = sp->creatorid;

			st = pf_find_state_byid(&id_key);
			if (st == NULL) {
				/* insert the update */
				if (pfsync_insert_net_state(sp, chksum_flag)) {
					PFSYNC_STATINC(PFSYNC_STAT_BADSTATE);
				}
				continue;
			}
			sk = st->state_key;
			sfail = 0;
			if (sk->proto == IPPROTO_TCP) {
				/*
				 * The state should never go backwards except
				 * for syn-proxy states.  Neither should the
				 * sequence window slide backwards.
				 */
				if (st->src.state > sp->src.state &&
				    (st->src.state < PF_TCPS_PROXY_SRC ||
				    sp->src.state >= PF_TCPS_PROXY_SRC))
					sfail = 1;
				else if (SEQ_GT(st->src.seqlo,
				    ntohl(sp->src.seqlo)))
					sfail = 3;
				else if (st->dst.state > sp->dst.state) {
					/* There might still be useful
					 * information about the src state here,
					 * so import that part of the update,
					 * then "fail" so we send the updated
					 * state back to the peer who is missing
					 * our what we know. */
					pf_state_peer_ntoh(&sp->src, &st->src);
					/* XXX do anything with timeouts? */
					sfail = 7;
					flags = 0;
				} else if (st->dst.state >= TCPS_SYN_SENT &&
				    SEQ_GT(st->dst.seqlo, ntohl(sp->dst.seqlo)))
					sfail = 4;
			} else {
				/*
				 * Non-TCP protocol state machine always go
				 * forwards
				 */
				if (st->src.state > sp->src.state)
					sfail = 5;
				else if (st->dst.state > sp->dst.state)
					sfail = 6;
			}
			if (sfail) {
				if (pf_status.debug >= PF_DEBUG_MISC)
					printf("pfsync: %s stale update "
					    "(%d) id: %016" PRIu64 "" 
					    "creatorid: %08x\n",
					    (sfail < 7 ?  "ignoring"
					     : "partial"), sfail,
					    be64toh(st->id),
					    ntohl(st->creatorid));
				PFSYNC_STATINC(PFSYNC_STAT_BADSTATE);

				if (!(sp->sync_flags & PFSTATE_STALE)) {
					/* we have a better state, send it */
					if (sc->sc_mbuf != NULL && !stale)
						pfsync_sendout(sc);
					stale++;
					if (!st->sync_flags)
						pfsync_pack_state(
						    PFSYNC_ACT_UPD, st, flags);
				}
				continue;
			}
	    		pfsync_alloc_scrub_memory(&sp->dst, &st->dst);
			pf_state_peer_ntoh(&sp->src, &st->src);
			pf_state_peer_ntoh(&sp->dst, &st->dst);
			st->expire = ntohl(sp->expire) + time_second;
			st->timeout = sp->timeout;
		}
		if (stale && sc->sc_mbuf != NULL)
			pfsync_sendout(sc);
		splx(s);
		break;
	/*
	 * It's not strictly necessary for us to support the "uncompressed"
	 * delete action, but it's relatively simple and maintains consistency.
	 */
	case PFSYNC_ACT_DEL:
		if ((mp = m_pulldown(m, iplen + sizeof(*ph),
		    count * sizeof(*sp), &offp)) == NULL) {
			PFSYNC_STATINC(PFSYNC_STAT_BADLEN);
			return;
		}

		s = splsoftnet();
		for (i = 0, sp = (struct pfsync_state *)(mp->m_data + offp);
		    i < count; i++, sp++) {
			memcpy(&id_key.id, sp->id, sizeof(id_key.id));
			id_key.creatorid = sp->creatorid;

			st = pf_find_state_byid(&id_key);
			if (st == NULL) {
				PFSYNC_STATINC(PFSYNC_STAT_BADSTATE);
				continue;
			}
			st->sync_flags |= PFSTATE_FROMSYNC;
			pf_unlink_state(st);
		}
		splx(s);
		break;
	case PFSYNC_ACT_UPD_C: {
		int update_requested = 0;

		if ((mp = m_pulldown(m, iplen + sizeof(*ph),
		    count * sizeof(*up), &offp)) == NULL) {
			PFSYNC_STATINC(PFSYNC_STAT_BADLEN);
			return;
		}

		s = splsoftnet();
		for (i = 0, up = (struct pfsync_state_upd *)(mp->m_data + offp);
		    i < count; i++, up++) {
			/* check for invalid values */
			if (up->timeout >= PFTM_MAX ||
			    up->src.state > PF_TCPS_PROXY_DST ||
			    up->dst.state > PF_TCPS_PROXY_DST) {
				if (pf_status.debug >= PF_DEBUG_MISC)
					printf("pfsync_insert: "
					    "PFSYNC_ACT_UPD_C: "
					    "invalid value\n");
				PFSYNC_STATINC(PFSYNC_STAT_BADSTATE);
				continue;
			}

			memcpy(&id_key.id, up->id, sizeof(id_key.id));
			id_key.creatorid = up->creatorid;

			st = pf_find_state_byid(&id_key);
			if (st == NULL) {
				/* We don't have this state. Ask for it. */
				error = pfsync_request_update(up, &src);
				if (error == ENOMEM) {
					splx(s);
					goto done;
				}
				update_requested = 1;
				PFSYNC_STATINC(PFSYNC_STAT_BADSTATE);
				continue;
			}
			sk = st->state_key;
			sfail = 0;
			if (sk->proto == IPPROTO_TCP) {
				/*
				 * The state should never go backwards except
				 * for syn-proxy states.  Neither should the
				 * sequence window slide backwards.
				 */
				if (st->src.state > up->src.state &&
				    (st->src.state < PF_TCPS_PROXY_SRC ||
				    up->src.state >= PF_TCPS_PROXY_SRC))
					sfail = 1;
				else if (st->dst.state > up->dst.state)
					sfail = 2;
				else if (SEQ_GT(st->src.seqlo,
				    ntohl(up->src.seqlo)))
					sfail = 3;
				else if (st->dst.state >= TCPS_SYN_SENT &&
				    SEQ_GT(st->dst.seqlo, ntohl(up->dst.seqlo)))
					sfail = 4;
			} else {
				/*
				 * Non-TCP protocol state machine always go
				 * forwards
				 */
				if (st->src.state > up->src.state)
					sfail = 5;
				else if (st->dst.state > up->dst.state)
					sfail = 6;
			}
			if (sfail) {
				if (pf_status.debug >= PF_DEBUG_MISC)
					printf("pfsync: ignoring stale update "
					    "(%d) id: %016" PRIu64 ""
					    "creatorid: %08x\n", sfail,
					    be64toh(st->id),
					    ntohl(st->creatorid));
				PFSYNC_STATINC(PFSYNC_STAT_BADSTATE);

				/* we have a better state, send it out */
				if ((!stale || update_requested) &&
				    sc->sc_mbuf != NULL) {
					pfsync_sendout(sc);
					update_requested = 0;
				}
				stale++;
				if (!st->sync_flags)
					pfsync_pack_state(PFSYNC_ACT_UPD, st,
					    PFSYNC_FLAG_STALE);
				continue;
			}
	    		pfsync_alloc_scrub_memory(&up->dst, &st->dst);
			pf_state_peer_ntoh(&up->src, &st->src);
			pf_state_peer_ntoh(&up->dst, &st->dst);
			st->expire = ntohl(up->expire) + time_second;
			st->timeout = up->timeout;
		}
		if ((update_requested || stale) && sc->sc_mbuf)
			pfsync_sendout(sc);
		splx(s);
		break;
	}
	case PFSYNC_ACT_DEL_C:
		if ((mp = m_pulldown(m, iplen + sizeof(*ph),
		    count * sizeof(*dp), &offp)) == NULL) {
			PFSYNC_STATINC(PFSYNC_STAT_BADLEN);
			return;
		}

		s = splsoftnet();
		for (i = 0, dp = (struct pfsync_state_del *)(mp->m_data + offp);
		    i < count; i++, dp++) {
			memcpy(&id_key.id, dp->id, sizeof(id_key.id));
			id_key.creatorid = dp->creatorid;

			st = pf_find_state_byid(&id_key);
			if (st == NULL) {
				PFSYNC_STATINC(PFSYNC_STAT_BADSTATE);
				continue;
			}
			st->sync_flags |= PFSTATE_FROMSYNC;
			pf_unlink_state(st);
		}
		splx(s);
		break;
	case PFSYNC_ACT_INS_F:
	case PFSYNC_ACT_DEL_F:
		/* not implemented */
		break;
	case PFSYNC_ACT_UREQ:
		if ((mp = m_pulldown(m, iplen + sizeof(*ph),
		    count * sizeof(*rup), &offp)) == NULL) {
			PFSYNC_STATINC(PFSYNC_STAT_BADLEN);
			return;
		}

		s = splsoftnet();
		if (sc->sc_mbuf != NULL)
			pfsync_sendout(sc);
		for (i = 0,
		    rup = (struct pfsync_state_upd_req *)(mp->m_data + offp);
		    i < count; i++, rup++) {
			memcpy(&id_key.id, rup->id, sizeof(id_key.id));
			id_key.creatorid = rup->creatorid;

			if (id_key.id == 0 && id_key.creatorid == 0) {
				sc->sc_ureq_received = time_uptime;
				if (sc->sc_bulk_send_next == NULL)
					sc->sc_bulk_send_next =
					    TAILQ_FIRST(&state_list);
				sc->sc_bulk_terminator = sc->sc_bulk_send_next;
				if (pf_status.debug >= PF_DEBUG_MISC)
					printf("pfsync: received "
					    "bulk update request\n");
				pfsync_send_bus(sc, PFSYNC_BUS_START);
				callout_schedule(&sc->sc_bulk_tmo, 1 * hz);
			} else {
				st = pf_find_state_byid(&id_key);
				if (st == NULL) {
					PFSYNC_STATINC(PFSYNC_STAT_BADSTATE);
					continue;
				}
				if (!st->sync_flags)
					pfsync_pack_state(PFSYNC_ACT_UPD,
					    st, 0);
			}
		}
		if (sc->sc_mbuf != NULL)
			pfsync_sendout(sc);
		splx(s);
		break;
	case PFSYNC_ACT_BUS:
		/* If we're not waiting for a bulk update, who cares. */
		if (sc->sc_ureq_sent == 0)
			break;

		if ((mp = m_pulldown(m, iplen + sizeof(*ph),
		    sizeof(*bus), &offp)) == NULL) {
			PFSYNC_STATINC(PFSYNC_STAT_BADLEN);
			return;
		}
		bus = (struct pfsync_state_bus *)(mp->m_data + offp);
		switch (bus->status) {
		case PFSYNC_BUS_START:
			callout_schedule(&sc->sc_bulkfail_tmo,
			    pf_pool_limits[PF_LIMIT_STATES].limit /
			    (PFSYNC_BULKPACKETS * sc->sc_maxcount));
			if (pf_status.debug >= PF_DEBUG_MISC)
				printf("pfsync: received bulk "
				    "update start\n");
			break;
		case PFSYNC_BUS_END:
			if (time_uptime - ntohl(bus->endtime) >=
			    sc->sc_ureq_sent) {
				/* that's it, we're happy */
				sc->sc_ureq_sent = 0;
				sc->sc_bulk_tries = 0;
				callout_stop(&sc->sc_bulkfail_tmo);
#if NCARP > 0
				if (!pfsync_sync_ok)
					carp_suppress_preempt--;
#endif
				pfsync_sync_ok = 1;
				if (pf_status.debug >= PF_DEBUG_MISC)
					printf("pfsync: received valid "
					    "bulk update end\n");
			} else {
				if (pf_status.debug >= PF_DEBUG_MISC)
					printf("pfsync: received invalid "
					    "bulk update end: bad timestamp\n");
			}
			break;
		}
		break;
	}

done:
	if (m)
		m_freem(m);
}

int
pfsyncoutput(struct ifnet *ifp, struct mbuf *m, const struct sockaddr *dst,
	const struct rtentry *rt)
{
	m_freem(m);
	return (0);
}

/* ARGSUSED */
int
pfsyncioctl(struct ifnet *ifp, u_long cmd, void*  data)
{
	struct lwp *l = curlwp;
	struct pfsync_softc *sc = ifp->if_softc;
	struct ifreq *ifr = (struct ifreq *)data;
	struct ip_moptions *imo = &sc->sc_imo;
	struct pfsyncreq pfsyncr;
	struct ifnet    *sifp;
	int s, error;

	switch (cmd) {
	case SIOCSIFADDR:
	case SIOCAIFADDR:
	case SIOCSIFDSTADDR:
	case SIOCSIFFLAGS:
		if (ifp->if_flags & IFF_UP)
			ifp->if_flags |= IFF_RUNNING;
		else
			ifp->if_flags &= ~IFF_RUNNING;
		break;
	case SIOCSIFMTU:
		if (ifr->ifr_mtu < PFSYNC_MINMTU)
			return (EINVAL);
		if (ifr->ifr_mtu > MCLBYTES)
			ifr->ifr_mtu = MCLBYTES;
		s = splnet();
		if (ifr->ifr_mtu < ifp->if_mtu)
			pfsync_sendout(sc);
		pfsync_setmtu(sc, ifr->ifr_mtu);
		splx(s);
		break;
	case SIOCGETPFSYNC:
		if ((error = kauth_authorize_network(l->l_cred,
		    KAUTH_NETWORK_INTERFACE,
		    KAUTH_REQ_NETWORK_INTERFACE_GETPRIV, ifp, (void *)cmd,
		    NULL)) != 0)
			return (error);
		memset(&pfsyncr, 0, sizeof(pfsyncr));
		if (sc->sc_sync_ifp)
			strlcpy(pfsyncr.pfsyncr_syncdev,
			    sc->sc_sync_ifp->if_xname, IFNAMSIZ);
		pfsyncr.pfsyncr_syncpeer = sc->sc_sync_peer;
		pfsyncr.pfsyncr_maxupdates = sc->sc_maxupdates;
		if ((error = copyout(&pfsyncr, ifr->ifr_data, sizeof(pfsyncr))))
			return (error);
		break;
	case SIOCSETPFSYNC:
		if ((error = kauth_authorize_network(l->l_cred,
		    KAUTH_NETWORK_INTERFACE,
		    KAUTH_REQ_NETWORK_INTERFACE_SETPRIV, ifp, (void *)cmd,
		    NULL)) != 0)
			return (error);
		if ((error = copyin(ifr->ifr_data, &pfsyncr, sizeof(pfsyncr))))
			return (error);

		if (pfsyncr.pfsyncr_syncpeer.s_addr == 0)
			sc->sc_sync_peer.s_addr = INADDR_PFSYNC_GROUP;
		else
			sc->sc_sync_peer.s_addr =
			    pfsyncr.pfsyncr_syncpeer.s_addr;

		if (pfsyncr.pfsyncr_maxupdates > 255)
			return (EINVAL);
		sc->sc_maxupdates = pfsyncr.pfsyncr_maxupdates;

		if (pfsyncr.pfsyncr_syncdev[0] == 0) {
			sc->sc_sync_ifp = NULL;
			if (sc->sc_mbuf_net != NULL) {
				/* Don't keep stale pfsync packets around. */
				s = splnet();
				m_freem(sc->sc_mbuf_net);
				sc->sc_mbuf_net = NULL;
				sc->sc_statep_net.s = NULL;
				splx(s);
			}
			if (imo->imo_num_memberships > 0) {
				in_delmulti(imo->imo_membership[--imo->imo_num_memberships]);
				imo->imo_multicast_if_index = 0;
			}
			break;
		}

		if ((sifp = ifunit(pfsyncr.pfsyncr_syncdev)) == NULL)
			return (EINVAL);

		s = splnet();
		if (sifp->if_mtu < sc->sc_if.if_mtu ||
		    (sc->sc_sync_ifp != NULL &&
		    sifp->if_mtu < sc->sc_sync_ifp->if_mtu) ||
		    sifp->if_mtu < MCLBYTES - sizeof(struct ip))
			pfsync_sendout(sc);
		sc->sc_sync_ifp = sifp;

		pfsync_setmtu(sc, sc->sc_if.if_mtu);

		if (imo->imo_num_memberships > 0) {
			in_delmulti(imo->imo_membership[--imo->imo_num_memberships]);
			imo->imo_multicast_if_index = 0;
		}

		if (sc->sc_sync_ifp &&
		    sc->sc_sync_peer.s_addr == INADDR_PFSYNC_GROUP) {
			struct in_addr addr;

			if (!(sc->sc_sync_ifp->if_flags & IFF_MULTICAST)) {
				sc->sc_sync_ifp = NULL;
				splx(s);
				return (EADDRNOTAVAIL);
			}

			addr.s_addr = INADDR_PFSYNC_GROUP;

			if ((imo->imo_membership[0] =
			    in_addmulti(&addr, sc->sc_sync_ifp)) == NULL) {
				sc->sc_sync_ifp = NULL;
				splx(s);
				return (ENOBUFS);
			}
			imo->imo_num_memberships++;
			imo->imo_multicast_if_index = if_get_index(sc->sc_sync_ifp);
			imo->imo_multicast_ttl = PFSYNC_DFLTTL;
			imo->imo_multicast_loop = 0;
		}

		if (sc->sc_sync_ifp ||
		    sc->sc_sendaddr.s_addr != INADDR_PFSYNC_GROUP) {
			/* Request a full state table update. */
			sc->sc_ureq_sent = time_uptime;
#if NCARP > 0
			if (pfsync_sync_ok)
				carp_suppress_preempt ++;
#endif
			pfsync_sync_ok = 0;
			if (pf_status.debug >= PF_DEBUG_MISC)
				printf("pfsync: requesting bulk update\n");
			callout_schedule(&sc->sc_bulkfail_tmo, 5 * hz);
			error = pfsync_request_update(NULL, NULL);
			if (error == ENOMEM) {
				splx(s);
				return (ENOMEM);
			}
			pfsync_sendout(sc);
		}
		splx(s);

		break;

	default:
		return ifioctl_common(ifp, cmd, data);
	}

	return (0);
}

void
pfsync_setmtu(struct pfsync_softc *sc, int mtu_req)
{
	int mtu;

	if (sc->sc_sync_ifp && sc->sc_sync_ifp->if_mtu < mtu_req)
		mtu = sc->sc_sync_ifp->if_mtu;
	else
		mtu = mtu_req;

	sc->sc_maxcount = (mtu - sizeof(struct pfsync_header)) /
	    sizeof(struct pfsync_state);
	if (sc->sc_maxcount > 254)
	    sc->sc_maxcount = 254;
	sc->sc_if.if_mtu = sizeof(struct pfsync_header) +
	    sc->sc_maxcount * sizeof(struct pfsync_state);
}

struct mbuf *
pfsync_get_mbuf(struct pfsync_softc *sc, u_int8_t action, void **sp)
{
	struct pfsync_header *h;
	struct mbuf *m;
	int len;

	MGETHDR(m, M_DONTWAIT, MT_DATA);
	if (m == NULL) {
		sc->sc_if.if_oerrors++;
		return (NULL);
	}

	switch (action) {
	case PFSYNC_ACT_CLR:
		len = sizeof(struct pfsync_header) +
		    sizeof(struct pfsync_state_clr);
		break;
	case PFSYNC_ACT_UPD_C:
		len = (sc->sc_maxcount * sizeof(struct pfsync_state_upd)) +
		    sizeof(struct pfsync_header);
		break;
	case PFSYNC_ACT_DEL_C:
		len = (sc->sc_maxcount * sizeof(struct pfsync_state_del)) +
		    sizeof(struct pfsync_header);
		break;
	case PFSYNC_ACT_UREQ:
		len = (sc->sc_maxcount * sizeof(struct pfsync_state_upd_req)) +
		    sizeof(struct pfsync_header);
		break;
	case PFSYNC_ACT_BUS:
		len = sizeof(struct pfsync_header) +
		    sizeof(struct pfsync_state_bus);
		break;
	case PFSYNC_ACT_TDB_UPD:
		len = (sc->sc_maxcount * sizeof(struct pfsync_tdb)) +
		    sizeof(struct pfsync_header);
		break;
	default:
		len = (sc->sc_maxcount * sizeof(struct pfsync_state)) +
		    sizeof(struct pfsync_header);
		break;
	}

	if (len > MHLEN) {
		MCLGET(m, M_DONTWAIT);
		if ((m->m_flags & M_EXT) == 0) {
			m_free(m);
			sc->sc_if.if_oerrors++;
			return (NULL);
		}
		m->m_data += (MCLBYTES - len) &~ (sizeof(long) - 1);
	} else
		MH_ALIGN(m, len);

	m_reset_rcvif(m);
	m->m_pkthdr.len = m->m_len = sizeof(struct pfsync_header);
	h = mtod(m, struct pfsync_header *);
	h->version = PFSYNC_VERSION;
	h->af = 0;
	h->count = 0;
	h->action = action;
	if (action != PFSYNC_ACT_TDB_UPD)
		memcpy(&h->pf_chksum, &pf_status.pf_chksum, 
		    PF_MD5_DIGEST_LENGTH);

	*sp = (void *)((char *)h + PFSYNC_HDRLEN);
	if (action == PFSYNC_ACT_TDB_UPD)
		callout_schedule(&sc->sc_tdb_tmo, hz);
	else
		callout_schedule(&sc->sc_tmo, hz);
	return (m);
}

int
pfsync_pack_state(u_int8_t action, struct pf_state *st, int flags)
{
	struct ifnet *ifp = NULL;
	struct pfsync_softc *sc = pfsyncif;
	struct pfsync_header *h, *h_net;
	struct pfsync_state *sp = NULL;
	struct pfsync_state_upd *up = NULL;
	struct pfsync_state_del *dp = NULL;
	struct pf_state_key *sk = st->state_key;
	struct pf_rule *r;
	u_long secs;
	int s, ret = 0;
	u_int8_t i = 255, newaction = 0;

	if (sc == NULL)
		return (0);
	ifp = &sc->sc_if;

	/*
	 * If a packet falls in the forest and there's nobody around to
	 * hear, does it make a sound?
	 */
	if (ifp->if_bpf == NULL && sc->sc_sync_ifp == NULL &&
	    sc->sc_sync_peer.s_addr == INADDR_PFSYNC_GROUP) {
		/* Don't leave any stale pfsync packets hanging around. */
		if (sc->sc_mbuf != NULL) {
			m_freem(sc->sc_mbuf);
			sc->sc_mbuf = NULL;
			sc->sc_statep.s = NULL;
		}
		return (0);
	}

	if (action >= PFSYNC_ACT_MAX)
		return (EINVAL);

	s = splnet();
	if (sc->sc_mbuf == NULL) {
		if ((sc->sc_mbuf = pfsync_get_mbuf(sc, action,
		    (void *)&sc->sc_statep.s)) == NULL) {
			splx(s);
			return (ENOMEM);
		}
		h = mtod(sc->sc_mbuf, struct pfsync_header *);
	} else {
		h = mtod(sc->sc_mbuf, struct pfsync_header *);
		if (h->action != action) {
			pfsync_sendout(sc);
			if ((sc->sc_mbuf = pfsync_get_mbuf(sc, action,
			    (void *)&sc->sc_statep.s)) == NULL) {
				splx(s);
				return (ENOMEM);
			}
			h = mtod(sc->sc_mbuf, struct pfsync_header *);
		} else {
			/*
			 * If it's an update, look in the packet to see if
			 * we already have an update for the state.
			 */
			if (action == PFSYNC_ACT_UPD && sc->sc_maxupdates) {
				struct pfsync_state *usp =
				    (void *)((char *)h + PFSYNC_HDRLEN);

				for (i = 0; i < h->count; i++) {
					if (!memcmp(usp->id, &st->id,
					    PFSYNC_ID_LEN) &&
					    usp->creatorid == st->creatorid) {
						sp = usp;
						sp->updates++;
						break;
					}
					usp++;
				}
			}
		}
	}

	secs = time_second;

	st->pfsync_time = time_uptime;

	if (sp == NULL) {
		/* not a "duplicate" update */
		i = 255;
		sp = sc->sc_statep.s++;
		sc->sc_mbuf->m_pkthdr.len =
		    sc->sc_mbuf->m_len += sizeof(struct pfsync_state);
		h->count++;
		memset(sp, 0, sizeof(*sp));

		memcpy(sp->id, &st->id, sizeof(sp->id));
		sp->creatorid = st->creatorid;

		strlcpy(sp->ifname, st->kif->pfik_name, sizeof(sp->ifname));
		pf_state_host_hton(&sk->lan, &sp->lan);
		pf_state_host_hton(&sk->gwy, &sp->gwy);
		pf_state_host_hton(&sk->ext, &sp->ext);

		memcpy(&sp->rt_addr, &st->rt_addr, sizeof(sp->rt_addr));

		sp->creation = htonl(secs - st->creation);
		pf_state_counter_hton(st->packets[0], sp->packets[0]);
		pf_state_counter_hton(st->packets[1], sp->packets[1]);
		pf_state_counter_hton(st->bytes[0], sp->bytes[0]);
		pf_state_counter_hton(st->bytes[1], sp->bytes[1]);
		if ((r = st->rule.ptr) == NULL)
			sp->rule = htonl(-1);
		else
			sp->rule = htonl(r->nr);
		if ((r = st->anchor.ptr) == NULL)
			sp->anchor = htonl(-1);
		else
			sp->anchor = htonl(r->nr);
		sp->af = sk->af;
		sp->proto = sk->proto;
		sp->direction = sk->direction;
		sp->log = st->log;
		sp->allow_opts = st->allow_opts;
		sp->timeout = st->timeout;

		if (flags & PFSYNC_FLAG_STALE)
			sp->sync_flags |= PFSTATE_STALE;
	}

	pf_state_peer_hton(&st->src, &sp->src);
	pf_state_peer_hton(&st->dst, &sp->dst);

	if (st->expire <= secs)
		sp->expire = htonl(0);
	else
		sp->expire = htonl(st->expire - secs);

	/* do we need to build "compressed" actions for network transfer? */
	if (sc->sc_sync_ifp && flags & PFSYNC_FLAG_COMPRESS) {
		switch (action) {
		case PFSYNC_ACT_UPD:
			newaction = PFSYNC_ACT_UPD_C;
			break;
		case PFSYNC_ACT_DEL:
			newaction = PFSYNC_ACT_DEL_C;
			break;
		default:
			/* by default we just send the uncompressed states */
			break;
		}
	}

	if (newaction) {
		if (sc->sc_mbuf_net == NULL) {
			if ((sc->sc_mbuf_net = pfsync_get_mbuf(sc, newaction,
			    (void *)&sc->sc_statep_net.s)) == NULL) {
				splx(s);
				return (ENOMEM);
			}
		}
		h_net = mtod(sc->sc_mbuf_net, struct pfsync_header *);

		switch (newaction) {
		case PFSYNC_ACT_UPD_C:
			if (i != 255) {
				up = (void *)((char *)h_net +
				    PFSYNC_HDRLEN + (i * sizeof(*up)));
				up->updates++;
			} else {
				h_net->count++;
				sc->sc_mbuf_net->m_pkthdr.len =
				    sc->sc_mbuf_net->m_len += sizeof(*up);
				up = sc->sc_statep_net.u++;

				memset(up, 0, sizeof(*up));
				memcpy(up->id, &st->id, sizeof(up->id));
				up->creatorid = st->creatorid;
			}
			up->timeout = st->timeout;
			up->expire = sp->expire;
			up->src = sp->src;
			up->dst = sp->dst;
			break;
		case PFSYNC_ACT_DEL_C:
			sc->sc_mbuf_net->m_pkthdr.len =
			    sc->sc_mbuf_net->m_len += sizeof(*dp);
			dp = sc->sc_statep_net.d++;
			h_net->count++;

			memset(dp, 0, sizeof(*dp));
			memcpy(dp->id, &st->id, sizeof(dp->id));
			dp->creatorid = st->creatorid;
			break;
		}
	}

	if (h->count == sc->sc_maxcount ||
	    (sc->sc_maxupdates && (sp->updates >= sc->sc_maxupdates)))
		ret = pfsync_sendout(sc);

	splx(s);
	return (ret);
}

/* This must be called in splnet() */
int
pfsync_request_update(struct pfsync_state_upd *up, struct in_addr *src)
{
	struct pfsync_header *h;
	struct pfsync_softc *sc = pfsyncif;
	struct pfsync_state_upd_req *rup;
	int ret = 0;

	if (sc == NULL)
		return (0);

	if (sc->sc_mbuf == NULL) {
		if ((sc->sc_mbuf = pfsync_get_mbuf(sc, PFSYNC_ACT_UREQ,
		    (void *)&sc->sc_statep.s)) == NULL)
			return (ENOMEM);
		h = mtod(sc->sc_mbuf, struct pfsync_header *);
	} else {
		h = mtod(sc->sc_mbuf, struct pfsync_header *);
		if (h->action != PFSYNC_ACT_UREQ) {
			pfsync_sendout(sc);
			if ((sc->sc_mbuf = pfsync_get_mbuf(sc, PFSYNC_ACT_UREQ,
			    (void *)&sc->sc_statep.s)) == NULL)
				return (ENOMEM);
			h = mtod(sc->sc_mbuf, struct pfsync_header *);
		}
	}

	if (src != NULL)
		sc->sc_sendaddr = *src;
	sc->sc_mbuf->m_pkthdr.len = sc->sc_mbuf->m_len += sizeof(*rup);
	h->count++;
	rup = sc->sc_statep.r++;
	memset(rup, 0, sizeof(*rup));
	if (up != NULL) {
		memcpy(rup->id, up->id, sizeof(rup->id));
		rup->creatorid = up->creatorid;
	}

	if (h->count == sc->sc_maxcount)
		ret = pfsync_sendout(sc);

	return (ret);
}

int
pfsync_clear_states(u_int32_t creatorid, char *ifname)
{
	struct pfsync_softc *sc = pfsyncif;
	struct pfsync_state_clr *cp;
	int s, ret;

	if (sc == NULL)
		return (0);

	s = splnet();
	if (sc->sc_mbuf != NULL)
		pfsync_sendout(sc);
	if ((sc->sc_mbuf = pfsync_get_mbuf(sc, PFSYNC_ACT_CLR,
	    (void *)&sc->sc_statep.c)) == NULL) {
		splx(s);
		return (ENOMEM);
	}
	sc->sc_mbuf->m_pkthdr.len = sc->sc_mbuf->m_len += sizeof(*cp);
	cp = sc->sc_statep.c;
	cp->creatorid = creatorid;
	if (ifname != NULL)
		strlcpy(cp->ifname, ifname, IFNAMSIZ);

	ret = (pfsync_sendout(sc));
	splx(s);
	return (ret);
}

void
pfsync_timeout(void *v)
{
	struct pfsync_softc *sc = v;
	int s;

	s = splnet();
	pfsync_sendout(sc);
	splx(s);
}

void
pfsync_tdb_timeout(void *v)
{
	struct pfsync_softc *sc = v;
	int s;

	s = splnet();
	pfsync_tdb_sendout(sc);
	splx(s);
}

/* This must be called in splnet() */
void
pfsync_send_bus(struct pfsync_softc *sc, u_int8_t status)
{
	struct pfsync_state_bus *bus;

	if (sc->sc_mbuf != NULL)
		pfsync_sendout(sc);

	if (pfsync_sync_ok &&
	    (sc->sc_mbuf = pfsync_get_mbuf(sc, PFSYNC_ACT_BUS,
	    (void *)&sc->sc_statep.b)) != NULL) {
		sc->sc_mbuf->m_pkthdr.len = sc->sc_mbuf->m_len += sizeof(*bus);
		bus = sc->sc_statep.b;
		bus->creatorid = pf_status.hostid;
		bus->status = status;
		bus->endtime = htonl(time_uptime - sc->sc_ureq_received);
		pfsync_sendout(sc);
	}
}

void
pfsync_bulk_update(void *v)
{
	struct pfsync_softc *sc = v;
	int s, i = 0;
	struct pf_state *state;

	s = splnet();
	if (sc->sc_mbuf != NULL)
		pfsync_sendout(sc);

	/*
	 * Grab at most PFSYNC_BULKPACKETS worth of states which have not
	 * been sent since the latest request was made.
	 */
	state = sc->sc_bulk_send_next;
	if (state)
		do {
			/* send state update if syncable and not already sent */
			if (!state->sync_flags
			    && state->timeout < PFTM_MAX
			    && state->pfsync_time <= sc->sc_ureq_received) {
				pfsync_pack_state(PFSYNC_ACT_UPD, state, 0);
				i++;
			}

			/* figure next state to send */
			state = TAILQ_NEXT(state, entry_list);

			/* wrap to start of list if we hit the end */
			if (!state)
				state = TAILQ_FIRST(&state_list);
		} while (i < sc->sc_maxcount * PFSYNC_BULKPACKETS &&
		    state != sc->sc_bulk_terminator);

	if (!state || state == sc->sc_bulk_terminator) {
		/* we're done */
		pfsync_send_bus(sc, PFSYNC_BUS_END);
		sc->sc_ureq_received = 0;
		sc->sc_bulk_send_next = NULL;
		sc->sc_bulk_terminator = NULL;
		callout_stop(&sc->sc_bulk_tmo);
		if (pf_status.debug >= PF_DEBUG_MISC)
			printf("pfsync: bulk update complete\n");
	} else {
		/* look again for more in a bit */
		callout_schedule(&sc->sc_bulk_tmo, 1);
		sc->sc_bulk_send_next = state;
	}
	if (sc->sc_mbuf != NULL)
		pfsync_sendout(sc);
	splx(s);
}

void
pfsync_bulkfail(void *v)
{
	struct pfsync_softc *sc = v;
	int s, error;

	if (sc->sc_bulk_tries++ < PFSYNC_MAX_BULKTRIES) {
		/* Try again in a bit */
		callout_schedule(&sc->sc_bulkfail_tmo, 5 * hz);
		s = splnet();
		error = pfsync_request_update(NULL, NULL);
		if (error == ENOMEM) {
			if (pf_status.debug >= PF_DEBUG_MISC)
				printf("pfsync: cannot allocate mbufs for "
				    "bulk update\n");
		} else
			pfsync_sendout(sc);
		splx(s);
	} else {
		/* Pretend like the transfer was ok */
		sc->sc_ureq_sent = 0;
		sc->sc_bulk_tries = 0;
#if NCARP > 0
		if (!pfsync_sync_ok)
			carp_suppress_preempt --;
#endif
		pfsync_sync_ok = 1;
		if (pf_status.debug >= PF_DEBUG_MISC)
			printf("pfsync: failed to receive "
			    "bulk update status\n");
		callout_stop(&sc->sc_bulkfail_tmo);
	}
}

/* This must be called in splnet() */
int
pfsync_sendout(struct pfsync_softc *sc)
{
	struct ifnet *ifp = &sc->sc_if;
	struct mbuf *m;

	callout_stop(&sc->sc_tmo);

	if (sc->sc_mbuf == NULL)
		return (0);
	m = sc->sc_mbuf;
	sc->sc_mbuf = NULL;
	sc->sc_statep.s = NULL;

	bpf_mtap(ifp, m, BPF_D_OUT);

	if (sc->sc_mbuf_net) {
		m_freem(m);
		m = sc->sc_mbuf_net;
		sc->sc_mbuf_net = NULL;
		sc->sc_statep_net.s = NULL;
	}

	return pfsync_sendout_mbuf(sc, m);
}

int
pfsync_tdb_sendout(struct pfsync_softc *sc)
{
	struct ifnet *ifp = &sc->sc_if;
	struct mbuf *m;

	callout_stop(&sc->sc_tdb_tmo);

	if (sc->sc_mbuf_tdb == NULL)
		return (0);
	m = sc->sc_mbuf_tdb;
	sc->sc_mbuf_tdb = NULL;
	sc->sc_statep_tdb.t = NULL;

	bpf_mtap(ifp, m, BPF_D_OUT);

	return pfsync_sendout_mbuf(sc, m);
}

int
pfsync_sendout_mbuf(struct pfsync_softc *sc, struct mbuf *m)
{
	struct sockaddr sa;
	struct ip *ip;

	if (sc->sc_sync_ifp ||
	    sc->sc_sync_peer.s_addr != INADDR_PFSYNC_GROUP) {
		M_PREPEND(m, sizeof(struct ip), M_DONTWAIT);
		if (m == NULL) {
			PFSYNC_STATINC(PFSYNC_STAT_ONOMEM);
			return (0);
		}
		ip = mtod(m, struct ip *);
		ip->ip_v = IPVERSION;
		ip->ip_hl = sizeof(*ip) >> 2;
		ip->ip_tos = IPTOS_LOWDELAY;
		ip->ip_len = htons(m->m_pkthdr.len);
		ip->ip_id = htons(ip_randomid(ip_ids, 0));
		ip->ip_off = htons(IP_DF);
		ip->ip_ttl = PFSYNC_DFLTTL;
		ip->ip_p = IPPROTO_PFSYNC;
		ip->ip_sum = 0;

		memset(&sa, 0, sizeof(sa));
		ip->ip_src.s_addr = INADDR_ANY;

		if (sc->sc_sendaddr.s_addr == INADDR_PFSYNC_GROUP)
			m->m_flags |= M_MCAST;
		ip->ip_dst = sc->sc_sendaddr;
		sc->sc_sendaddr.s_addr = sc->sc_sync_peer.s_addr;

		PFSYNC_STATINC(PFSYNC_STAT_OPACKETS);

		if (ip_output(m, NULL, NULL, IP_RAWOUTPUT, &sc->sc_imo, NULL)) {
			PFSYNC_STATINC(PFSYNC_STAT_OERRORS);
		}
	} else
		m_freem(m);

	return (0);
}

static int
sysctl_net_inet_pfsync_stats(SYSCTLFN_ARGS)
{

	return (NETSTAT_SYSCTL(pfsyncstat_percpu, PFSYNC_NSTATS));
}

SYSCTL_SETUP(sysctl_net_inet_pfsync_setup, "sysctl net.inet.pfsync subtree setup")
{

	sysctl_createv(clog, 0, NULL, NULL,
		       CTLFLAG_PERMANENT,
		       CTLTYPE_NODE, "net", NULL,
		       NULL, 0, NULL, 0,
		       CTL_NET, CTL_EOL);
	sysctl_createv(clog, 0, NULL, NULL,
		       CTLFLAG_PERMANENT,
		       CTLTYPE_NODE, "inet", NULL,
		       NULL, 0, NULL, 0,
		       CTL_NET, PF_INET, CTL_EOL);
	sysctl_createv(clog, 0, NULL, NULL,
		       CTLFLAG_PERMANENT,
		       CTLTYPE_NODE, "pfsync",
		       SYSCTL_DESCR("pfsync related settings"),
		       NULL, 0, NULL, 0,
		       CTL_NET, PF_INET, IPPROTO_PFSYNC, CTL_EOL);
	sysctl_createv(clog, 0, NULL, NULL,
		       CTLFLAG_PERMANENT|CTLFLAG_READONLY,
		       CTLTYPE_STRUCT, "stats", 
			   SYSCTL_DESCR("pfsync statistics"),
		       sysctl_net_inet_pfsync_stats, 0, NULL, 0,
		       CTL_NET, PF_INET, IPPROTO_PFSYNC,
	       CTL_CREATE, CTL_EOL);
}<|MERGE_RESOLUTION|>--- conflicted
+++ resolved
@@ -1,8 +1,4 @@
-<<<<<<< HEAD
-/*	$NetBSD: if_pfsync.c,v 1.15 2016/06/21 03:28:27 ozaki-r Exp $	*/
-=======
 /*	$NetBSD: if_pfsync.c,v 1.17 2018/06/27 03:31:44 msaitoh Exp $	*/
->>>>>>> b2b84690
 /*	$OpenBSD: if_pfsync.c,v 1.83 2007/06/26 14:44:12 mcbride Exp $	*/
 
 /*
@@ -32,11 +28,7 @@
  */
 
 #include <sys/cdefs.h>
-<<<<<<< HEAD
-__KERNEL_RCSID(0, "$NetBSD: if_pfsync.c,v 1.15 2016/06/21 03:28:27 ozaki-r Exp $");
-=======
 __KERNEL_RCSID(0, "$NetBSD: if_pfsync.c,v 1.17 2018/06/27 03:31:44 msaitoh Exp $");
->>>>>>> b2b84690
 
 #ifdef _KERNEL_OPT
 #include "opt_inet.h"
