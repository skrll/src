--- conflicted
+++ resolved
@@ -1,8 +1,4 @@
-<<<<<<< HEAD
-/*	$NetBSD: libkern.h,v 1.135 2019/11/22 14:28:46 maxv Exp $	*/
-=======
 /*	$NetBSD: libkern.h,v 1.136 2019/12/05 04:17:13 riastradh Exp $	*/
->>>>>>> 275f442f
 
 /*-
  * Copyright (c) 1992, 1993
