<<<<<<< HEAD
/*	$NetBSD: libkern.h,v 1.142 2021/01/21 15:43:37 thorpej Exp $	*/
=======
/*	$NetBSD: libkern.h,v 1.143 2021/05/17 08:50:36 mrg Exp $	*/
>>>>>>> e2aa5677

/*-
 * Copyright (c) 1992, 1993
 *	The Regents of the University of California.  All rights reserved.
 *
 * Redistribution and use in source and binary forms, with or without
 * modification, are permitted provided that the following conditions
 * are met:
 * 1. Redistributions of source code must retain the above copyright
 *    notice, this list of conditions and the following disclaimer.
 * 2. Redistributions in binary form must reproduce the above copyright
 *    notice, this list of conditions and the following disclaimer in the
 *    documentation and/or other materials provided with the distribution.
 * 3. Neither the name of the University nor the names of its contributors
 *    may be used to endorse or promote products derived from this software
 *    without specific prior written permission.
 *
 * THIS SOFTWARE IS PROVIDED BY THE REGENTS AND CONTRIBUTORS ``AS IS'' AND
 * ANY EXPRESS OR IMPLIED WARRANTIES, INCLUDING, BUT NOT LIMITED TO, THE
 * IMPLIED WARRANTIES OF MERCHANTABILITY AND FITNESS FOR A PARTICULAR PURPOSE
 * ARE DISCLAIMED.  IN NO EVENT SHALL THE REGENTS OR CONTRIBUTORS BE LIABLE
 * FOR ANY DIRECT, INDIRECT, INCIDENTAL, SPECIAL, EXEMPLARY, OR CONSEQUENTIAL
 * DAMAGES (INCLUDING, BUT NOT LIMITED TO, PROCUREMENT OF SUBSTITUTE GOODS
 * OR SERVICES; LOSS OF USE, DATA, OR PROFITS; OR BUSINESS INTERRUPTION)
 * HOWEVER CAUSED AND ON ANY THEORY OF LIABILITY, WHETHER IN CONTRACT, STRICT
 * LIABILITY, OR TORT (INCLUDING NEGLIGENCE OR OTHERWISE) ARISING IN ANY WAY
 * OUT OF THE USE OF THIS SOFTWARE, EVEN IF ADVISED OF THE POSSIBILITY OF
 * SUCH DAMAGE.
 *
 *	@(#)libkern.h	8.2 (Berkeley) 8/5/94
 */

#ifndef _LIB_LIBKERN_LIBKERN_H_
#define _LIB_LIBKERN_LIBKERN_H_

#ifdef _KERNEL_OPT
#include "opt_kasan.h"
#include "opt_kcsan.h"
#include "opt_kmsan.h"
#endif

#include <sys/types.h>
#include <sys/inttypes.h>
#include <sys/null.h>

#include <lib/libkern/strlist.h>

#ifndef LIBKERN_INLINE
#define LIBKERN_INLINE	static __inline
#define LIBKERN_BODY
#endif

LIBKERN_INLINE int imax(int, int) __unused;
LIBKERN_INLINE int imin(int, int) __unused;
LIBKERN_INLINE u_int uimax(u_int, u_int) __unused;
LIBKERN_INLINE u_int uimin(u_int, u_int) __unused;
LIBKERN_INLINE long lmax(long, long) __unused;
LIBKERN_INLINE long lmin(long, long) __unused;
LIBKERN_INLINE u_long ulmax(u_long, u_long) __unused;
LIBKERN_INLINE u_long ulmin(u_long, u_long) __unused;
LIBKERN_INLINE int abs(int) __unused;
LIBKERN_INLINE long labs(long) __unused;
LIBKERN_INLINE long long llabs(long long) __unused;
LIBKERN_INLINE intmax_t imaxabs(intmax_t) __unused;

LIBKERN_INLINE int isspace(int) __unused;
LIBKERN_INLINE int isascii(int) __unused;
LIBKERN_INLINE int isupper(int) __unused;
LIBKERN_INLINE int islower(int) __unused;
LIBKERN_INLINE int isalpha(int) __unused;
LIBKERN_INLINE int isalnum(int) __unused;
LIBKERN_INLINE int isdigit(int) __unused;
LIBKERN_INLINE int isxdigit(int) __unused;
LIBKERN_INLINE int iscntrl(int) __unused;
LIBKERN_INLINE int isgraph(int) __unused;
LIBKERN_INLINE int isprint(int) __unused;
LIBKERN_INLINE int ispunct(int) __unused;
LIBKERN_INLINE int toupper(int) __unused;
LIBKERN_INLINE int tolower(int) __unused;

#ifdef LIBKERN_BODY
LIBKERN_INLINE int
imax(int a, int b)
{
	return (a > b ? a : b);
}
LIBKERN_INLINE int
imin(int a, int b)
{
	return (a < b ? a : b);
}
LIBKERN_INLINE long
lmax(long a, long b)
{
	return (a > b ? a : b);
}
LIBKERN_INLINE long
lmin(long a, long b)
{
	return (a < b ? a : b);
}
LIBKERN_INLINE u_int
uimax(u_int a, u_int b)
{
	return (a > b ? a : b);
}
LIBKERN_INLINE u_int
uimin(u_int a, u_int b)
{
	return (a < b ? a : b);
}
LIBKERN_INLINE u_long
ulmax(u_long a, u_long b)
{
	return (a > b ? a : b);
}
LIBKERN_INLINE u_long
ulmin(u_long a, u_long b)
{
	return (a < b ? a : b);
}

LIBKERN_INLINE int
abs(int j)
{
	return(j < 0 ? -j : j);
}

LIBKERN_INLINE long
labs(long j)
{
	return(j < 0 ? -j : j);
}

LIBKERN_INLINE long long
llabs(long long j)
{
	return(j < 0 ? -j : j);
}

LIBKERN_INLINE intmax_t
imaxabs(intmax_t j)
{
	return(j < 0 ? -j : j);
}

LIBKERN_INLINE int
isspace(int ch)
{
	return (ch == ' ' || (ch >= '\t' && ch <= '\r'));
}

LIBKERN_INLINE int
isascii(int ch)
{
	return ((ch & ~0x7f) == 0);
}

LIBKERN_INLINE int
isupper(int ch)
{
	return (ch >= 'A' && ch <= 'Z');
}

LIBKERN_INLINE int
islower(int ch)
{
	return (ch >= 'a' && ch <= 'z');
}

LIBKERN_INLINE int
isalpha(int ch)
{
	return (isupper(ch) || islower(ch));
}

LIBKERN_INLINE int
isalnum(int ch)
{
	return (isalpha(ch) || isdigit(ch));
}

LIBKERN_INLINE int
isdigit(int ch)
{
	return (ch >= '0' && ch <= '9');
}

LIBKERN_INLINE int
isxdigit(int ch)
{
	return (isdigit(ch) ||
	    (ch >= 'A' && ch <= 'F') ||
	    (ch >= 'a' && ch <= 'f'));
}

LIBKERN_INLINE int
iscntrl(int ch)
{
	return ((ch >= 0x00 && ch <= 0x1F) || ch == 0x7F);
}

LIBKERN_INLINE int
isgraph(int ch)
{
	return (ch != ' ' && isprint(ch));
}

LIBKERN_INLINE int
isprint(int ch)
{
	return (ch >= 0x20 && ch <= 0x7E);
}

LIBKERN_INLINE int
ispunct(int ch)
{
	return (isprint(ch) && ch != ' ' && !isalnum(ch));
}

LIBKERN_INLINE int
toupper(int ch)
{
	if (islower(ch))
		return (ch - 0x20);
	return (ch);
}

LIBKERN_INLINE int
tolower(int ch)
{
	if (isupper(ch))
		return (ch + 0x20);
	return (ch);
}
#endif

#define	__NULL_STMT		do { } while (/* CONSTCOND */ 0)

#define __KASSERTSTR  "kernel %sassertion \"%s\" failed: file \"%s\", line %d "

#ifdef NDEBUG						/* tradition! */
#define	assert(e)	((void)0)
#else
#define	assert(e)	(__predict_true((e)) ? (void)0 :		    \
			    kern_assert(__KASSERTSTR, "", #e, __FILE__, __LINE__))
#endif

#ifdef __COVERITY__
#ifndef DIAGNOSTIC
#define DIAGNOSTIC
#endif
#endif

#ifndef	CTASSERT
#define	CTASSERT(x)		__CTASSERT(x)
#endif
#ifndef	CTASSERT_SIGNED
#define	CTASSERT_SIGNED(x)	__CTASSERT(((typeof(x))-1) < 0)
#endif
#ifndef	CTASSERT_UNSIGNED
#define	CTASSERT_UNSIGNED(x)	__CTASSERT(((typeof(x))-1) >= 0)
#endif

#ifndef DIAGNOSTIC
#define _DIAGASSERT(a)	(void)0
#ifdef lint
#define	KASSERTMSG(e, msg, ...)	/* NOTHING */
#define	KASSERT(e)		/* NOTHING */
#else /* !lint */
#define	KASSERTMSG(e, msg, ...)	((void)0)
#define	KASSERT(e)		((void)0)
#endif /* !lint */
#else /* DIAGNOSTIC */
#define _DIAGASSERT(a)	assert(a)
#define	KASSERTMSG(e, msg, ...)		\
			(__predict_true((e)) ? (void)0 :		    \
			    kern_assert(__KASSERTSTR msg, "diagnostic ", #e,	    \
				__FILE__, __LINE__, ## __VA_ARGS__))

#define	KASSERT(e)	(__predict_true((e)) ? (void)0 :		    \
			    kern_assert(__KASSERTSTR, "diagnostic ", #e,	    \
				__FILE__, __LINE__))
#endif

#ifndef DEBUG
#ifdef lint
#define	KDASSERTMSG(e,msg, ...)	/* NOTHING */
#define	KDASSERT(e)		/* NOTHING */
#else /* lint */
#define	KDASSERTMSG(e,msg, ...)	((void)0)
#define	KDASSERT(e)		((void)0)
#endif /* lint */
#else
#define	KDASSERTMSG(e, msg, ...)	\
			(__predict_true((e)) ? (void)0 :		    \
			    kern_assert(__KASSERTSTR msg, "debugging ", #e,	    \
				__FILE__, __LINE__, ## __VA_ARGS__))

#define	KDASSERT(e)	(__predict_true((e)) ? (void)0 :		    \
			    kern_assert(__KASSERTSTR, "debugging ", #e,	    \
				__FILE__, __LINE__))
#endif

/*
 * XXX: For compatibility we use SMALL_RANDOM by default.
 */
#define SMALL_RANDOM

#ifndef offsetof
#if __GNUC_PREREQ__(4, 0)
#define offsetof(type, member)	__builtin_offsetof(type, member)
#else
#define	offsetof(type, member) \
    ((size_t)(unsigned long)(&(((type *)0)->member)))
#endif
#endif

/*
 * Return the container of an embedded struct.  Given x = &c->f,
 * container_of(x, T, f) yields c, where T is the type of c.  Example:
 *
 *	struct foo { ... };
 *	struct bar {
 *		int b_x;
 *		struct foo b_foo;
 *		...
 *	};
 *
 *	struct bar b;
 *	struct foo *fp = b.b_foo;
 *
 * Now we can get at b from fp by:
 *
 *	struct bar *bp = container_of(fp, struct bar, b_foo);
 *
 * The 0*sizeof((PTR) - ...) causes the compiler to warn if the type of
 * *fp does not match the type of struct bar::b_foo.
 * We skip the validation for coverity runs to avoid warnings.
 */
#if defined(__COVERITY__) || defined(__LGTM_BOT__)
#define __validate_container_of(PTR, TYPE, FIELD) 0
#define __validate_const_container_of(PTR, TYPE, FIELD) 0
#else
#define __validate_container_of(PTR, TYPE, FIELD)			\
    (0 * sizeof((PTR) - &((TYPE *)(((char *)(PTR)) -			\
    offsetof(TYPE, FIELD)))->FIELD))
#define __validate_const_container_of(PTR, TYPE, FIELD)			\
    (0 * sizeof((PTR) - &((const TYPE *)(((const char *)(PTR)) -	\
    offsetof(TYPE, FIELD)))->FIELD))
#endif

#define	container_of(PTR, TYPE, FIELD)					\
    ((TYPE *)(((char *)(PTR)) - offsetof(TYPE, FIELD))			\
	+ __validate_container_of(PTR, TYPE, FIELD))
#define	const_container_of(PTR, TYPE, FIELD)				\
    ((const TYPE *)(((const char *)(PTR)) - offsetof(TYPE, FIELD))	\
	+ __validate_const_container_of(PTR, TYPE, FIELD))

/* Prototypes for which GCC built-ins exist. */
void	*memcpy(void *, const void *, size_t);
int	 memcmp(const void *, const void *, size_t);
void	*memset(void *, int, size_t);
#if __GNUC_PREREQ__(2, 95) && !defined(_STANDALONE)
#if defined(_KERNEL) && defined(KASAN)
void	*kasan_memcpy(void *, const void *, size_t);
int	 kasan_memcmp(const void *, const void *, size_t);
void	*kasan_memset(void *, int, size_t);
#define	memcpy(d, s, l)		kasan_memcpy(d, s, l)
#define	memcmp(a, b, l)		kasan_memcmp(a, b, l)
#define	memset(d, v, l)		kasan_memset(d, v, l)
#elif defined(_KERNEL) && defined(KCSAN)
void	*kcsan_memcpy(void *, const void *, size_t);
int	 kcsan_memcmp(const void *, const void *, size_t);
void	*kcsan_memset(void *, int, size_t);
#define	memcpy(d, s, l)		kcsan_memcpy(d, s, l)
#define	memcmp(a, b, l)		kcsan_memcmp(a, b, l)
#define	memset(d, v, l)		kcsan_memset(d, v, l)
#elif defined(_KERNEL) && defined(KMSAN)
void	*kmsan_memcpy(void *, const void *, size_t);
int	 kmsan_memcmp(const void *, const void *, size_t);
void	*kmsan_memset(void *, int, size_t);
#define	memcpy(d, s, l)		kmsan_memcpy(d, s, l)
#define	memcmp(a, b, l)		kmsan_memcmp(a, b, l)
#define	memset(d, v, l)		kmsan_memset(d, v, l)
#else
#define	memcpy(d, s, l)		__builtin_memcpy(d, s, l)
#define	memcmp(a, b, l)		__builtin_memcmp(a, b, l)
#define	memset(d, v, l)		__builtin_memset(d, v, l)
#endif
#endif
void	*memmem(const void *, size_t, const void *, size_t);

char	*strcpy(char *, const char *);
int	 strcmp(const char *, const char *);
size_t	 strlen(const char *);
#if __GNUC_PREREQ__(2, 95) && !defined(_STANDALONE)
#if defined(_KERNEL) && defined(KASAN)
char	*kasan_strcpy(char *, const char *);
int	 kasan_strcmp(const char *, const char *);
size_t	 kasan_strlen(const char *);
#define	strcpy(d, s)		kasan_strcpy(d, s)
#define	strcmp(a, b)		kasan_strcmp(a, b)
#define	strlen(a)		kasan_strlen(a)
#elif defined(_KERNEL) && defined(KCSAN)
char	*kcsan_strcpy(char *, const char *);
int	 kcsan_strcmp(const char *, const char *);
size_t	 kcsan_strlen(const char *);
#define	strcpy(d, s)		kcsan_strcpy(d, s)
#define	strcmp(a, b)		kcsan_strcmp(a, b)
#define	strlen(a)		kcsan_strlen(a)
#elif defined(_KERNEL) && defined(KMSAN)
char	*kmsan_strcpy(char *, const char *);
int	 kmsan_strcmp(const char *, const char *);
size_t	 kmsan_strlen(const char *);
#define	strcpy(d, s)		kmsan_strcpy(d, s)
#define	strcmp(a, b)		kmsan_strcmp(a, b)
#define	strlen(a)		kmsan_strlen(a)
#else
#define	strcpy(d, s)		__builtin_strcpy(d, s)
#define	strcmp(a, b)		__builtin_strcmp(a, b)
#define	strlen(a)		__builtin_strlen(a)
#endif
#endif
size_t	 strnlen(const char *, size_t);
char	*strsep(char **, const char *);

/* Functions for which we always use built-ins. */
#ifdef __GNUC__
#define	alloca(s)		__builtin_alloca(s)
#endif

/* These exist in GCC 3.x, but we don't bother. */
char	*strcat(char *, const char *);
char	*strchr(const char *, int);
char	*strrchr(const char *, int);
#if defined(_KERNEL) && defined(KASAN)
char	*kasan_strcat(char *, const char *);
char	*kasan_strchr(const char *, int);
char	*kasan_strrchr(const char *, int);
#define	strcat(d, s)		kasan_strcat(d, s)
#define	strchr(s, c)		kasan_strchr(s, c)
#define	strrchr(s, c)		kasan_strrchr(s, c)
#elif defined(_KERNEL) && defined(KMSAN)
char	*kmsan_strcat(char *, const char *);
char	*kmsan_strchr(const char *, int);
char	*kmsan_strrchr(const char *, int);
#define	strcat(d, s)		kmsan_strcat(d, s)
#define	strchr(s, c)		kmsan_strchr(s, c)
#define	strrchr(s, c)		kmsan_strrchr(s, c)
#endif
size_t	 strcspn(const char *, const char *);
char	*strncpy(char *, const char *, size_t);
char	*strncat(char *, const char *, size_t);
int	 strncmp(const char *, const char *, size_t);
char	*strstr(const char *, const char *);
char	*strpbrk(const char *, const char *);
size_t	 strspn(const char *, const char *);

/*
 * ffs is an instruction on vax.
 */
int	 ffs(int);
#if __GNUC_PREREQ__(2, 95) && (!defined(__vax__) || __GNUC_PREREQ__(4,1))
#define	ffs(x)		__builtin_ffs(x)
#endif

void	 kern_assert(const char *, ...)
    __attribute__((__format__(__printf__, 1, 2)));
u_int32_t
	inet_addr(const char *);
struct in_addr;
int	inet_aton(const char *, struct in_addr *);
char	*intoa(u_int32_t);
#define inet_ntoa(a) intoa((a).s_addr)
void	*memchr(const void *, int, size_t);

void	*memmove(void *, const void *, size_t);
#if defined(_KERNEL) && defined(KASAN)
void	*kasan_memmove(void *, const void *, size_t);
#define	memmove(d, s, l)	kasan_memmove(d, s, l)
#elif defined(_KERNEL) && defined(KCSAN)
void	*kcsan_memmove(void *, const void *, size_t);
#define	memmove(d, s, l)	kcsan_memmove(d, s, l)
#elif defined(_KERNEL) && defined(KMSAN)
void	*kmsan_memmove(void *, const void *, size_t);
#define	memmove(d, s, l)	kmsan_memmove(d, s, l)
#endif

int	 pmatch(const char *, const char *, const char **);
#ifndef SMALL_RANDOM
void	 srandom(unsigned long);
char	*initstate(unsigned long, char *, size_t);
char	*setstate(char *);
#endif /* SMALL_RANDOM */
long	 random(void);
void	 mi_vector_hash(const void * __restrict, size_t, uint32_t,
	    uint32_t[3]);
int	 scanc(u_int, const u_char *, const u_char *, int);
int	 skpc(int, size_t, u_char *);
int	 strcasecmp(const char *, const char *);
size_t	 strlcpy(char *, const char *, size_t);
size_t	 strlcat(char *, const char *, size_t);
int	 strncasecmp(const char *, const char *, size_t);
u_long	 strtoul(const char *, char **, int);
long long strtoll(const char *, char **, int);
unsigned long long strtoull(const char *, char **, int);
intmax_t  strtoimax(const char *, char **, int);
uintmax_t strtoumax(const char *, char **, int);
intmax_t strtoi(const char * __restrict, char ** __restrict, int, intmax_t,
    intmax_t, int *);
uintmax_t strtou(const char * __restrict, char ** __restrict, int, uintmax_t,
    uintmax_t, int *);
void	 hexdump(void (*)(const char *, ...) __printflike(1, 2),
    const char *, const void *, size_t);

int	 snprintb(char *, size_t, const char *, uint64_t);
int	 snprintb_m(char *, size_t, const char *, uint64_t, size_t);
int	 kheapsort(void *, size_t, size_t, int (*)(const void *, const void *),
		   void *);
uint32_t crc32(uint32_t, const uint8_t *, size_t);
#if __GNUC_PREREQ__(4, 5) \
    && (defined(__alpha_cix__) || defined(__mips_popcount))
#define	popcount	__builtin_popcount
#define	popcountl	__builtin_popcountl
#define	popcountll	__builtin_popcountll
#define	popcount32	__builtin_popcount
#define	popcount64	__builtin_popcountll
#else
unsigned int	popcount(unsigned int) __constfunc;
unsigned int	popcountl(unsigned long) __constfunc;
unsigned int	popcountll(unsigned long long) __constfunc;
unsigned int	popcount32(uint32_t) __constfunc;
unsigned int	popcount64(uint64_t) __constfunc;
#endif

void	*explicit_memset(void *, int, size_t);
int	consttime_memequal(const void *, const void *, size_t);
int	strnvisx(char *, size_t, const char *, size_t, int);
#define VIS_OCTAL	0x01
#define VIS_SAFE	0x20
#define VIS_TRIM	0x40

struct disklabel;
void	disklabel_swap(struct disklabel *, struct disklabel *);
uint16_t dkcksum(const struct disklabel *);
uint16_t dkcksum_sized(const struct disklabel *, size_t);

#endif /* !_LIB_LIBKERN_LIBKERN_H_ */<|MERGE_RESOLUTION|>--- conflicted
+++ resolved
@@ -1,8 +1,4 @@
-<<<<<<< HEAD
-/*	$NetBSD: libkern.h,v 1.142 2021/01/21 15:43:37 thorpej Exp $	*/
-=======
 /*	$NetBSD: libkern.h,v 1.143 2021/05/17 08:50:36 mrg Exp $	*/
->>>>>>> e2aa5677
 
 /*-
  * Copyright (c) 1992, 1993
