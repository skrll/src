--- conflicted
+++ resolved
@@ -1,8 +1,4 @@
-<<<<<<< HEAD
-#	$NetBSD: Makefile.libkern,v 1.42 2018/07/08 17:54:42 christos Exp $
-=======
 #	$NetBSD: Makefile.libkern,v 1.43 2018/09/03 16:54:54 riastradh Exp $
->>>>>>> 598bd837
 
 # 
 # Variable definitions for libkern.  
@@ -65,11 +61,7 @@
 SRCS+=	strsep.c strstr.c
 SRCS+=	strlcpy.c strlcat.c
 
-<<<<<<< HEAD
-SRCS+=	imax.c imin.c lmax.c lmin.c max.c min.c ulmax.c ulmin.c
-=======
 SRCS+=	imax.c imin.c lmax.c lmin.c uimax.c uimin.c ulmax.c ulmin.c
->>>>>>> 598bd837
 SRCS+=	memmove.c
 SRCS+=	strchr.c strrchr.c
 SRCS+=	memcmp.c memmem.c
