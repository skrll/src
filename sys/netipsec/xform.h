<<<<<<< HEAD
/*	$NetBSD: xform.h,v 1.16 2018/05/01 08:08:46 maxv Exp $	*/
=======
/*	$NetBSD: xform.h,v 1.20 2018/05/30 17:17:11 maxv Exp $	*/
>>>>>>> b2b84690
/*	$FreeBSD: xform.h,v 1.1.4.1 2003/01/24 05:11:36 sam Exp $	*/
/*	$OpenBSD: ip_ipsp.h,v 1.119 2002/03/14 01:27:11 millert Exp $	*/
/*
 * The authors of this code are John Ioannidis (ji@tla.org),
 * Angelos D. Keromytis (kermit@csd.uch.gr),
 * Niels Provos (provos@physnet.uni-hamburg.de) and
 * Niklas Hallqvist (niklas@appli.se).
 *
 * The original version of this code was written by John Ioannidis
 * for BSD/OS in Athens, Greece, in November 1995.
 *
 * Ported to OpenBSD and NetBSD, with additional transforms, in December 1996,
 * by Angelos D. Keromytis.
 *
 * Additional transforms and features in 1997 and 1998 by Angelos D. Keromytis
 * and Niels Provos.
 *
 * Additional features in 1999 by Angelos D. Keromytis and Niklas Hallqvist.
 *
 * Copyright (c) 1995, 1996, 1997, 1998, 1999 by John Ioannidis,
 * Angelos D. Keromytis and Niels Provos.
 * Copyright (c) 1999 Niklas Hallqvist.
 * Copyright (c) 2001, Angelos D. Keromytis.
 *
 * Permission to use, copy, and modify this software with or without fee
 * is hereby granted, provided that this entire notice is included in
 * all copies of any software which is or includes a copy or
 * modification of this software.
 * You may use this code under the GNU public license if you so wish. Please
 * contribute changes back to the authors under this freer than GPL license
 * so that we may further the use of strong encryption without limitations to
 * all.
 *
 * THIS SOFTWARE IS BEING PROVIDED "AS IS", WITHOUT ANY EXPRESS OR
 * IMPLIED WARRANTY. IN PARTICULAR, NONE OF THE AUTHORS MAKES ANY
 * REPRESENTATION OR WARRANTY OF ANY KIND CONCERNING THE
 * MERCHANTABILITY OF THIS SOFTWARE OR ITS FITNESS FOR ANY PARTICULAR
 * PURPOSE.
 */

#ifndef _NETIPSEC_XFORM_H_
#define _NETIPSEC_XFORM_H_

#include <sys/types.h>
#include <netinet/in.h>
#include <opencrypto/xform.h>

/*
 * Opaque data structure hung off a crypto operation descriptor.
 */
struct secasvar;
struct tdb_crypto {
	const struct ipsecrequest *tc_isr;	/* ipsec request state */
	u_int32_t		tc_spi;		/* associated SPI */
	union sockaddr_union	tc_dst;		/* dst addr of packet */
	u_int8_t		tc_proto;	/* current protocol, e.g. AH */
	u_int8_t		tc_nxt;		/* next protocol, e.g. IPV4 */
	int			tc_protoff;	/* current protocol offset */
	int			tc_skip;	/* data offset */
	struct secasvar		*tc_sav;	/* ipsec SA */
};

struct ipescrequest;

struct xformsw {
	u_short xf_type;
#define	XF_IP4		1	/* IP inside IP */
#define	XF_AH		2	/* AH */
#define	XF_ESP		3	/* ESP */
#define	XF_TCPSIGNATURE	5	/* TCP MD5 Signature option, RFC 2358 */
#define	XF_IPCOMP	6	/* IPCOMP */
	u_short xf_flags;
#define	XFT_AUTH	0x0001
#define	XFT_CONF	0x0100
#define	XFT_COMP	0x1000
<<<<<<< HEAD
	const char	*xf_name;		/* human-readable name */
	int	(*xf_init)(struct secasvar*, const struct xformsw*);/* setup */
	int	(*xf_zeroize)(struct secasvar*);		/* cleanup */
	int	(*xf_input)(struct mbuf*, struct secasvar*, /* input */
			int, int);
	int	(*xf_output)(struct mbuf*,	       		/* output */
			const struct ipsecrequest *, struct secasvar *,
			struct mbuf **, int, int);
	struct xformsw *xf_next;		/* list of registered xforms */
=======
	const char *xf_name;
	int (*xf_init)(struct secasvar *, const struct xformsw *);
	int (*xf_zeroize)(struct secasvar *);
	int (*xf_input)(struct mbuf *, struct secasvar *, int, int);
	int (*xf_output)(struct mbuf *, const struct ipsecrequest *,
	    struct secasvar *, int, int);
	struct xformsw *xf_next;	/* list of registered xforms */
>>>>>>> b2b84690
};

#ifdef _KERNEL
void xform_register(struct xformsw *);
int xform_init(struct secasvar *sav, int);

struct cryptoini;

/* XF_IP4 */
<<<<<<< HEAD
int ip4_input6(struct mbuf **m, int *offp, int proto, void *);
void ip4_input(struct mbuf *m, int, int, void *);
int ipip_output(struct mbuf *, const struct ipsecrequest *, struct secasvar *,
    struct mbuf **, int, int);

/* XF_AH */
int ah_init0(struct secasvar *, const struct xformsw *, struct cryptoini *);
int ah_zeroize(struct secasvar *sav);
const struct auth_hash *ah_algorithm_lookup(int alg);
size_t ah_hdrsiz(const struct secasvar *);

/* XF_ESP */
const struct enc_xform *esp_algorithm_lookup(int alg);
size_t esp_hdrsiz(const struct secasvar *sav);

/* XF_COMP */
const struct comp_algo *ipcomp_algorithm_lookup(int alg);
=======
int ipip_output(struct mbuf *, struct secasvar *, struct mbuf **);

/* XF_AH */
int ah_init0(struct secasvar *, const struct xformsw *, struct cryptoini *);
int ah_zeroize(struct secasvar *);
const struct auth_hash *ah_algorithm_lookup(int);
size_t ah_authsiz(const struct secasvar *);
size_t ah_hdrsiz(const struct secasvar *);

/* XF_ESP */
const struct enc_xform *esp_algorithm_lookup(int);
size_t esp_hdrsiz(const struct secasvar *);

/* XF_COMP */
const struct comp_algo *ipcomp_algorithm_lookup(int);
>>>>>>> b2b84690

#endif /* _KERNEL */
#endif /* !_NETIPSEC_XFORM_H_ */<|MERGE_RESOLUTION|>--- conflicted
+++ resolved
@@ -1,8 +1,4 @@
-<<<<<<< HEAD
-/*	$NetBSD: xform.h,v 1.16 2018/05/01 08:08:46 maxv Exp $	*/
-=======
 /*	$NetBSD: xform.h,v 1.20 2018/05/30 17:17:11 maxv Exp $	*/
->>>>>>> b2b84690
 /*	$FreeBSD: xform.h,v 1.1.4.1 2003/01/24 05:11:36 sam Exp $	*/
 /*	$OpenBSD: ip_ipsp.h,v 1.119 2002/03/14 01:27:11 millert Exp $	*/
 /*
@@ -78,17 +74,6 @@
 #define	XFT_AUTH	0x0001
 #define	XFT_CONF	0x0100
 #define	XFT_COMP	0x1000
-<<<<<<< HEAD
-	const char	*xf_name;		/* human-readable name */
-	int	(*xf_init)(struct secasvar*, const struct xformsw*);/* setup */
-	int	(*xf_zeroize)(struct secasvar*);		/* cleanup */
-	int	(*xf_input)(struct mbuf*, struct secasvar*, /* input */
-			int, int);
-	int	(*xf_output)(struct mbuf*,	       		/* output */
-			const struct ipsecrequest *, struct secasvar *,
-			struct mbuf **, int, int);
-	struct xformsw *xf_next;		/* list of registered xforms */
-=======
 	const char *xf_name;
 	int (*xf_init)(struct secasvar *, const struct xformsw *);
 	int (*xf_zeroize)(struct secasvar *);
@@ -96,7 +81,6 @@
 	int (*xf_output)(struct mbuf *, const struct ipsecrequest *,
 	    struct secasvar *, int, int);
 	struct xformsw *xf_next;	/* list of registered xforms */
->>>>>>> b2b84690
 };
 
 #ifdef _KERNEL
@@ -106,25 +90,6 @@
 struct cryptoini;
 
 /* XF_IP4 */
-<<<<<<< HEAD
-int ip4_input6(struct mbuf **m, int *offp, int proto, void *);
-void ip4_input(struct mbuf *m, int, int, void *);
-int ipip_output(struct mbuf *, const struct ipsecrequest *, struct secasvar *,
-    struct mbuf **, int, int);
-
-/* XF_AH */
-int ah_init0(struct secasvar *, const struct xformsw *, struct cryptoini *);
-int ah_zeroize(struct secasvar *sav);
-const struct auth_hash *ah_algorithm_lookup(int alg);
-size_t ah_hdrsiz(const struct secasvar *);
-
-/* XF_ESP */
-const struct enc_xform *esp_algorithm_lookup(int alg);
-size_t esp_hdrsiz(const struct secasvar *sav);
-
-/* XF_COMP */
-const struct comp_algo *ipcomp_algorithm_lookup(int alg);
-=======
 int ipip_output(struct mbuf *, struct secasvar *, struct mbuf **);
 
 /* XF_AH */
@@ -140,7 +105,6 @@
 
 /* XF_COMP */
 const struct comp_algo *ipcomp_algorithm_lookup(int);
->>>>>>> b2b84690
 
 #endif /* _KERNEL */
 #endif /* !_NETIPSEC_XFORM_H_ */