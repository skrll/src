<<<<<<< HEAD
/*	$NetBSD: xform_tcp.c,v 1.18 2018/04/19 08:27:39 maxv Exp $ */
=======
/*	$NetBSD: xform_tcp.c,v 1.21 2018/05/14 02:16:29 ozaki-r Exp $ */
>>>>>>> b2b84690
/*	$FreeBSD: xform_tcp.c,v 1.1.2.1 2004/02/14 22:24:09 bms Exp $ */

/*
 * Copyright (c) 2003 Bruce M. Simpson <bms@spc.org>
 *
 * Redistribution and use in source and binary forms, with or without
 * modification, are permitted provided that the following conditions
 * are met:
 *
 * 1. Redistributions of source code must retain the above copyright
 *   notice, this list of conditions and the following disclaimer.
 * 2. Redistributions in binary form must reproduce the above copyright
 *   notice, this list of conditions and the following disclaimer in the
 *   documentation and/or other materials provided with the distribution.
 * 3. The name of the author may not be used to endorse or promote products
 *   derived from this software without specific prior written permission.
 *
 * THIS SOFTWARE IS PROVIDED BY THE AUTHOR ``AS IS'' AND ANY EXPRESS OR
 * IMPLIED WARRANTIES, INCLUDING, BUT NOT LIMITED TO, THE IMPLIED WARRANTIES
 * OF MERCHANTABILITY AND FITNESS FOR A PARTICULAR PURPOSE ARE DISCLAIMED.
 * IN NO EVENT SHALL THE AUTHOR BE LIABLE FOR ANY DIRECT, INDIRECT,
 * INCIDENTAL, SPECIAL, EXEMPLARY, OR CONSEQUENTIAL DAMAGES (INCLUDING, BUT
 * NOT LIMITED TO, PROCUREMENT OF SUBSTITUTE GOODS OR SERVICES; LOSS OF USE,
 * DATA, OR PROFITS; OR BUSINESS INTERRUPTION) HOWEVER CAUSED AND ON ANY
 * THEORY OF LIABILITY, WHETHER IN CONTRACT, STRICT LIABILITY, OR TORT
 * (INCLUDING NEGLIGENCE OR OTHERWISE) ARISING IN ANY WAY OUT OF THE USE OF
 * THIS SOFTWARE, EVEN IF ADVISED OF THE POSSIBILITY OF SUCH DAMAGE.
 */

/*
 * TCP MD5 Signature Option (RFC2385). Dummy code, everything is handled
 * in TCP directly.
 */

#include <sys/cdefs.h>
<<<<<<< HEAD
__KERNEL_RCSID(0, "$NetBSD: xform_tcp.c,v 1.18 2018/04/19 08:27:39 maxv Exp $");
=======
__KERNEL_RCSID(0, "$NetBSD: xform_tcp.c,v 1.21 2018/05/14 02:16:29 ozaki-r Exp $");
>>>>>>> b2b84690

#if defined(_KERNEL_OPT)
#include "opt_inet.h"
#endif

#include <sys/param.h>
#include <sys/systm.h>
#include <sys/mbuf.h>
#include <sys/kernel.h>

#include <netinet/in.h>
#include <netinet/in_systm.h>
#include <netinet/ip.h>
#include <netinet/ip_var.h>
#ifdef TCP_SIGNATURE
#include <netinet/tcp_timer.h>
#include <netinet/tcp.h>
#include <netinet/tcp_var.h>
#endif

#include <netipsec/ipsec.h>
#include <netipsec/xform.h>

#include <netipsec/key.h>
#include <netipsec/key_debug.h>

/*
 * Initialize a TCP-MD5 SA. Called when the SA is being set up.
 *
 * We don't need to set up the tdb prefixed fields, as we don't use the
 * opencrypto code; we just perform a key length check.
 *
 * XXX: Currently we only allow a single 'magic' SPI to be used.
 *
 * This allows per-host granularity without affecting the userland
 * interface, which is a simple socket option toggle switch,
 * TCP_SIGNATURE_ENABLE.
 *
 * To allow per-service granularity requires that we have a means
 * of mapping port to SPI. The mandated way of doing this is to
 * use SPD entries to specify packet flows which get the TCP-MD5
 * treatment, however the code to do this is currently unstable
 * and unsuitable for production use.
 *
 * Therefore we use this compromise in the meantime.
 */
static int
tcpsignature_init(struct secasvar *sav, const struct xformsw *xsp)
{
	int keylen;

	if (sav->spi != htonl(TCP_SIG_SPI)) {
		DPRINTF(("%s: SPI %x must be TCP_SIG_SPI (0x1000)\n",
		    __func__, sav->alg_auth));
		return EINVAL;
	}
	if (sav->alg_auth != SADB_X_AALG_TCP_MD5) {
		DPRINTF(("%s: unsupported authentication algorithm %u\n",
		    __func__, sav->alg_auth));
		return EINVAL;
	}
	if (sav->key_auth == NULL) {
		DPRINTF(("%s: no authentication key present\n", __func__));
		return EINVAL;
	}
	keylen = _KEYLEN(sav->key_auth);
	if ((keylen < TCP_KEYLEN_MIN) || (keylen > TCP_KEYLEN_MAX)) {
		DPRINTF(("%s: invalid key length %u\n", __func__, keylen));
		return EINVAL;
	}

	return 0;
}

static int
tcpsignature_zeroize(struct secasvar *sav)
{
<<<<<<< HEAD

=======
>>>>>>> b2b84690
	if (sav->key_auth) {
		explicit_memset(_KEYBUF(sav->key_auth), 0,
		    _KEYLEN(sav->key_auth));
	}

	sav->tdb_cryptoid = 0;
	sav->tdb_authalgxform = NULL;
	sav->tdb_xform = NULL;

	return 0;
}

static int
tcpsignature_input(struct mbuf *m, struct secasvar *sav, int skip,
    int protoff)
{
<<<<<<< HEAD
	/* XXX m_freem(m)? */
	return (0);
=======
	panic("%s: should not have been called", __func__);
>>>>>>> b2b84690
}

static int
tcpsignature_output(struct mbuf *m, const struct ipsecrequest *isr,
<<<<<<< HEAD
    struct secasvar *sav, struct mbuf **mp, int skip, int protoff)
=======
    struct secasvar *sav, int skip, int protoff)
>>>>>>> b2b84690
{
	panic("%s: should not have been called", __func__);
}

static struct xformsw tcpsignature_xformsw = {
	.xf_type	= XF_TCPSIGNATURE,
	.xf_flags	= XFT_AUTH,
	.xf_name	= "TCPMD5",
	.xf_init	= tcpsignature_init,
	.xf_zeroize	= tcpsignature_zeroize,
	.xf_input	= tcpsignature_input,
	.xf_output	= tcpsignature_output,
	.xf_next	= NULL,
};

void
tcpsignature_attach(void)
{
	xform_register(&tcpsignature_xformsw);
}<|MERGE_RESOLUTION|>--- conflicted
+++ resolved
@@ -1,8 +1,4 @@
-<<<<<<< HEAD
-/*	$NetBSD: xform_tcp.c,v 1.18 2018/04/19 08:27:39 maxv Exp $ */
-=======
 /*	$NetBSD: xform_tcp.c,v 1.21 2018/05/14 02:16:29 ozaki-r Exp $ */
->>>>>>> b2b84690
 /*	$FreeBSD: xform_tcp.c,v 1.1.2.1 2004/02/14 22:24:09 bms Exp $ */
 
 /*
@@ -38,11 +34,7 @@
  */
 
 #include <sys/cdefs.h>
-<<<<<<< HEAD
-__KERNEL_RCSID(0, "$NetBSD: xform_tcp.c,v 1.18 2018/04/19 08:27:39 maxv Exp $");
-=======
 __KERNEL_RCSID(0, "$NetBSD: xform_tcp.c,v 1.21 2018/05/14 02:16:29 ozaki-r Exp $");
->>>>>>> b2b84690
 
 #if defined(_KERNEL_OPT)
 #include "opt_inet.h"
@@ -120,10 +112,6 @@
 static int
 tcpsignature_zeroize(struct secasvar *sav)
 {
-<<<<<<< HEAD
-
-=======
->>>>>>> b2b84690
 	if (sav->key_auth) {
 		explicit_memset(_KEYBUF(sav->key_auth), 0,
 		    _KEYLEN(sav->key_auth));
@@ -140,21 +128,12 @@
 tcpsignature_input(struct mbuf *m, struct secasvar *sav, int skip,
     int protoff)
 {
-<<<<<<< HEAD
-	/* XXX m_freem(m)? */
-	return (0);
-=======
 	panic("%s: should not have been called", __func__);
->>>>>>> b2b84690
 }
 
 static int
 tcpsignature_output(struct mbuf *m, const struct ipsecrequest *isr,
-<<<<<<< HEAD
-    struct secasvar *sav, struct mbuf **mp, int skip, int protoff)
-=======
     struct secasvar *sav, int skip, int protoff)
->>>>>>> b2b84690
 {
 	panic("%s: should not have been called", __func__);
 }
