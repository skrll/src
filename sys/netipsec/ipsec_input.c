<<<<<<< HEAD
/*	$NetBSD: ipsec_input.c,v 1.69 2018/04/29 14:54:09 maxv Exp $	*/
=======
/*	$NetBSD: ipsec_input.c,v 1.70 2018/05/18 19:02:49 maxv Exp $	*/
>>>>>>> b2b84690
/*	$FreeBSD: ipsec_input.c,v 1.2.4.2 2003/03/28 20:32:53 sam Exp $	*/
/*	$OpenBSD: ipsec_input.c,v 1.63 2003/02/20 18:35:43 deraadt Exp $	*/

/*
 * The authors of this code are John Ioannidis (ji@tla.org),
 * Angelos D. Keromytis (kermit@csd.uch.gr) and
 * Niels Provos (provos@physnet.uni-hamburg.de).
 *
 * This code was written by John Ioannidis for BSD/OS in Athens, Greece,
 * in November 1995.
 *
 * Ported to OpenBSD and NetBSD, with additional transforms, in December 1996,
 * by Angelos D. Keromytis.
 *
 * Additional transforms and features in 1997 and 1998 by Angelos D. Keromytis
 * and Niels Provos.
 *
 * Additional features in 1999 by Angelos D. Keromytis.
 *
 * Copyright (C) 1995, 1996, 1997, 1998, 1999 by John Ioannidis,
 * Angelos D. Keromytis and Niels Provos.
 * Copyright (c) 2001, Angelos D. Keromytis.
 *
 * Permission to use, copy, and modify this software with or without fee
 * is hereby granted, provided that this entire notice is included in
 * all copies of any software which is or includes a copy or
 * modification of this software.
 * You may use this code under the GNU public license if you so wish. Please
 * contribute changes back to the authors under this freer than GPL license
 * so that we may further the use of strong encryption without limitations to
 * all.
 *
 * THIS SOFTWARE IS BEING PROVIDED "AS IS", WITHOUT ANY EXPRESS OR
 * IMPLIED WARRANTY. IN PARTICULAR, NONE OF THE AUTHORS MAKES ANY
 * REPRESENTATION OR WARRANTY OF ANY KIND CONCERNING THE
 * MERCHANTABILITY OF THIS SOFTWARE OR ITS FITNESS FOR ANY PARTICULAR
 * PURPOSE.
 */

#include <sys/cdefs.h>
<<<<<<< HEAD
__KERNEL_RCSID(0, "$NetBSD: ipsec_input.c,v 1.69 2018/04/29 14:54:09 maxv Exp $");
=======
__KERNEL_RCSID(0, "$NetBSD: ipsec_input.c,v 1.70 2018/05/18 19:02:49 maxv Exp $");
>>>>>>> b2b84690

/*
 * IPsec input processing.
 */

#if defined(_KERNEL_OPT)
#include "opt_inet.h"
#endif

#include <sys/param.h>
#include <sys/systm.h>
#include <sys/mbuf.h>
#include <sys/domain.h>
#include <sys/protosw.h>
#include <sys/socket.h>
#include <sys/errno.h>
#include <sys/syslog.h>

#include <net/if.h>
#include <net/route.h>

#include <netinet/in.h>
#include <netinet/in_systm.h>
#include <netinet/ip.h>
#include <netinet/ip_var.h>
#include <netinet/in_var.h>
#include <netinet/in_proto.h>
#include <netinet/udp.h>
#include <netinet/tcp.h>

#include <netinet/ip6.h>
#ifdef INET6
#include <netinet6/in6.h>
#include <netinet6/ip6_var.h>
#include <netinet6/ip6_private.h>
#include <netinet6/scope6_var.h>
#endif
#include <netinet/in_pcb.h>

#include <netipsec/ipsec.h>
#include <netipsec/ipsec_private.h>
#ifdef INET6
#include <netipsec/ipsec6.h>
#endif
#include <netipsec/ah_var.h>
#include <netipsec/esp.h>
#include <netipsec/esp_var.h>
#include <netipsec/ipcomp_var.h>

#include <netipsec/key.h>
#include <netipsec/keydb.h>

#include <netipsec/xform.h>
#include <netinet6/ip6protosw.h>

#define	IPSEC_ISTAT(p, x, y, z)						\
do {									\
	switch (p) {							\
	case IPPROTO_ESP:						\
		ESP_STATINC(x);						\
		break;							\
	case IPPROTO_AH:						\
		AH_STATINC(y);						\
		break;							\
	default:							\
		IPCOMP_STATINC(z);					\
		break;							\
	}								\
} while (/*CONSTCOND*/0)

/*
 * fixup TCP/UDP checksum
 *
 * XXX: if we have NAT-OA payload from IKE server,
 *      we must do the differential update of checksum.
 *
 * XXX: NAT-OAi/NAT-OAr drived from IKE initiator/responder.
 *      how to know the IKE side from kernel?
 */
static struct mbuf *
ipsec4_fixup_checksum(struct mbuf *m)
{
	struct ip *ip;
	struct tcphdr *th;
	struct udphdr *uh;
	int poff, off;
	int plen;

	if (m->m_len < sizeof(*ip)) {
		m = m_pullup(m, sizeof(*ip));
		if (m == NULL)
			return NULL;
	}
	ip = mtod(m, struct ip *);
	poff = ip->ip_hl << 2;
	plen = ntohs(ip->ip_len) - poff;

	switch (ip->ip_p) {
	case IPPROTO_TCP:
<<<<<<< HEAD
		IP6_EXTHDR_GET(th, struct tcphdr *, m, poff, sizeof(*th));
=======
		M_REGION_GET(th, struct tcphdr *, m, poff, sizeof(*th));
>>>>>>> b2b84690
		if (th == NULL)
			return NULL;
		off = th->th_off << 2;
		if (off < sizeof(*th) || off > plen) {
			m_freem(m);
			return NULL;
		}
		th->th_sum = 0;
		th->th_sum = in4_cksum(m, IPPROTO_TCP, poff, plen);
		break;
	case IPPROTO_UDP:
<<<<<<< HEAD
		IP6_EXTHDR_GET(uh, struct udphdr *, m, poff, sizeof(*uh));
=======
		M_REGION_GET(uh, struct udphdr *, m, poff, sizeof(*uh));
>>>>>>> b2b84690
		if (uh == NULL)
			return NULL;
		off = sizeof(*uh);
		if (off > plen) {
			m_freem(m);
			return NULL;
		}
		uh->uh_sum = 0;
		uh->uh_sum = in4_cksum(m, IPPROTO_UDP, poff, plen);
		break;
	default:
		/* no checksum */
		return m;
	}

	return m;
}

/*
 * ipsec_common_input gets called when an IPsec-protected packet
 * is received by IPv4 or IPv6.  Its job is to find the right SA
 * and call the appropriate transform.  The transform callback
 * takes care of further processing (like ingress filtering).
 */
static int
ipsec_common_input(struct mbuf *m, int skip, int protoff, int af, int sproto)
{
	char buf[IPSEC_ADDRSTRLEN];
	union sockaddr_union dst_address;
	struct secasvar *sav;
	u_int32_t spi;
	u_int16_t sport;
	u_int16_t dport;
	int s, error;

	IPSEC_ISTAT(sproto, ESP_STAT_INPUT, AH_STAT_INPUT,
		IPCOMP_STAT_INPUT);

	KASSERT(m != NULL);

	if ((sproto == IPPROTO_ESP && !esp_enable) ||
	    (sproto == IPPROTO_AH && !ah_enable) ||
	    (sproto == IPPROTO_IPCOMP && !ipcomp_enable)) {
		m_freem(m);
		IPSEC_ISTAT(sproto, ESP_STAT_PDROPS, AH_STAT_PDROPS,
		    IPCOMP_STAT_PDROPS);
		return EOPNOTSUPP;
	}

	if (m->m_pkthdr.len - skip < 2 * sizeof(u_int32_t)) {
		m_freem(m);
		IPSEC_ISTAT(sproto, ESP_STAT_HDROPS, AH_STAT_HDROPS,
		    IPCOMP_STAT_HDROPS);
		IPSECLOG(LOG_DEBUG, "packet too small\n");
		return EINVAL;
	}

	/* Retrieve the SPI from the relevant IPsec header */
	if (sproto == IPPROTO_ESP) {
		m_copydata(m, skip, sizeof(u_int32_t), &spi);
	} else if (sproto == IPPROTO_AH) {
		m_copydata(m, skip + sizeof(u_int32_t), sizeof(u_int32_t), &spi);
	} else if (sproto == IPPROTO_IPCOMP) {
		u_int16_t cpi;
		m_copydata(m, skip + sizeof(u_int16_t), sizeof(u_int16_t), &cpi);
		spi = ntohl(htons(cpi));
	} else {
		panic("%s called with bad protocol number: %d\n", __func__,
		    sproto);
	}

	/* find the source port for NAT-T */
	nat_t_ports_get(m, &dport, &sport);

	/*
	 * Find the SA and (indirectly) call the appropriate
	 * kernel crypto routine. The resulting mbuf chain is a valid
	 * IP packet ready to go through input processing.
	 */
	memset(&dst_address, 0, sizeof(dst_address));
	dst_address.sa.sa_family = af;
	switch (af) {
#ifdef INET
	case AF_INET:
		dst_address.sin.sin_len = sizeof(struct sockaddr_in);
		m_copydata(m, offsetof(struct ip, ip_dst),
		    sizeof(struct in_addr),
		    &dst_address.sin.sin_addr);
		break;
#endif
#ifdef INET6
	case AF_INET6:
		dst_address.sin6.sin6_len = sizeof(struct sockaddr_in6);
		m_copydata(m, offsetof(struct ip6_hdr, ip6_dst),
		    sizeof(struct in6_addr),
		    &dst_address.sin6.sin6_addr);
		if (sa6_recoverscope(&dst_address.sin6)) {
			m_freem(m);
			return EINVAL;
		}
		break;
#endif
	default:
		IPSECLOG(LOG_DEBUG, "unsupported protocol family %u\n", af);
		m_freem(m);
		IPSEC_ISTAT(sproto, ESP_STAT_NOPF, AH_STAT_NOPF,
		    IPCOMP_STAT_NOPF);
		return EPFNOSUPPORT;
	}

	s = splsoftnet();

	/* NB: only pass dst since key_lookup_sa follows RFC2401 */
	sav = KEY_LOOKUP_SA(&dst_address, sproto, spi, sport, dport);
	if (sav == NULL) {
		IPSECLOG(LOG_DEBUG,
		    "no key association found for SA %s/%08lx/%u/%u\n",
		    ipsec_address(&dst_address, buf, sizeof(buf)),
		    (u_long) ntohl(spi), sproto, ntohs(dport));
		IPSEC_ISTAT(sproto, ESP_STAT_NOTDB, AH_STAT_NOTDB,
		    IPCOMP_STAT_NOTDB);
		splx(s);
		m_freem(m);
		return ENOENT;
	}

	KASSERT(sav->tdb_xform != NULL);

	/*
	 * Call appropriate transform and return -- callback takes care of
	 * everything else.
	 */
	error = (*sav->tdb_xform->xf_input)(m, sav, skip, protoff);
	KEY_SA_UNREF(&sav);
	splx(s);
	return error;
}

#ifdef INET
/*
 * Common input handler for IPv4 AH, ESP, and IPCOMP.
 */
void
ipsec4_common_input(struct mbuf *m, ...)
{
	va_list ap;
	int off, nxt;

	va_start(ap, m);
	off = va_arg(ap, int);
	nxt = va_arg(ap, int);
	va_end(ap);

	(void)ipsec_common_input(m, off, offsetof(struct ip, ip_p),
	    AF_INET, nxt);
}

/*
 * IPsec input callback for INET protocols.
 * This routine is called as the transform callback.
 * Takes care of filtering and other sanity checks on
 * the processed packet.
 */
int
ipsec4_common_input_cb(struct mbuf *m, struct secasvar *sav,
    int skip, int protoff)
{
	int prot, af __diagused, sproto;
	struct ip *ip;
	struct secasindex *saidx;
	int error;

	if (__predict_false(m == NULL)) {
		panic("%s: NULL mbuf", __func__);
	}
	if (__predict_false(skip < sizeof(struct ip))) {
		panic("%s: short skip", __func__);
	}

	KASSERT(sav != NULL);
	saidx = &sav->sah->saidx;
	af = saidx->dst.sa.sa_family;
	KASSERTMSG(af == AF_INET, "unexpected af %u", af);
	sproto = saidx->proto;
	KASSERTMSG(sproto == IPPROTO_ESP || sproto == IPPROTO_AH ||
	    sproto == IPPROTO_IPCOMP,
	    "unexpected security protocol %u", sproto);

	/*
	 * Update the IPv4 header. The length of the packet may have changed,
	 * so fix it, and recompute the checksum.
	 */
	if (m->m_len < skip && (m = m_pullup(m, skip)) == NULL) {
		char buf[IPSEC_ADDRSTRLEN];
cantpull:
		IPSECLOG(LOG_DEBUG,
		    "processing failed for SA %s/%08lx\n",
		    ipsec_address(&sav->sah->saidx.dst, buf,
		    sizeof(buf)), (u_long) ntohl(sav->spi));
		IPSEC_ISTAT(sproto, ESP_STAT_HDROPS, AH_STAT_HDROPS,
		    IPCOMP_STAT_HDROPS);
		error = ENOBUFS;
		goto bad;
	}
	ip = mtod(m, struct ip *);
	ip->ip_len = htons(m->m_pkthdr.len);
	ip->ip_sum = 0;
	ip->ip_sum = in_cksum(m, ip->ip_hl << 2);

	/*
	 * Update TCP/UDP checksum
	 * XXX: should only do it in NAT-T case
	 * XXX: should do it incrementally, see FreeBSD code.
	 */
	m = ipsec4_fixup_checksum(m);
	if (m == NULL)
		goto cantpull;
	ip = mtod(m, struct ip *);

	prot = ip->ip_p;

	M_VERIFY_PACKET(m);

	key_sa_recordxfer(sav, m);

	if ((inetsw[ip_protox[prot]].pr_flags & PR_LASTHDR) != 0 &&
	    ipsec_in_reject(m, NULL)) {
		error = EINVAL;
		goto bad;
	}
	(*inetsw[ip_protox[prot]].pr_input)(m, skip, prot);
	return 0;

bad:
	m_freem(m);
	return error;
}
#endif /* INET */

#ifdef INET6
int
ipsec6_common_input(struct mbuf **mp, int *offp, int proto)
{
	int l = 0;
	int protoff, nxt;
	struct ip6_ext ip6e;

	if (*offp < sizeof(struct ip6_hdr)) {
		IPSECLOG(LOG_DEBUG, "bad offset %u\n", *offp);
		IPSEC_ISTAT(proto, ESP_STAT_HDROPS, AH_STAT_HDROPS,
			    IPCOMP_STAT_HDROPS);
		m_freem(*mp);
		return IPPROTO_DONE;
	} else if (*offp == sizeof(struct ip6_hdr)) {
		protoff = offsetof(struct ip6_hdr, ip6_nxt);
	} else {
		/* Chase down the header chain... */
		protoff = sizeof(struct ip6_hdr);
		nxt = (mtod(*mp, struct ip6_hdr *))->ip6_nxt;

		do {
			protoff += l;
			m_copydata(*mp, protoff, sizeof(ip6e), &ip6e);

			if (nxt == IPPROTO_AH)
				l = (ip6e.ip6e_len + 2) << 2;
			else if (nxt == IPPROTO_FRAGMENT)
				l = sizeof(struct ip6_frag);
			else
				l = (ip6e.ip6e_len + 1) << 3;
			KASSERT(l > 0);

			nxt = ip6e.ip6e_nxt;
		} while (protoff + l < *offp);

		/* Malformed packet check */
		if (protoff + l != *offp) {
			IPSECLOG(LOG_DEBUG, "bad packet header chain, "
			    "protoff %u, l %u, off %u\n", protoff, l, *offp);
			IPSEC_ISTAT(proto, ESP_STAT_HDROPS,
				    AH_STAT_HDROPS,
				    IPCOMP_STAT_HDROPS);
			m_freem(*mp);
			*mp = NULL;
			return IPPROTO_DONE;
		}
		protoff += offsetof(struct ip6_ext, ip6e_nxt);
	}
	(void) ipsec_common_input(*mp, *offp, protoff, AF_INET6, proto);
	return IPPROTO_DONE;
}

/*
 * IPsec input callback, called by the transform callback. Takes care of
 * filtering and other sanity checks on the processed packet.
 */
int
ipsec6_common_input_cb(struct mbuf *m, struct secasvar *sav, int skip,
    int protoff)
{
	int af __diagused, sproto;
	struct ip6_hdr *ip6;
	struct secasindex *saidx;
	int nxt;
	u_int8_t prot;
	int error, nest;

	if (__predict_false(m == NULL)) {
		panic("%s: NULL mbuf", __func__);
	}

	KASSERT(sav != NULL);
	saidx = &sav->sah->saidx;
	af = saidx->dst.sa.sa_family;
	KASSERTMSG(af == AF_INET6, "unexpected af %u", af);
	sproto = saidx->proto;
	KASSERTMSG(sproto == IPPROTO_ESP || sproto == IPPROTO_AH ||
	    sproto == IPPROTO_IPCOMP,
	    "unexpected security protocol %u", sproto);

	/* Fix IPv6 header */
	if (m->m_len < sizeof(struct ip6_hdr) &&
	    (m = m_pullup(m, sizeof(struct ip6_hdr))) == NULL) {
		char buf[IPSEC_ADDRSTRLEN];
		IPSECLOG(LOG_DEBUG, "processing failed for SA %s/%08lx\n",
		    ipsec_address(&sav->sah->saidx.dst,
		    buf, sizeof(buf)), (u_long) ntohl(sav->spi));
		IPSEC_ISTAT(sproto, ESP_STAT_HDROPS, AH_STAT_HDROPS,
		    IPCOMP_STAT_HDROPS);
		error = EACCES;
		goto bad;
	}

	ip6 = mtod(m, struct ip6_hdr *);
	ip6->ip6_plen = htons(m->m_pkthdr.len - sizeof(struct ip6_hdr));

	m_copydata(m, protoff, sizeof(prot), &prot);

	key_sa_recordxfer(sav, m);

	/*
	 * See the end of ip6_input for this logic.
	 * IPPROTO_IPV[46] case will be processed just like other ones
	 */
	nest = 0;
	nxt = prot;
	while (nxt != IPPROTO_DONE) {
		if (ip6_hdrnestlimit && (++nest > ip6_hdrnestlimit)) {
			IP6_STATINC(IP6_STAT_TOOMANYHDR);
			error = EINVAL;
			goto bad;
		}

		M_VERIFY_PACKET(m);

		/*
		 * Protection against faulty packet - there should be
		 * more sanity checks in header chain processing.
		 */
		if (m->m_pkthdr.len < skip) {
			IP6_STATINC(IP6_STAT_TOOSHORT);
			in6_ifstat_inc(m_get_rcvif_NOMPSAFE(m),
			    ifs6_in_truncated);
			error = EINVAL;
			goto bad;
		}

		/*
		 * Enforce IPsec policy checking if we are seeing last header.
		 * Note that we do not visit this with protocols with pcb layer
		 * code - like udp/tcp/raw ip.
		 */
		if ((inet6sw[ip6_protox[nxt]].pr_flags & PR_LASTHDR) != 0 &&
		    ipsec_in_reject(m, NULL)) {
			error = EINVAL;
			goto bad;
		}
		nxt = (*inet6sw[ip6_protox[nxt]].pr_input)(&m, &skip, nxt);
	}
	return 0;

bad:
	if (m)
		m_freem(m);
	return error;
}
#endif /* INET6 */<|MERGE_RESOLUTION|>--- conflicted
+++ resolved
@@ -1,8 +1,4 @@
-<<<<<<< HEAD
-/*	$NetBSD: ipsec_input.c,v 1.69 2018/04/29 14:54:09 maxv Exp $	*/
-=======
 /*	$NetBSD: ipsec_input.c,v 1.70 2018/05/18 19:02:49 maxv Exp $	*/
->>>>>>> b2b84690
 /*	$FreeBSD: ipsec_input.c,v 1.2.4.2 2003/03/28 20:32:53 sam Exp $	*/
 /*	$OpenBSD: ipsec_input.c,v 1.63 2003/02/20 18:35:43 deraadt Exp $	*/
 
@@ -43,11 +39,7 @@
  */
 
 #include <sys/cdefs.h>
-<<<<<<< HEAD
-__KERNEL_RCSID(0, "$NetBSD: ipsec_input.c,v 1.69 2018/04/29 14:54:09 maxv Exp $");
-=======
 __KERNEL_RCSID(0, "$NetBSD: ipsec_input.c,v 1.70 2018/05/18 19:02:49 maxv Exp $");
->>>>>>> b2b84690
 
 /*
  * IPsec input processing.
@@ -147,11 +139,7 @@
 
 	switch (ip->ip_p) {
 	case IPPROTO_TCP:
-<<<<<<< HEAD
-		IP6_EXTHDR_GET(th, struct tcphdr *, m, poff, sizeof(*th));
-=======
 		M_REGION_GET(th, struct tcphdr *, m, poff, sizeof(*th));
->>>>>>> b2b84690
 		if (th == NULL)
 			return NULL;
 		off = th->th_off << 2;
@@ -163,11 +151,7 @@
 		th->th_sum = in4_cksum(m, IPPROTO_TCP, poff, plen);
 		break;
 	case IPPROTO_UDP:
-<<<<<<< HEAD
-		IP6_EXTHDR_GET(uh, struct udphdr *, m, poff, sizeof(*uh));
-=======
 		M_REGION_GET(uh, struct udphdr *, m, poff, sizeof(*uh));
->>>>>>> b2b84690
 		if (uh == NULL)
 			return NULL;
 		off = sizeof(*uh);
