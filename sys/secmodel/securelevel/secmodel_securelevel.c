--- conflicted
+++ resolved
@@ -1,8 +1,4 @@
-<<<<<<< HEAD
-/* $NetBSD: secmodel_securelevel.c,v 1.31 2018/04/26 18:54:09 alnsn Exp $ */
-=======
 /* $NetBSD: secmodel_securelevel.c,v 1.32 2018/07/15 05:16:45 maxv Exp $ */
->>>>>>> b2b84690
 /*-
  * Copyright (c) 2006 Elad Efrat <elad@NetBSD.org>
  * All rights reserved.
@@ -39,11 +35,7 @@
  */
 
 #include <sys/cdefs.h>
-<<<<<<< HEAD
-__KERNEL_RCSID(0, "$NetBSD: secmodel_securelevel.c,v 1.31 2018/04/26 18:54:09 alnsn Exp $");
-=======
 __KERNEL_RCSID(0, "$NetBSD: secmodel_securelevel.c,v 1.32 2018/07/15 05:16:45 maxv Exp $");
->>>>>>> b2b84690
 
 #ifdef _KERNEL_OPT
 #include "opt_insecure.h"
