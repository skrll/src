<<<<<<< HEAD
/* $NetBSD: secmodel_keylock.c,v 1.8 2014/02/25 18:30:13 pooka Exp $ */
=======
/* $NetBSD: secmodel_keylock.c,v 1.9 2018/07/15 05:16:45 maxv Exp $ */
>>>>>>> b2b84690
/*-
 * Copyright (c) 2009 Marc Balmer <marc@msys.ch>
 * Copyright (c) 2006 Elad Efrat <elad@NetBSD.org>
 * All rights reserved.
 *
 * Redistribution and use in source and binary forms, with or without
 * modification, are permitted provided that the following conditions
 * are met:
 * 1. Redistributions of source code must retain the above copyright
 *    notice, this list of conditions and the following disclaimer.
 * 2. Redistributions in binary form must reproduce the above copyright
 *    notice, this list of conditions and the following disclaimer in the
 *    documentation and/or other materials provided with the distribution.
 * 3. The name of the author may not be used to endorse or promote products
 *    derived from this software without specific prior written permission.
 *
 * THIS SOFTWARE IS PROVIDED BY THE AUTHOR ``AS IS'' AND ANY EXPRESS OR
 * IMPLIED WARRANTIES, INCLUDING, BUT NOT LIMITED TO, THE IMPLIED WARRANTIES
 * OF MERCHANTABILITY AND FITNESS FOR A PARTICULAR PURPOSE ARE DISCLAIMED.
 * IN NO EVENT SHALL THE AUTHOR BE LIABLE FOR ANY DIRECT, INDIRECT,
 * INCIDENTAL, SPECIAL, EXEMPLARY, OR CONSEQUENTIAL DAMAGES (INCLUDING, BUT
 * NOT LIMITED TO, PROCUREMENT OF SUBSTITUTE GOODS OR SERVICES; LOSS OF USE,
 * DATA, OR PROFITS; OR BUSINESS INTERRUPTION) HOWEVER CAUSED AND ON ANY
 * THEORY OF LIABILITY, WHETHER IN CONTRACT, STRICT LIABILITY, OR TORT
 * (INCLUDING NEGLIGENCE OR OTHERWISE) ARISING IN ANY WAY OUT OF THE USE OF
 * THIS SOFTWARE, EVEN IF ADVISED OF THE POSSIBILITY OF SUCH DAMAGE.
 */

/*
 * This file contains kauth(9) listeners needed to implement an experimental
 * keylock based security scheme.
 *
 * The position of the keylock is a system-global indication on what
 * operations are allowed or not. It affects all users, including root.
 *
 * Rules:
 *
 * - If the number of possible keylock positions is 0, assume there is no
 *   keylock present, do not dissallow any action, i.e. do nothing
 *
 * - If the number of possible keylock positions is greater than 0, but the
 *   current lock position is 0, assume tampering with the lock and forbid
 *   all actions.
 *
 * - If the lock is in the lowest position, assume the system is locked and
 *   forbid most actions.
 *
 * - If the lock is in the highest position, assume the system to be open and
 *   forbid nothing.
 *
 * - If the security.models.keylock.order sysctl is set to a value != 0,
 *   reverse this order.
 */

#include <sys/cdefs.h>
<<<<<<< HEAD
__KERNEL_RCSID(0, "$NetBSD: secmodel_keylock.c,v 1.8 2014/02/25 18:30:13 pooka Exp $");
=======
__KERNEL_RCSID(0, "$NetBSD: secmodel_keylock.c,v 1.9 2018/07/15 05:16:45 maxv Exp $");
>>>>>>> b2b84690

#include <sys/types.h>
#include <sys/param.h>
#include <sys/kauth.h>

#include <sys/conf.h>
#include <sys/mount.h>
#include <sys/sysctl.h>
#include <sys/vnode.h>
#include <sys/timevar.h>

#include <dev/keylock.h>

#include <miscfs/specfs/specdev.h>

#include <secmodel/secmodel.h>
#include <secmodel/keylock/keylock.h>

static kauth_listener_t l_system, l_process, l_network, l_machdep, l_device;

static secmodel_t keylock_sm;

SYSCTL_SETUP(sysctl_security_keylock_setup,
    "sysctl security keylock setup")
{
	const struct sysctlnode *rnode;

	sysctl_createv(clog, 0, NULL, &rnode,
		       CTLFLAG_PERMANENT,
		       CTLTYPE_NODE, "models", NULL,
		       NULL, 0, NULL, 0,
		       CTL_SECURITY, CTL_CREATE, CTL_EOL);

	sysctl_createv(clog, 0, &rnode, &rnode,
		       CTLFLAG_PERMANENT,
		       CTLTYPE_NODE, "keylock",
		       SYSCTL_DESCR("Keylock security model"),
		       NULL, 0, NULL, 0,
		       CTL_CREATE, CTL_EOL);

	sysctl_createv(clog, 0, &rnode, NULL,
		       CTLFLAG_PERMANENT,
		       CTLTYPE_STRING, "name", NULL,
		       NULL, 0, __UNCONST("Keylock"), 0,
		       CTL_CREATE, CTL_EOL);
}

void
secmodel_keylock_init(void)
{
	int error = secmodel_register(&keylock_sm,
	    "org.netbsd.secmodel.keylock",
	    "NetBSD Security Model: Keylock", NULL, NULL, NULL);
	if (error != 0)
		printf("secmodel_keylock_init: secmodel_register "
		    "returned %d\n", error);
}

void
secmodel_keylock_start(void)
{
	l_system = kauth_listen_scope(KAUTH_SCOPE_SYSTEM,
	    secmodel_keylock_system_cb, NULL);
	l_process = kauth_listen_scope(KAUTH_SCOPE_PROCESS,
	    secmodel_keylock_process_cb, NULL);
	l_network = kauth_listen_scope(KAUTH_SCOPE_NETWORK,
	    secmodel_keylock_network_cb, NULL);
	l_machdep = kauth_listen_scope(KAUTH_SCOPE_MACHDEP,
	    secmodel_keylock_machdep_cb, NULL);
	l_device = kauth_listen_scope(KAUTH_SCOPE_DEVICE,
	    secmodel_keylock_device_cb, NULL);
}

void
secmodel_keylock_stop(void)
{
	int error;

	kauth_unlisten_scope(l_system);
	kauth_unlisten_scope(l_process);
	kauth_unlisten_scope(l_network);
	kauth_unlisten_scope(l_machdep);
	kauth_unlisten_scope(l_device);

	error = secmodel_deregister(keylock_sm);
	if (error != 0)
		printf("secmodel_keylock_stop: secmodel_deregister "
		    "returned %d\n", error);
}

/*
 * kauth(9) listener
 *
 * Security model: Multi-position keylock
 * Scope: System
 * Responsibility: Keylock
 */
int
secmodel_keylock_system_cb(kauth_cred_t cred,
    kauth_action_t action, void *cookie, void *arg0, void *arg1,
    void *arg2, void *arg3)
{
	int result;
	enum kauth_system_req req;
	int kstate;

	kstate = keylock_state();
	if (kstate == KEYLOCK_ABSENT)
		return KAUTH_RESULT_DEFER;
	else if (kstate == KEYLOCK_TAMPER)
		return KAUTH_RESULT_DENY;

	result = KAUTH_RESULT_DEFER;
	req = (enum kauth_system_req)arg0;

	switch (action) {
	case KAUTH_SYSTEM_CHSYSFLAGS:
		if (kstate == KEYLOCK_CLOSE)
			result = KAUTH_RESULT_DENY;
		break;

	case KAUTH_SYSTEM_TIME:
		switch (req) {
		case KAUTH_REQ_SYSTEM_TIME_RTCOFFSET:
			if (kstate == KEYLOCK_CLOSE)
				result = KAUTH_RESULT_DENY;
			break;

		case KAUTH_REQ_SYSTEM_TIME_SYSTEM: {
			struct timespec *ts = arg1;
			struct timespec *delta = arg2;

			if (keylock_position() > 1 && time_wraps(ts, delta))
				result = KAUTH_RESULT_DENY;
			break;
		}
		default:
			break;
		}
		break;

	case KAUTH_SYSTEM_MODULE:
		if (kstate == KEYLOCK_CLOSE)
			result = KAUTH_RESULT_DENY;
		break;

	case KAUTH_SYSTEM_MOUNT:
		switch (req) {
		case KAUTH_REQ_SYSTEM_MOUNT_NEW:
			if (kstate == KEYLOCK_CLOSE)
				result = KAUTH_RESULT_DENY;

			break;

		case KAUTH_REQ_SYSTEM_MOUNT_UPDATE:
			if (kstate == KEYLOCK_CLOSE) {
				struct mount *mp = arg1;
				u_long flags = (u_long)arg2;

				/*
				 * Can only degrade from read/write to
				 * read-only.
				 */
				if (flags != (mp->mnt_flag | MNT_RDONLY |
				    MNT_RELOAD | MNT_FORCE | MNT_UPDATE))
					result = KAUTH_RESULT_DENY;
			}
			break;
		default:
			break;
		}

		break;

	case KAUTH_SYSTEM_SYSCTL:
		switch (req) {
		case KAUTH_REQ_SYSTEM_SYSCTL_ADD:
		case KAUTH_REQ_SYSTEM_SYSCTL_DELETE:
		case KAUTH_REQ_SYSTEM_SYSCTL_DESC:
			if (kstate == KEYLOCK_CLOSE)
				result = KAUTH_RESULT_DENY;
			break;
		default:
			break;
		}
		break;

	case KAUTH_SYSTEM_SETIDCORE:
		if (kstate == KEYLOCK_CLOSE)
			result = KAUTH_RESULT_DENY;
		break;

	case KAUTH_SYSTEM_DEBUG:
		break;
	}

	return result;
}

/*
 * kauth(9) listener
 *
 * Security model: Multi-position keylock
 * Scope: Process
 * Responsibility: Keylock
 */
int
secmodel_keylock_process_cb(kauth_cred_t cred,
    kauth_action_t action, void *cookie, void *arg0,
    void *arg1, void *arg2, void *arg3)
{
	struct proc *p;
	int result, kstate;

	kstate = keylock_state();
	if (kstate == KEYLOCK_ABSENT)
		return KAUTH_RESULT_DEFER;
	else if (kstate == KEYLOCK_TAMPER)
		return KAUTH_RESULT_DENY;

	result = KAUTH_RESULT_DEFER;
	p = arg0;

	switch (action) {
	case KAUTH_PROCESS_PROCFS: {
		enum kauth_process_req req;

		req = (enum kauth_process_req)arg2;
		switch (req) {
		case KAUTH_REQ_PROCESS_PROCFS_READ:
			break;

		case KAUTH_REQ_PROCESS_PROCFS_RW:
		case KAUTH_REQ_PROCESS_PROCFS_WRITE:
			if ((p == initproc) && (kstate != KEYLOCK_OPEN))
				result = KAUTH_RESULT_DENY;

			break;
		default:
			break;
		}

		break;
		}

	case KAUTH_PROCESS_PTRACE:
		if ((p == initproc) && (kstate != KEYLOCK_OPEN))
			result = KAUTH_RESULT_DENY;

		break;

	case KAUTH_PROCESS_CORENAME:
		if (kstate == KEYLOCK_CLOSE)
			result = KAUTH_RESULT_DENY;
		break;
	}
	return result;
}

/*
 * kauth(9) listener
 *
 * Security model: Multi-position keylock
 * Scope: Network
 * Responsibility: Keylock
 */
int
secmodel_keylock_network_cb(kauth_cred_t cred,
    kauth_action_t action, void *cookie, void *arg0,
    void *arg1, void *arg2, void *arg3)
{
	int result, kstate;
	enum kauth_network_req req;

	kstate = keylock_state();
	if (kstate == KEYLOCK_ABSENT)
		return KAUTH_RESULT_DEFER;
	else if (kstate == KEYLOCK_TAMPER)
		return KAUTH_RESULT_DENY;

	result = KAUTH_RESULT_DEFER;
	req = (enum kauth_network_req)arg0;

	switch (action) {
	case KAUTH_NETWORK_FIREWALL:
		switch (req) {
		case KAUTH_REQ_NETWORK_FIREWALL_FW:
		case KAUTH_REQ_NETWORK_FIREWALL_NAT:
			if (kstate == KEYLOCK_CLOSE)
				result = KAUTH_RESULT_DENY;
			break;

		default:
			break;
		}
		break;

	case KAUTH_NETWORK_FORWSRCRT:
		if (kstate != KEYLOCK_OPEN)
			result = KAUTH_RESULT_DENY;
		break;
	}

	return result;
}

/*              
 * kauth(9) listener
 *
 * Security model: Multi-position keylock
 * Scope: Machdep
 * Responsibility: Keylock
 */
int
secmodel_keylock_machdep_cb(kauth_cred_t cred,
    kauth_action_t action, void *cookie, void *arg0,
    void *arg1, void *arg2, void *arg3)
{
        int result, kstate;

	kstate = keylock_state();
	if (kstate == KEYLOCK_ABSENT)
		return KAUTH_RESULT_DEFER;
	else if (kstate == KEYLOCK_TAMPER)
		return KAUTH_RESULT_DENY;

        result = KAUTH_RESULT_DEFER;

        switch (action) {
	case KAUTH_MACHDEP_IOPERM_SET:
	case KAUTH_MACHDEP_IOPL:
		if (kstate != KEYLOCK_OPEN)
			result = KAUTH_RESULT_DENY;
		break;

	case KAUTH_MACHDEP_UNMANAGEDMEM:
		if (kstate != KEYLOCK_OPEN)
			result = KAUTH_RESULT_DENY;
		break;
	}

	return result;
}

/*
 * kauth(9) listener
 *
 * Security model: Multi-position keylock
 * Scope: Device 
 * Responsibility: Keylock
 */
int
secmodel_keylock_device_cb(kauth_cred_t cred,
    kauth_action_t action, void *cookie, void *arg0,
    void *arg1, void *arg2, void *arg3)
{
	int result, kstate, error;

	kstate = keylock_state();
	if (kstate == KEYLOCK_ABSENT)
		return KAUTH_RESULT_DEFER;
	else if (kstate == KEYLOCK_TAMPER)
		return KAUTH_RESULT_DENY;

	result = KAUTH_RESULT_DEFER;

	switch (action) {
	case KAUTH_DEVICE_RAWIO_SPEC: {
		struct vnode *vp;
		enum kauth_device_req req;

		req = (enum kauth_device_req)arg0;
		vp = arg1;

		KASSERT(vp != NULL);

		/* Handle /dev/mem and /dev/kmem. */
		if (iskmemvp(vp)) {
			switch (req) {
			case KAUTH_REQ_DEVICE_RAWIO_SPEC_READ:
				break;

			case KAUTH_REQ_DEVICE_RAWIO_SPEC_WRITE:
			case KAUTH_REQ_DEVICE_RAWIO_SPEC_RW:
				if (kstate != KEYLOCK_OPEN)
					result = KAUTH_RESULT_DENY;
				break;
			default:
				break;
			}
			break;
		}

		switch (req) {
		case KAUTH_REQ_DEVICE_RAWIO_SPEC_READ:
			break;

		case KAUTH_REQ_DEVICE_RAWIO_SPEC_WRITE:
		case KAUTH_REQ_DEVICE_RAWIO_SPEC_RW:
			error = rawdev_mounted(vp, NULL);

			if (error == EINVAL)
				break;

			if (error && (kstate != KEYLOCK_OPEN))
				break;

			if (kstate == KEYLOCK_CLOSE)
				result = KAUTH_RESULT_DENY;

			break;
		default:
			break;
		}
		break;
		}

	case KAUTH_DEVICE_RAWIO_PASSTHRU:
		if (kstate != KEYLOCK_OPEN) {
			u_long bits;

			bits = (u_long)arg0;

			KASSERT(bits != 0);
			KASSERT((bits & ~KAUTH_REQ_DEVICE_RAWIO_PASSTHRU_ALL)
			    == 0);

			if (bits & ~KAUTH_REQ_DEVICE_RAWIO_PASSTHRU_READCONF)
				result = KAUTH_RESULT_DENY;
		}
		break;

	case KAUTH_DEVICE_GPIO_PINSET:
		if (kstate != KEYLOCK_OPEN)
			result = KAUTH_RESULT_DENY;
		break;
	default:
		break;
	}
	return result;
}<|MERGE_RESOLUTION|>--- conflicted
+++ resolved
@@ -1,8 +1,4 @@
-<<<<<<< HEAD
-/* $NetBSD: secmodel_keylock.c,v 1.8 2014/02/25 18:30:13 pooka Exp $ */
-=======
 /* $NetBSD: secmodel_keylock.c,v 1.9 2018/07/15 05:16:45 maxv Exp $ */
->>>>>>> b2b84690
 /*-
  * Copyright (c) 2009 Marc Balmer <marc@msys.ch>
  * Copyright (c) 2006 Elad Efrat <elad@NetBSD.org>
@@ -58,11 +54,7 @@
  */
 
 #include <sys/cdefs.h>
-<<<<<<< HEAD
-__KERNEL_RCSID(0, "$NetBSD: secmodel_keylock.c,v 1.8 2014/02/25 18:30:13 pooka Exp $");
-=======
 __KERNEL_RCSID(0, "$NetBSD: secmodel_keylock.c,v 1.9 2018/07/15 05:16:45 maxv Exp $");
->>>>>>> b2b84690
 
 #include <sys/types.h>
 #include <sys/param.h>
